--- conflicted
+++ resolved
@@ -31,17 +31,14 @@
  *      Revision List
  *
  *      Author          Date			Description
- *      ------			----			-----------
+ *      ------          ----			-----------
  *      Bob Fisch       2007.12.27		First Issue
  *      Bob Fisch       2008.04.12		Plugin Interface
  *      Kay Gürtzig     2014.11.16		comment generation revised (see comment below)
  *      Kay Gürtzig     2015.10.18		File name proposal in exportCode(Root, File, Frame) delegated to Root
  *      Kay Gürtzig     2015.11.01		transform methods reorganised (KGU#18/KGU23) using subclassing
-<<<<<<< HEAD
  *      Kay Gürtzig     2015.11.30		General preprocessing for generateCode(Root, String) (KGU#47)
-=======
- *      Bob Fisch       2015.12.10              Bugfix #51: when input identifier is alone, it was not converted
->>>>>>> 537ca772
+ *      Bob Fisch       2015.12.10		Bugfix #51: when input identifier is alone, it was not converted
  *
  ******************************************************************************************************
  *

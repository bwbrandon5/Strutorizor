/*
    Structorizer
    A little tool which you can use to create Nassi-Schneiderman Diagrams (NSD)

    Copyright (C) 2009  Bob Fisch

    This program is free software: you can redistribute it and/or modify
    it under the terms of the GNU General Public License as published by
    the Free Software Foundation, either version 3 of the License, or any
    later version.

    This program is distributed in the hope that it will be useful,
    but WITHOUT ANY WARRANTY; without even the implied warranty of
    MERCHANTABILITY or FITNESS FOR A PARTICULAR PURPOSE.  See the
    GNU General Public License for more details.

    You should have received a copy of the GNU General Public License
    along with this program.  If not, see <http://www.gnu.org/licenses/>.
*/

package lu.fisch.structorizer.generators;

/******************************************************************************************************
 *
 *      Author:         Bob Fisch
 *
 *      Description:    Abstract class for any code generator.
 *
 ******************************************************************************************************
 *
 *      Revision List
 *
 *      Author          Date			Description
 *      ------          ----			-----------
 *      Bob Fisch       2007-12-27		First Issue
 *      Bob Fisch       2008-04-12		Plugin Interface
 *      Kay Gürtzig     2014-11-16		comment generation revised (see comment below)
 *      Kay Gürtzig     2015-10-18		File name proposal in exportCode(Root, File, Frame) delegated to Root
 *      Kay Gürtzig     2015-11-01		transform methods re-organised (KGU#18/KGU23) using subclassing
 *      Kay Gürtzig     2015-11-30		General pre-processing for generateCode(Root, String) (KGU#47)
 *      Bob Fisch       2015-12-10		Bugfix #51: when input identifier is alone, it was not converted
 *      Kay Gürtzig     2015-12-18		Enh #66, #67: New export options
 *      Kay Gürtzig     2015-12-21      Bugfix #41/#68/#69 (= KGU#93) avoid padding and string literal impact
 *      Kay Gürtzig     2015-12-22		Slight performance improvement in transform()
 *      Kay Gürtzig     2016-01-16      KGU#141: New generic method lValueToTypeNameIndex introduced for Issue #112
 *      Kay Gürtzig     2016-03-22      KGU#61/KGU#129: varNames now basic field for all subclasses
 *      Kay Gürtzig     2016-03-31      Enh. #144 - content conversion may be switched off
 *      Kay Gürtzig     2016-04-01      Enh. #110 - export file filter now pre-selected
 *      Kay Gürtzig     2016-04-04      Issues #149, #151 - Configurable charset / useless ExportOptionDialogs
 *      Kay Gürtzig     2016-04-28      Draft for enh. #179 - batch mode (KGU#187)
 *      Kay Gürtzig     2016-04-29      Bugfix KGU#189 for issue #61/#107 (mutilated array access)
 *      Kay Gürtzig     2016-07-19      Enh. #192: File name proposal slightly modified (KGU#205)
 *      Kay Gürtzig     2016-07-20      Enh. #160: Support for export of involved subroutines (KGU#178)
 *      Kay Gürtzig     2016-08-10      Issue #227: information gathering pass introduced to control optional
 *                                      code expressions
 *                                      Bugfix #228: Unnecessary error message exporting recursive routines
 *      Kay Gürtzig     2016-09-25      Enh. #253: CodeParser.kewordMap refactoring done
 *      Kay Gürtzig     2016-10-13      Enh. #270: Basic functionality for disabled elements (addCode()))
 *      Kay Gürtzig     2016-10-15      Enh. #271: transformInput() and signature of getOutputReplacer() modified
 *      Kay Gürtzig     2016-10-16      Bugfix #275: Defective subroutine registration for topological sort mended
 *      Kay Gürtzig     2016-12-01      Bugfix #301: New method boolean isParenthesized(String)
 *      Kay Gürtzig     2016-12-22      Enh. #314: Support for Structorizer File API, improvements for #227
 *      Kay Gürtzig     2017-01-20      Bugfix #336: variable list for declaration section (loop vars in, parameters out)
 *      Kay Gürtzig     2017-01-26      Enh. #259: Type info is now gathered for declarations support
 *      Kay Gürtzig     2017-01-30      Bugfix #337: Mutilation of lvalues with nested index access
 *      Kay Gürtzig     2017-02-19      KGU#348: Additions to support PythonGenerator in generating Parallel code
 *      Kay Gürtzig     2017-02-20      Bugfix #349: Export missed to generate recursive subroutines and their callers
 *      Kay Gürtzig     2017-02-26      Enh. #346 (mechanism to add user-configured file includes) 
 *      Kay Gürtzig     2017-02-27      Enh. #346: Insertion mechanism for user-specific include directives
 *      Kay Gürtzig     2017-03-05      Issue #365: Support for posterior insertion of global definitions
 *      Kay Gürtzig     2017-03-10      Issue #368: New method getExportCharset
 *      Kay Gürtzig     2017-04-14      Bugfix #394: Jump map generation revised
 *      Kay Gürtzig     2017-04-18      Bugfix #386 required to lift he "final" from generateCode(Subqueue...)
 *      Kay Gürtzig     2017-04-26      Signature of method exportCode() modified to return the used directory
 *      Kay Gürtzig     2017-05-16      Enh. #372: New method insertCopyright()
 *      Kay Gürtzig     2017-09-20      Enh. #389: Mechanism for include retrieval (analogous to #160 for subroutines)
 *      Kay Gürtzig     2017-09-20      Enh. #388/#423: comment mapping for declarations introduced
 *      Kay Gürtzig     2017-09-26      Enh. #389/#423: Supporting code parts from PasGenerator adopted
 *      Kay Gürtzig     2018-02-22      Bugfix #517: Infrastructure for correct handling of decl./init. from includables
 *      Kay Gürtzig     2018-03-13      Modifications for bugfix #521, transformOutput() revised
 *      Kay Gürtzig     2018-10-30      New field generatorIncludes and method insertGeneratorIncludes() to
 *                                      avoid duplicate include/import/using entries system <-> user 
 *      Kay Gürtzig     2019-02-14      Enh. #680: Support for input instructions with several variables
 *      Kay Gürtzig     2019-02-16      Enh. #681: method exportCode() now returns null if export was cancelled.
 *      Kay Gürtzig     2019-03-13      Enh. #696: All references to Arranger replaced by routinePool,
 *                                      subroutine retrieval enabled in the batch version of exportCode
<<<<<<< HEAD
 *      Kay Gürtzig     2019-03-17      Enh. #56: Basic method generateCode(Try, String) added.
=======
 *      Kay Gürtzig     2019-03-21      Issue #706: A newline symbol was to be appended to the last text file line
 *      Kay Gürtzig     2019-03-21      Issue #707: Modifications to the file name proposal (see comment)
>>>>>>> 4e6bfb00
 *
 ******************************************************************************************************
 *
 *      Comment:
 *      2019-03-21 - Issue #707 (elemhsb / Kay Gürtzig)
 *      - It was requested that the proposed export file name should primarily follow the nsd file name if
 *        that has already existed.
 *      - For Python export in particular there shouldn't be hyphens in the file name. So if the user decides
 *        to export a subroutine diagram to some language wth file name peculiarities, the inheriting generator
 *        now gets a chance to intervene (i.e. to modify the file name proposal).
 *      2016-12-22 - Enhancement #314: Structorizer file API support.
 *      - This is in the most cases done by copying a set of implementing functions for the target language
 *        into the resulting file. Generator provides two methods insertFileAPI() for this purpose.
 *      - Generator supports this by an extended information scanning to decide whether the file API is used.
 *      2016-10-15 - Enhancement #271: Input instruction with integrated prompt string
 *      - For input instructions with prompt string (enh. #271), different inputReplacer patterns are needed
 *        (they must e.g. derive some input instruction). Therefore an API modification for generators to
 *        plug in became necessary: getInputReplacer() now requires a boolean argument to provide the appropriate
 *        pattern. Method transformInput() must distinguish and handle the input instruction flavours therefore.
 *      	
 *      2016-07-20 - Enhancement #160 - option to include called subroutines
 *      - there is no sufficient way to export a called subroutine when its call is generated, because
 *        duplicate exports must be avoided and usually a topological sorting is necessary.
 *        For a topologically sorted duplication-free export, however, all called subroutines must be known
 *        in advance. Therefore, we must analyse the subroutines as well in advance 
 *      	
 *      2015-11-30 - Decomposition of generateRoot() and diverse pre-processing provided for subclasses
 *      - method mapJumps fills hashTable jumpTable mapping (Jump and Loop elements to connecting codes)
 *      - parameter names and types as well as function name and type are preprocessed
 *      - result mechanisms are also analysed
 *
 *      2014-11-16 - Enhancement
 *      - method insertComment renamed to insertAsComment (as it inserts the instruction text!)
 *      - overloaded method insertComment added to export the actual element comment
 *      
 ******************************************************************************************************///

import java.awt.Frame;
import java.io.BufferedReader;
import java.io.BufferedWriter;
import java.io.File;
import java.io.FileNotFoundException;
import java.io.FileOutputStream;
import java.io.IOException;
import java.io.InputStream;
import java.io.InputStreamReader;
import java.io.OutputStreamWriter;
import java.io.UnsupportedEncodingException;
import java.nio.charset.Charset;
import java.util.HashMap;
import java.util.HashSet;
import java.util.Hashtable;
import java.util.Iterator;
import java.util.LinkedList;
import java.util.List;
import java.util.Queue;
import java.util.Set;
import java.util.Vector;
import java.util.logging.Level;
import java.util.logging.Logger;
import java.util.regex.Matcher;
import java.util.regex.Pattern;

import javax.swing.JFileChooser;
import javax.swing.JOptionPane;

import lu.fisch.structorizer.archivar.IRoutinePool;
import lu.fisch.structorizer.elements.Alternative;
import lu.fisch.structorizer.elements.Call;
import lu.fisch.structorizer.elements.Case;
import lu.fisch.structorizer.elements.Element;
import lu.fisch.structorizer.elements.For;
import lu.fisch.structorizer.elements.Forever;
import lu.fisch.structorizer.elements.IElementVisitor;
import lu.fisch.structorizer.elements.ILoop;
import lu.fisch.structorizer.elements.Instruction;
import lu.fisch.structorizer.elements.Jump;
import lu.fisch.structorizer.elements.Parallel;
import lu.fisch.structorizer.elements.Repeat;
import lu.fisch.structorizer.elements.Root;
import lu.fisch.structorizer.elements.Subqueue;
import lu.fisch.structorizer.elements.Try;
import lu.fisch.structorizer.elements.TypeMapEntry;
import lu.fisch.structorizer.elements.While;
import lu.fisch.structorizer.executor.Control;
import lu.fisch.structorizer.executor.Executor;
import lu.fisch.structorizer.executor.Function;
import lu.fisch.structorizer.helpers.IPluginClass;
import lu.fisch.structorizer.io.Ini;
import lu.fisch.structorizer.parsers.CodeParser;
import lu.fisch.utils.BString;
import lu.fisch.utils.BTextfile;
import lu.fisch.utils.StringList;


public abstract class Generator extends javax.swing.filechooser.FileFilter implements IPluginClass
{
	// START KGU#371 2019-03-07: Enh. #385 - Support for default subroutine arguments
	/**
	 * Classifies a language w.r.t. the capability of overloading subroutine signatures. There are three levels
	 * distinguished here:<br/>
	 * 0. No overloading allowed: subroutines may not share the same name, not even if their argument lists differ in length.<br/>
	 * 1. Overloading is legitimate but default arguments can only be achieved by delegating the call to another subroutine
	 * with more arguments.<br/>
	 * 2. Overloading and default arguments are available, such that a single definition may declare several signatures.<br/>
	 * Note: In programming languages overloading usually also means distinction by argument types. Since declarations of variables
	 * aren't mandatory in Structorizer, tyoe inference is weak and vague at most. So it isn't actually possible to distinguish
	 * parameter lists by argument types in Structorizer. Hence executable diagrams won't make use of it. So, export should be
	 * relatively safe.
	 * @author Kay Gürtzig
	 */
	public enum OverloadingLevel {OL_NO_OVERLOADING, OL_DELEGATION, OL_DEFAULT_ARGUMENTS};
	// END KGU#371 2019-03-07
	
	// START KGU#686 2019-03-18: Enh. #56
	/**
	 * Type represents possible levels of exception support, i.e. whether or not
	 * and which parts of a try-catch-finally block are supported.(It is assumed
	 * that a {@code throw} mechanism is available if try/catch is supported.)
	 * <ul>
	 * <li>{@link #TC_NO_TRY} means no {@code try/catch/throw} at all;</li>
	 * <li>{@link #TC_TRY_CATCH} means {@code try/catch} and {@code throw} but no {@code finally} clause.</li>
	 * <li>{@link #TC_TRY_CATCH_FINALLY} means full exception support, {@code finally} included.</li>
	 * </ul>
	 * @see #getTryCatchLevel()
	 * @author Kay Gürtzig
	 */
	public enum TryCatchSupportLevel {TC_NO_TRY, TC_TRY_CATCH, TC_TRY_CATCH_FINALLY};
	// END KGU#686 2019-03-18

	
	/************ Fields ***********************/
	// START KGU#484 2018-03-22: Issue #463
	private Logger logger = null;
	// END KGU#484 2018-03-22
	// START KGU#162 2016-03-31: Enh. #144
	protected boolean suppressTransformation = false;
	// END KGU#162 2016-03-31
	private boolean exportAsComments = false;
	private boolean startBlockNextLine = false;
	private boolean generateLineNumbers = false;
	private String exportCharset = Charset.defaultCharset().name();
	// START KGU#178 2016-07-19: Enh. #160
	private boolean exportSubroutines = false;
	// END KGU#178 2016-07-19
	// START KGU#351 2017-02-26: Enh. #346 - include / import / uses config
	private String includeFiles = "";
	// END KGU#351 2017-02-26
	// START KGU#363 2017-05-11: Enh. #372 - license and author info ought to be exportable as well
	private boolean exportAuthorLicense = false;
	// END KGU#363 2017-05-11
	// START KGU#395 2017-05-11: Enh. #357 - generator-specific options
	private final HashMap<String, Object> optionMap = new HashMap<String, Object>();
	// END KGU#395 2017-05-11
	// START KGU#676 2019-03-13: Enh. #696 Explicit routine pool instead of direct Arranger access
	protected IRoutinePool routinePool = null;
	// END KGU#676 2019-03-13

	protected StringList code = new StringList();
	
	// START KGU#194 2016-05-07: Bugfix #185 - subclasses might need filename access
	protected String pureFilename = "";
	// END KGU#194 2016-05-07

	// START KGU#74 2015-11-29: Sound handling of Jumps requires some tracking
	protected boolean returns = false; // Explicit return instructions occurred?
	protected boolean alwaysReturns = false; // Do all paths involve a return instruction?
	protected boolean isResultSet = false; // Assignment to variable named "result"?
	protected boolean isFunctionNameSet = false; // Assignment to variable named like function?
	protected int labelCount = 0; // unique count for generated labels
	protected String labelBaseName = "StructorizerLabel_";
	/**
	 * maps loops and Jump elements to label counts (neg. number means illegal jump target)
	 * such that goto mechanisms mght be used to circumvent missing leave instructions in
	 * the target language. Automatically filled before actual code export starts.
	 */
	protected Hashtable<Element, Integer> jumpTable = new Hashtable<Element, Integer>();
	// END KGU#74 2015-11-29
	// START KGU#178 2016-07-19: Enh. #160 Subroutines for export integration
	/** Recursive usage map of called subroutines */
	protected Hashtable<Root, SubTopoSortEntry> subroutines = new Hashtable<Root, SubTopoSortEntry>();
	/** Line number where to insert subroutine definitions */
	protected int subroutineInsertionLine = 0;
	/** Indentation level (string) for subroutine definitions to be inserted */
	protected String subroutineIndent = "";
	/** Signatures of missing routines (routines called but not found) */
	protected StringList missingSubroutines = new StringList();
	/** Is the currently processed Root the top of the tree (the one the job was started for)? */
	protected boolean topLevel = true;
	// END KGU#178 2016-07-19
	// START KGU#376 2017-09-20: Enh. #389
	/** Recursive usage map of diagram includes */
	protected Hashtable<Root, SubTopoSortEntry> includeMap = new Hashtable<Root, SubTopoSortEntry>();
	/** Topologically sorted Queue of all diagrams recursively included by the Roots to be exported. */
	protected Queue<Root> includedRoots = new LinkedList<Root>();
	// END KGU#376 2017-09-20
	// START KGU#376/KGU#388 2017-09-26: Enh. #389, #423
	protected HashMap<Root, StringList> structuredInitialisations = new HashMap<Root, StringList>();
	/** Maps diagram signatures to the respective lists of names of declared constants, types and variables */
	private HashMap<String, StringList> declaredStuff = new HashMap<String, StringList>(); 
	// END KGU#376/KGU#388 2017-09-26
    
	// START KGU#236 2016-08-10: Issue #227: Find out whether there are I/O operations
	// START KGU#236 2016-12-22: Issue #227: root-specific analysis needed
//	protected boolean hasOutput = false;
//	protected boolean hasInput = false;
//	protected boolean hasEmptyInput = false;
	private boolean hasOutput = false;
	private boolean hasInput = false;
	private boolean hasEmptyInput = false;
	private Set<Root> rootsWithOutput = new HashSet<Root>();
	private Set<Root> rootsWithInput = new HashSet<Root>();
	private Set<Root> rootsWithEmptyInput = new HashSet<Root>();
	// END KGU#236 2016-12-22
	// END KGU#236 2016-08-10
	// START KGU#311 2016-12-22: Enh. #314 - File API support
	/** Flag to indicate whether routines of the Structorizer File API are used */
	protected boolean usesFileAPI = false;
	// END KGU#311 2016-12-22
	// START KGU#348 2017-02-19: Support for translation of Parallel elements
	/** Flag to indicate whether the diagram contains Parallel elements */
	protected boolean hasParallels = false;
	// END KGU#348 2017-02-19
	// START KGU#686 2019-03-21: Enh. #56
	protected boolean hasTryBlocks = false;
	// END KGU#686 2019-03-21
	// START KGU#424 2017-09-25: We introduce a source mapping for declaration comments
	/** Maps declared names (variable, constants, types) per Root to originating Elements */
	protected HashMap<Root, HashMap<String, Instruction>> declarationCommentMap = new HashMap<Root, HashMap<String, Instruction>>();
	/** holds the Instruction the previous declaration comment was taken from */
	protected Instruction lastDeclSource = null;
	// END KGU#424 2017-09-25

	// START KGU#129/KGU#61 2016-03-22: Bugfix #96 / Enh. #84 Now important for most generators
	/**
	 * List of the names of (initialized) variables in the exported diagram
	 * Some generators must prefix variables, for some generators it's important e.g. for FOR-IN loops
	 */
	protected StringList varNames = new StringList();
	// END KGU#129/KGU#61 2015-01-22
	// START KGU 2016-03-29: For keyword detection improvement
	private Vector<StringList> splitKeywords = new Vector<StringList>();
	// END KGU 2016-03-29
	// START KGU#446 2017-10-27: Enh. #441
	/** Flag to remember whether Turtleizer routine calls are in the code (to prepare support if possible) */
	protected boolean usesTurtleizer = false;
	protected int includeInsertionLine = -1;
	// END KGU#446 2017-10-27
	// START KGU#501 2018-02-22: Bugfix #517
	private boolean includeInitialisation;
	protected boolean isInitializingIncludes() {
		return this.includeInitialisation;
	}
	// END KGU#501 2018-02-22
	// START KGU#607 2018-10-30: Enh. 346
	/** A list of generator-induced includes to be intersected or united with the configured user includes */
	protected StringList generatorIncludes = new StringList();
	// END KGU#607 2018-10-30
	
	/************ Abstract Methods *************/
	// START KGU#484 2018-03-22: Issue #463
	protected Logger getLogger()
	{
		if (this.logger == null) {
			this.logger = Logger.getLogger(getClass().getName());
		}
		return this.logger;
	}
	// END KGU#484 2018-03-22
	/**
	 * Should provide a string to be used as title for the export FileChooser
	 * dialog, e.g. something like "Export Pascal Code ..."
	 * @see #getFileDescription()
	 * @see #getFileExtensions()
	 * @return Title string for FilChooser dialog
	 */
	protected abstract String getDialogTitle();
	
	/**
	 * Is to return a short describing text of the source file type (for the
	 * FileChooser).
	 * @see #getDialogTitle()
	 * @see #getFileExtensions()
	 * @return Short file type description
	 */
	protected abstract String getFileDescription();
	
	/**
	 * Returns an array of fle name extensions typical for source files of the
	 * target language, used for the file filter (FileChooser).
	 * @return Array of extensions (without dot!)
	 */
	protected abstract String[] getFileExtensions();

	/**
	 * Returns a string representing one indentation unit for the target code
	 * @return code-style conform indentation string (on level) 
	 */
	protected abstract String getIndent();
		
//	// START KGU 2016-08-12: Enh. #231 - information for analyser - obsolete since 3.27
//	/**
//	 * Returns a list of the most important reserved words in the target language.
//	 * These aren't relevant for he code export itself but fo the Analyser, if it
//	 * is to advise against the use of them for naming variables.
//	 * @see #isCaseSignificant()
//	 * @return collection of key strings
//	 */
//	@Deprecated
//	public abstract String[] getReservedWords();
//	
//	/**
//	 * Indicates whether case is significant in parsing of reserved words and
//	 * identifiers.
//	 * @see #getReservedWords()
//	 * @return true if case matters
//	 */
//	public abstract boolean isCaseSignificant();
//	// END KGU 2016-08-12
	
	// START KGU 2015-10-18: It seemed sensible to store the comment specification permanently
	/**
	 * Left delimiter of a both-end delimited or line comment
	 * @see #commentSymbolRight()
	 * @return left comment delimiter, e.g. "/*", "//", "(*", or "{"
	 */
	protected abstract String commentSymbolLeft();
	/**
	 * Right delimiter of a both-end delimited comment. In case commentSymbolLeft()
	 * returns a line-comment symbol, then here should the epty string be returned
	 * (the default).
	 * @see #commentSymbolLeft()
	 * @return right comment delimiter if required, e.g. "*\/", "}", "*)"
	 */
	protected String commentSymbolRight() { return ""; }
	// END KGU 2015-10-18
	
	// START KGU#18/KGU#23 2015-11-01 Transformation decomposed
	/**
	 * A pattern how to embed the variable (right-hand side of an input instruction)
	 * into the target code. Depending on the argument value, either a pattern for
	 * prompt output plus variable input or just for the latter is to be returned.<br/>
	 * In case {@code withPrompt} is false, placeholder $1 reserves the position for the
	 * variable name.<br/>
	 * In case {@code withPrompt} is true, placeholder $1 reserves the position for the
	 * prompt string and $2 is the placeholder for the variable name.
	 * @see #getOutputReplacer()
	 * @param withPrompt - is a prompt string to be considered?
	 * @return a regex replacement pattern, e.g. {@code "$1 = (new Scanner(System.in)).nextLine();"}
	 */
	// START KGU#281 2016-10-15: Enh. #271
	//protected abstract String getInputReplacer();
	protected abstract String getInputReplacer(boolean withPrompt);
	// END KGU#281 2016-10-15

	/**
	 * A pattern how to embed the expression (right-hand side of an output instruction)
	 * into the target code. The placeholder $1 marks the position where to insert the
	 * expression list (assumed to be separated with comma).
	 * @see #getInputReplacer(boolean)
	 * @return a string similar to a regex replacement pattern (but without duplicated
	 * backslashes!), e.g. {@code "System.out.println($1);"}
	 */
	protected abstract String getOutputReplacer();
	// END KGU#18/KGU#23 2015-11-01
	
	// START KGU#78 2015-12-18: Enh. #23 We must know whether to create labels for simple breaks
	/**
	 * Specifies whether an instruction to leave the innermost enclosing loop (like "break;" in C)
	 * is available in the target language AND ALSO BREAKS CASE SELECTIONS (switch constructs).
	 * 
	 * @return true if and only if there is such an instruction
	 */
	protected abstract boolean breakMatchesCase();
	// END KGU#78 2015-12-18
	
	// START KGU#351 2017-02-26: Enh. #346 - include / import / uses config
	/**
	 * Returns the pattern of the target-language specific include/import/uses phrase
	 * for user-specific file includes with a "%" character as placeholder for the
	 * single file name or the substring "%%" if a comma-separated list is allowed.
	 * @return String to be inserted in order to load a user-specific include file or null
	 */
	protected abstract String getIncludePattern();
	// END KGU#351 2017-02-26
	
	// START KGU#371 2019-03-07: Enh. #385
	/**
	 * @return The level of subroutine overloading support in the target language
	 */
	protected abstract OverloadingLevel getOverloadingLevel();
	// END KGU#371 2019-03-07
	
	// START KGU#686 2019-03-18: Enh. #56
	/**
	 * Specifies the degree of availability of a try-catch-finally construction
	 * and the corresponding throw mechanism in the target language.
	 * @return either {@link TryCatchSupportLevel#TC_NO_TRY} or {@link TryCatchSupportLevel#TC_TRY_CATCH},
	 * or {@link TryCatchSupportLevel#TC_TRY_CATCH_FINALLY}
	 */
	protected abstract TryCatchSupportLevel getTryCatchLevel();
	// END KGU#686 2019-0318

	// START KGU#366 2017-03-10: Bugfix #378: Allow annotations of the charset
	/**
	 * Returns the currently configured character set name for the file export
	 * @return name of the character set
	 */
	protected String getExportCharset() {
		return this.exportCharset;
	}
	// END KGU#366 2017-03-10
	
	/************ Code Generation **************/
	
	// START KGU#16 2015-12-18: Enh. #66 - Code style option for opening brace placement
	/**
	 * Returns the negated value of the export option "Put block-opening braces on same
	 * line", which is relevant for all C-like languages.
	 * @return true if the left block brace should be placed in the NEXT line. 
	 */
	protected boolean optionBlockBraceNextLine() {
		// START KGU 2016-04-04: Issue #151 - Get rid of the inflationary eod threads
		//return (!eod.bracesCheckBox.isSelected());
		return (this.startBlockNextLine);
		// END KGU 2016-04-04
	}
	// END KGU#16 2015-12-18	
	
	// START KGU#113 2015-12-18: Enh. #67 - Line numbering for BASIC export
	/**
	 * Returns the value of the export option for languages BASIC (and possibly COBOL)
	 * whether to generate line numbers at the beginning of every single line. The way
	 * how to generate these numbers is completely the task of the inheriting generator.
	 * @return true if lines are to start with numbers.
	 */
	protected boolean optionCodeLineNumbering() {
		// START KGU 2016-04-04: Issue #151 - Get rid of the inflationary eod threads
		//return (eod.lineNumbersCheckBox.isSelected());
		return this.generateLineNumbers;
		// END KGU 2016-04-04
	}
	// END KGU#113 2015-12-18	
	
	// START KGU#178 2016-07-19: Enh. #160 - recursive implication of subroutines
	/**
	 * Returns the value of the export option recursively to involve all available
	 * subroutines (i.e. other diagrams) called by the diagrams to be exported. 
	 * @return true if subroutines are to be implicated.
	 */
	protected boolean optionExportSubroutines() {
		return this.exportSubroutines;
	}
	// END KGU#178 2016-07-19	
	
	// START KGU#351 2017-02-26: Enh. #346 - include / import / uses config
	/**
	 * Returns the (usually comma-separated) list of configured header, library,
	 * module, or unit names, for which language-specific include / import / uses
	 * directives are to be inserted into the exported source files. It's up to the
	 * inheriting generator class to provide a sensible include pattern if is to make
	 * use of the default insertion routine insertUserIncludes(String).
	 * @see #getIncludePattern()
	 * @see #insertUserIncludes(String) 
	 * @return String with configured include items (empty string if nothing specified)
	 */
	protected String optionIncludeFiles()
	{
		return this.includeFiles;
	}
	// END KGU#351 2017-02-26

	// START KGU#395 2017-05-11: Enh. #357 - source format option for COBOL export
	/**
	 * Returns the value of the export option whether free source file format may
	 * be used (chiefly for COBOL).
	 * @return true if free file format is to be used.
	 */
	protected boolean optionExportLicenseInfo() {
		return this.exportAuthorLicense;
	}
	// END KGU#395 2017-05-11
	
	/**
	 * Returns a Generator-specific option value if available (otherwise null)
	 * @param _optionName - option key, to be combined with the generator class name
	 * @param _defaultValue - a (situative) default value 
	 * @return an Object (of the type specified in the plugin) or _defaultValue
	 */
	@Override
	public Object getPluginOption(String _optionName, Object _defaultValue) {
		Object optionVal = _defaultValue;
		String fullKey = this.getClass().getSimpleName()+"."+_optionName;
		if (this.optionMap.containsKey(fullKey)) {
			optionVal = this.optionMap.get(fullKey);
		}
		return optionVal;
	}

	/**
	 * Allows to set a plugin-specified option before the code generation starts
	 * @param _optionName - a key string
	 * @param _value - an object according to the type specified in the plugin
	 */
	@Override
	public void setPluginOption(String _optionName, Object _value)
	{
		String fullKey = this.getClass().getSimpleName()+"."+_optionName;
		this.optionMap.put(fullKey, _value);
	}
	
	// START KGU#236 2016-12-22: Issue #227: root-specific analysis needed
	/**
	 * Returns true if in the diagram referred by _root there are output instructions
	 * (this is automatically detected before the actual export begins).
	 * This can e.g. be used to insert special include directives if needed.
	 * @see #hasOutput()
	 * @see #getOutputReplacer()
	 * @see #hasInput(Root)
	 * @see #hasEmptyInput(Root)
	 * @param _root - the interesting diagram
	 * @return true iff output instructions are contained
	 */
	protected boolean hasOutput(Root _root)
	{
		return rootsWithOutput.contains(_root);
	}
	
	/**
	 * Returns true if in the diagram referred by _root there are input instructions
	 * (this is automatically detected before the actual export begins).
	 * This can e.g. be used to insert special include directives if needed.
	 * @see #hasInput()
	 * @see #getInputReplacer()
	 * @see #hasEmptyInput(Root)
	 * @see #hasOutput(Root)
	 * @param _root - the interesting diagram
	 * @return true iff input instructions are contained
	 */	
	protected boolean hasInput(Root _root)
	{
		return rootsWithInput.contains(_root);
	}
	/**
	 * Returns true if in the diagram referenced by _root there are empty
	 * input instructions, i.e. instructions merely waiting for user acknowledge
	 * (this is automatically detected before the actual export begins).
	 * This can e.g. be used to insert special include directives if needed.
	 * @see #hasEmptyInput()
	 * @see #getInputReplacer()
	 * @see #hasInput(Root)
	 * @see #hasOutput(Root)
	 * @param _root - the interesting diagram
	 * @return true iff empty input instructions are contained
	 */	
	protected boolean hasEmptyInput(Root _root)
	{
		return rootsWithEmptyInput.contains(_root);
	}
	/**
	 * Returns true if in any of the diagrams to be exported there are output
	 * instructions (this is automatically detected before the actual export
	 * begins).
	 * This can e.g. be used to insert special include directives if needed.
	 * @see #hasOutput(Root)
	 * @see #getOutputReplacer()
	 * @see #hasInput()
	 * @see #hasEmptyInput()
	 * @return true iff output instructions are contained
	 */
	protected boolean hasOutput()
	{
		return !rootsWithOutput.isEmpty();
	}
	/**
	 * Returns true if in any of the diagrams to be exported there are input
	 * instructions (this is automatically detected before the actual export
	 * begins).
	 * This can e.g. be used to insert special include directives if needed.
	 * @see #hasInput(Root)
	 * @see #getInputReplacer()
	 * @see #hasEmptyInput()
	 * @see #hasOutput()
	 * @return true iff input instructions are contained
	 */
	protected boolean hasInput()
	{
		return !rootsWithInput.isEmpty();
	}
	/**
	 * Returns true if in any of the diagrams to be exported there are empty
	 * instructions, i.e. those without variable, just intended to wait for
	 * the user's attention (this is automatically detected before the actual
	 * export begins).
	 * This can e.g. be used to insert special include directives if needed.
	 * @see #hasEmptyInput(Root)
	 * @see #getInputReplacer()
	 * @see #hasInput()
	 * @see #hasOutput()
	 * @return true iff input instructions are contained
	 */
	protected boolean hasEmptyInput()
	{
		return !rootsWithEmptyInput.isEmpty();
	}
	// END KGU#236 2016-12-22

	// START KGU#376 2017-09-26: Enh. #389 - with includable diagrams, there might be several references
	/**
	 * Checks whether the given {@code _id} has already been defined by one of the diagrams
	 * included by {@code _root} or this diagram itself.
	 * If not and {@code _setDefindIfNot} is true then registers the {@code _id} with {@code _root}
	 * in {@link #declaredStuff}.
	 * @param _root - the currently exported Root
	 * @param _id - the name of a constant, variable, or type (in the latter case prefixed with ':')
	 * @param _setDefinedIfNot - whether the name is to be registered for {@code _root} now if not
	 * @return true if there had already been a definition before
	 */
	protected boolean wasDefHandled(Root _root, String _id, boolean _setDefinedIfNot)
	{
		String signature = _root.getSignatureString(false);
		StringList definedIds = this.declaredStuff.get(signature);
		boolean handled = definedIds != null && definedIds.contains(_id);
		if (_root.includeList != null) {
			for (int i = 0; !handled && i < _root.includeList.count(); i++) {
				String inclName = _root.includeList.get(i);
				if ((definedIds  = this.declaredStuff.get(inclName)) != null) {
					handled = definedIds.contains(_id);
				}
			}
		}
		// The topLevel restriction for includables is here because only definitions of includables
		// introduced at top level may be regarded as overall available. Usually, the declarations
		// of all includables are inserted at top level.
		if (!handled && (topLevel || !_root.isInclude()) && _setDefinedIfNot) {
			setDefHandled(signature, _id);
		}
		return handled;
	}
	// END KGU#376 2017-09-26

	/**
	 * Registers the declaration of entity {@code _id} as handled in the code for the {@link Root}
	 * with signature {@code _signature}. Returns whether the 
	 * @param _signature
	 * @param _id
	 */
	protected void setDefHandled(String _signature, String _id) {
		StringList definedIds;
		if ((definedIds = this.declaredStuff.get(_signature)) != null) {
			definedIds.addIfNew(_id);
		}
		else {
			this.declaredStuff.put(_signature, StringList.getNew(_id));
		}
	}

	// KGU 2014-11-16: Method renamed (formerly: insertComment)
	// START KGU 2015-11-18: Method parameter list reduced by a comment symbol configuration
	/**
	 * Inserts the text of {@code _element} as comments into the code, using delimiters
	 * {@link #commentSymbolLeft()} and {@link #commentSymbolRight()} (if given) to enclose
	 * the comment lines, with indentation {@code _indent}.
	 * @see #insertComment(Element, String)
	 * @see #insertComment(String, String)
	 * @see #insertComment(StringList, String)
	 * @see #insertBlockComment(StringList, String, String, String, String)
	 * @see #addCode(String, String, boolean) 
	 * @param _element current NSD element
	 * @param _indent indentation string
	 */
	protected boolean insertAsComment(Element _element, String _indent)
	{
		// START KGU#173 2016-04-04: Issue #151 - Get rid of the inflationary ExportOptionDialoge threads
		//if(eod.commentsCheckBox.isSelected()) {
		if (this.exportAsComments) {
		// END KGU#173 2016-04-04
			insertComment(_element.getText(), _indent);
			return true;
		}
		return false;
	}

	/**
	 * Inserts the comment part of _element into the code, using delimiters this.commentSymbolLeft
	 * and this.commentSymbolRight (if given) to enclose the comment lines, with indentation _indent
	 * @see #insertAsComment(Element, String)
	 * @see #insertComment(String, String)
	 * @see #insertComment(StringList, String)
	 * @see #insertBlockComment(StringList, String, String, String, String)
	 * @see #addCode(String, String, boolean) 
	 * @param _element current NSD element
	 * @param _indent indentation string
	 */
	protected void insertComment(Element _element, String _indent)
	{
		this.insertComment(_element.getComment(), _indent);
	}

	/**
	 * Inserts the given String as single comment line to the exported code
	 * @see #insertComment(Element, String)
	 * @see #insertAsComment(Element, String)
	 * @see #insertComment(StringList, String)
	 * @see #insertBlockComment(StringList, String, String, String, String)
	 * @see #addCode(String, String, boolean) 
	 * @param _text - the text to be inserted as comment
	 * @param _indent - indentation string
	 */
	protected void insertComment(String _text, String _indent)
	{
		String[] lines = _text.split("\n");
		for (int i = 0; i < lines.length; i++)
		{
			code.add(_indent + commentSymbolLeft() + " " + lines[i] + " " + commentSymbolRight());
		}
	}

	/**
	 * Inserts all lines of the given StringList as a series of single comment lines to the exported code
	 * @see #insertComment(Element, String)
	 * @see #insertAsComment(Element, String)
	 * @see #insertComment(String, String)
	 * @see #insertBlockComment(StringList, String, String, String, String)
	 * @see #addCode(String, String, boolean) 
	 * @param _sl - the text to be inserted as comment
	 * @param _indent - indentation string
	 */
	protected void insertComment(StringList _sl, String _indent)
	{
		for (int i = 0; i < _sl.count(); i++)
		{
			// The following splitting is just to avoid empty comment lines and broken
			// comment lines (though the latter shouldn't be possible here)
			String commentLine = _sl.get(i);
			// Skip an initial empty comment line
			if (i > 0 || !commentLine.isEmpty()) {
				insertComment(commentLine, _indent);
			}
		}
	}
	
	/**
	 * Inserts a multi-line comment with configurable comment delimiters for the starting line, the
	 * continuation lines, and the trailing line.
	 * @see #insertComment(Element, String)
	 * @see #insertAsComment(Element, String)
	 * @see #insertComment(String, String)
	 * @see #insertComment(StringList, String)
	 * @see #addCode(String, String, boolean) 
	 * @param _sl - the StringList to be written as commment
	 * @param _indent - the basic indentation 
	 * @param _start - comment symbol for the leading comment line (e.g. "/**"; omitted if being null)
	 * @param _cont - comment symbol for the continuation lines (e.g. " *")
	 * @param _end - comment symbol for trailing line (e.g. " *"+"/"; if null then no trailing line is generated)
	 */
	protected void insertBlockComment(StringList _sl, String _indent, String _start, String _cont, String _end)
	{
		// START KGU#199 2016-07-07: Precaution against enh. #188 (multi-line StringList elements)
		_sl = StringList.explode(_sl,  "\n");
		// END KGU#199 2016-07-07
		if (_start != null)
		{
			code.add(_indent + _start);
		}
		for (int i = 0; i < _sl.count(); i++)
		{
			// The following splitting is just to avoid empty comment lines and broken
			// comment lines (though the latter shouldn't be possible here)
			String commentLine = _sl.get(i);
			// Skip an initial empty comment line
			if (i > 0 || !commentLine.isEmpty()) {
				code.add(_indent + _cont + commentLine);
			}
		}
		if (_end != null)
		{
			code.add(_indent + _end);
		}
	}
	// END KGU 2015-10-18

	// START KGU#607 2018-10-30: (Issue #346)
	/**
	 * This is a service method inheriting generators may call at the appropriate
	 * position in order to insert include (or import or uses etc.) directives
	 * the generator regards as necessary and had enqueued in {@link #generatorIncludes}.<br/>
	 * If user-configured include items have already been inserted in the code then
	 * argument {@code skipUserIncludes} should be set true in oder to skip them here.
	 * Otherwise the argument should be set false lest items of the itersection of both
	 * sets should be omitted by both this method and {@link #insertUserIncludes(String)}.<br/>
	 * The method calls a subclassable method {@link #prepareIncludeItem(String)}
	 * (empty at {@link Generator} level) for every configured item before the
	 * insertion takes place - if some pre-processing of the items is necessary
	 * then the generator subclass ought to override the preparation method.<br/>
	 * @param _indent - current indentation string
	 * @param skipUserIncludes - if user includes have already been added to the code
	 * and are not to be repeated inadvertently here.
	 * @return number of inserted lines
	 * @see #getIncludePattern()
	 * @see #prepareIncludeItem(String)
	 * @see #optionIncludeFiles()
	 * @see #insertUserIncludes(String, boolean)
	 * @see #generatorIncludes
	 */
	protected int insertGeneratorIncludes(String _indent, boolean skipUserIncludes)
	{
		int nInserted = 0;
		String pattern = this.getIncludePattern();
		HashSet<String> userIncludes = new HashSet<String>();
		if (skipUserIncludes) {
			for (String item: this.optionIncludeFiles().split(",")) {
				userIncludes.add(item.trim());
			}
		}
		for (int i = 0; i < this.generatorIncludes.count(); i++) {
			String incl = this.generatorIncludes.get(i);
			if (!userIncludes.contains(incl)) {
				code.add(_indent + pattern.replace("%", prepareIncludeItem(incl)));
				nInserted++;
			}
		}
		return nInserted;
	}
	// END KGU#607 2018-10-30
	// START KGU#351 2017-02-26: Enh. #346 - include / import / uses config
	/**
	 * This is a service method inheriting generators may call at the appropriate
	 * position in order to insert include (or import or uses etc.) directives
	 * for the include items configured in the export options for the respective
	 * language.<br/>
	 * Include items that have already been enqueued for code insertion by the
	 * generator itself in {@link #generatorIncludes} will be spared here.<br/>
	 * The method calls a subclassable method {@link #prepareIncludeItem(String)}
	 * (empty at {@link CodeGnerator} level) for every item configured before the
	 * insertion takes place - if some pre-processing of the items is necessary
	 * then the generator subclass may override this method.<br/>
	 * The configured list of include items may also be retrieved directly via
	 * method {@link #optionIncludeFiles()} and then be processed individually.
	 * @param _indent - indentation for the directives
	 * @return number of inserted lines
	 * @see #getIncludePattern()
	 * @see #prepareIncludeItem(String)
	 * @see #optionIncludeFiles()
	 * @see #insertGeneratorIncludes(String, boolean)
	 * @see #generatorIncludes
	 */
	protected int insertUserIncludes(String _indent)
	{
		int nInserted = 0;
		String pattern = this.getIncludePattern();
		String includes = this.optionIncludeFiles().trim();
		if (pattern != null && includes != null && !includes.isEmpty()) {
			// START KGU#607 2018-10-30: Issue #346 - Avoid duplicate includes
			StringList items = new StringList(includes.split(","));
			for (int i = items.count()-1; i >= 0; i--) {
				String item = items.get(i).trim();
				if (this.generatorIncludes.contains(item)) {
					items.remove(i);
				}
			}
			// END KGU#607 2018-10-30
			// Collective (enumerative) include phrase available?
			if (pattern.contains("%%")) {
				// START KGU#607 2018-10-30: Issue #346
				//code.add(_indent + pattern.replace("%%", includes));
				code.add(_indent + pattern.replace("%%", items.concatenate(",")));
				nInserted++;
				// END KGU#607 2018-10-30
			}
			// .. otherwise produce a single line for every item
			else if (pattern.contains("%")) {
				for (int i = 0; i < items.count(); i++) {
					String item = items.get(i).trim();
					if (!item.isEmpty()) {
						code.add(_indent + pattern.replace("%", prepareIncludeItem(item)));
						nInserted++;
					}
				}
			}
		}
		return nInserted;
	}
	/**
	 * Method may pre-process an include file or module name for the import / use
	 * clause. This version is called by {@link #insertUserIncludes(String)} and does nothing but
	 * may be overridden. 
	 * @see #getIncludePattern()
	 * @see #optionIncludeFiles()
	 * @see #insertUserIncludes(String)
	 * @param _includeFileName a string from the user include configuration
	 * @return the preprocessed string as to be actually inserted
	 */
	protected String prepareIncludeItem(String _includeFileName)
	{
		return _includeFileName;
	}
	// END KGU#351 2017-02-26

	// START KGU#277 2016-10-13: Enh. #270
	/**
	 * Depending on {@code asComment}, adds the given text either as comment or as active
	 * source code to the code lines.
	 * This is a convenient wrapper for {@code this.code.add(String)}.
	 * @see #insertComment(Element, String)
	 * @see #insertAsComment(Element, String)
	 * @see #insertComment(String, String)
	 * @see #insertComment(StringList, String)
	 * @see #insertBlockComment(StringList, String, String, String, String)
	 * @param text - the prepared (transformed and composed) line of code
	 * @param _indent - current indentation
	 * @param asComment - whether or not the code is to be commented out.
	 */
	protected void addCode(String text, String _indent, boolean asComment)
	{
		if (asComment)
		{
			// Indentation is intentionally put inside the comment (comment encloses entire line)
			insertComment(_indent + text, "");
		}
		else
		{
			code.add(_indent + text);
		}
	}
	// END KGU#277 2016-10-13

	// START KGU#376/KGU#388 2017-09-25: Enh. #389, #423
	/**
	 * Tries to find the defining instruction for identifier {@code _id} within
	 * the given Root {@code _root} or one of the identified includables and
	 * appends the element comment at the current position in this case.
	 * @param _root - the currently generated Root
	 * @param _indent - the current indentation as String
	 * @param _id - the declared identifier (const, var or type)
	 */
	protected void insertDeclComment(Root _root, String _indent, String _id) {
		if (this.declarationCommentMap.containsKey(_root)) {
			Instruction srcElement = this.declarationCommentMap.get(_root).get(_id);
			if (srcElement != null && srcElement != this.lastDeclSource) {
				insertComment(srcElement, _indent);
				// One comment is enough
				this.lastDeclSource = srcElement;
				return;
			}
		}
		for (Root incl: this.includedRoots.toArray(new Root[]{})) {
			if (_root.includeList != null
					&& _root.includeList.contains(incl.getMethodName()) 
					&& this.declarationCommentMap.containsKey(incl)) {
				Instruction srcElement = this.declarationCommentMap.get(incl).get(_id);
				if (srcElement != null && srcElement != this.lastDeclSource) {
					insertComment(srcElement, _indent);
					// One comment is enough
					this.lastDeclSource = srcElement;
					return;
				}
			}
		}
	}
	// END KGU#376/KGU#388 2017-09-25

	/**
	 * Overridable general text transformation routine, performing the following steps:<br/>
	 * 1. Eliminates parser preference keywords listed below and unifies all operators
	 *    (see {@link lu.fisch.Structorizer.elements.Element#unifyOperators(java.lang.String)}).<br/>
	 * &nbsp;&nbsp;&nbsp;&nbsp;"preAlt", "preCase", "preWhile", "preRepeat",<br/>
	 * &nbsp;&nbsp;&nbsp;&nbsp;"postAlt", "postCase", "postWhile", "postRepeat";<br/>
	 * 2. Tokenizes the result, processes the tokens by an overridable method
	 *    {@link #transformTokens(StringList)}, and re-concatenates the result;<br/>
	 * 3. Transforms Input and Output lines according to regular replacement expressions defined
	 *    by {@link #getInputReplacer(boolean)} and {@link #getOutputReplacer()}, respectively. This is done by overridable
	 *    methods {@link #transformInput(String)} and {@link #transformOutput(String)}, respectively.
	 *    This is only done if _input starts with one of the configured Input and Output keywords<br/>
	 * Note: Of course steps 1 through 3 will only be done if the overriding method calls
	 * this parent method at some suited point.
	 * @see #transform(String, boolean)
	 * @see #transformTokens(StringList)   
	 * @see #transformInput(String)
	 * @see #transformOutput(String)
	 * @see #transformType(String, String)
	 * @see #suppressTransformation
	 * @param _input a line or the concatenated lines of an Element's text
	 * @return the transformed line (target language line)
	 */
	protected String transform(String _input)
	{
		return transform(_input, true);
	}

	/**
	 * Overridable general text transformation routine, performing the following steps:<br/>
	 * 1. Eliminates parser preference keywords listed below and unifies all operators.
	 *         "preAlt", "preCase", "preWhile", "preRepeat",
	 *         "postAlt", "postCase", "postWhile", "postRepeat";<br/>
	 * 2. Tokenizes the result, processes the tokens by an overridable method
	 *    {@link #transformTokens(StringList)}, and re-concatenates the result;<br/>
	 * 3. Transforms Input and Output lines if {@code _doInputOutput} is true.
	 *    This is only done if {@code _input} starts with one of the configured Input
	 *    and Output keywords.
	 * @see #transform(String)
	 * @see #transformTokens(StringList)   
	 * @see #transformInput(String)
	 * @see #transformOutput(String)
	 * @see #transformType(String, String)
	 * @see #suppressTransformation
	 * @see lu.fisch.Structorizer.elements.Element#unifyOperators(java.lang.String)
	 * @param _input - a line or the concatenated lines of an Element's text
	 * @param _doInputOutput - whether the third transformations are to be performed
	 * @return the transformed line (target language line)
	 */
	protected String transform(String _input, boolean _doInputOutput)
	{

		// General operator unification and dummy keyword elimination
		// START KGU#93 2015-12-21: Bugfix #41/#68/#69
//		_input = Element.transformIntermediate(_input);
//
//		// assignment transformation
//		_input = transformAssignment(_input);
		
		// START KGU#162 2016-03-31: Enh. #144
		//StringList tokens = Element.transformIntermediate(_input);
		StringList tokens = null;
		if (this.suppressTransformation)
		{
			// Suppress all syntax changes, just split to tokens.
			tokens = Element.splitLexically(_input, true);
			Element.cutOutRedundantMarkers(tokens);
		}
		else
		{
			// convert to tokens into a common intermediate language
			tokens = Element.transformIntermediate(_input);
		}
		// END KGU#162 2016-03-31
		
		// START KGU 2016-03-29: Unify all parser keywords
		// This is somewhat redundant because most of the keywords have already been cut out
		// but it's still needed for the meaningful ones.
		String[] keywords = CodeParser.getAllProperties();
		for (int kw = 0; kw < keywords.length; kw++)
		{    				
			if (keywords[kw].trim().length() > 0)
			{
				StringList keyTokens = this.splitKeywords.elementAt(kw);
				int keyLength = keyTokens.count();
				int pos = -1;
				while ((pos = tokens.indexOf(keyTokens, pos + 1, !CodeParser.ignoreCase)) >= 0)
				{
					// Replace the first token of the keyword by the entire keyword
					tokens.set(pos, keywords[kw]);
					// Remove the remaining tokens of the split keyword
					for (int j=1; j < keyLength; j++)
					{
						tokens.delete(pos+1);
					}
				}
			}
		}
		// END KGU 2016-03-29
		// START KGU#162 2016-03-31: Enh. #144
		//String transformed = transformTokens(tokens);
		String transformed = "";
		if (this.suppressTransformation) {
			// Just re-concatenate the tokens if no conversion is wanted
			transformed = tokens.concatenate();
		}
		else {
			transformed = transformTokens(tokens);
		}
		// END KGU#162 2016-03-31
		// END KGU#93 2015-12-21

		if (_doInputOutput)
		{
			// START KGU 2015-12-22: Avoid unnecessary transformation attempts
			//// input instruction transformation
			//transformed = transformInput(transformed);
			//// output instruction transformation
			//transformed = transformOutput(transformed);
			if (transformed.indexOf(CodeParser.getKeyword("input").trim()) >= 0)
			{
				transformed = transformInput(transformed);
			}
			else if (transformed.indexOf(CodeParser.getKeyword("output").trim()) >= 0)
			{
				transformed = transformOutput(transformed);
			}
			// END KGU 2015-12-22
		}

		return transformed.trim();
	}
	
	// START KGU#93 2015-12-21: Bugfix #41/#68/#69
	/**
	 * Transforms operators and other tokens from the given intermediate
	 * language into tokens of the target language and returns the result
	 * as string.<br/>
	 * OVERRIDE this! (Method just returns the re-concatenated tokens)
	 * This method is called by {@link #transform(String, boolean)} but may
	 * also be used elsewhere for a specific token list.
	 * @see #transform(String, boolean)
	 * @see #transformInput(String)
	 * @see #transformOutput(String)
	 * @see #transformType(String, String)
	 * @see #suppressTransformation
	 * @param _interm - a code line in intermediate syntax
	 * @return transformed string
	 */
	protected String transformTokens(StringList tokens)
	{
		return tokens.concatenate();
	}
	
//	/**
//	 * Transforms assignments in the given intermediate-language code line.
//	 * OVERRIDE this! (Method just returns _interm without changes)
//	 * @param _interm - a code line in intermediate syntax
//	 * @return transformed string
//	 */
//	@Deprecated
//	protected String transformAssignment(String _interm)
//	{
//		return _interm;
//	}
	// END KGU#93 2015-12-21
	
	// START KGU#16 2015-11-30
	/**
	 * Transforms type identifier into the target language (as far as possible).
	 * Is to be overridden by the Generator subclasses if typing is an issue.
	 * Method is called e.g. by {@link #getTransformedTypes(TypeMapEntry, boolean)} and
	 * in other contexts.
	 * Note: This method does not perform a type map retrieval!
	 * @see #getTransformedTypes(TypeMapEntry, boolean)
	 * @see #transform(String, boolean)
	 * @see #transformTokens(StringList)
	 * @see #transformInput(String)
	 * @see #transformOutput(String)
	 * @see #suppressTransformation
	 * @param _type - a string potentially meaning a datatype (or null)
	 * @param _default - a default string returned if _type happens to be null
	 * @return a type identifier (or the unchanged _type value if matching failed)
	 */
	protected String transformType(String _type, String _default) {
		if (_type == null)
			_type = _default;
		return _type;
	}
	// END KGU#16 2015-11-30
	
	// START KGU#388 2017-09-26: Enh. #423
	/**
	 * Creates a type description for the target language from the given
	 * TypeMapEntry {@code typeInfo}.
	 * For the case a special treatment might be necessary within a nested type
	 * definition, the enclosing TypeInfo may be given as {@code definingType}
	 * @param typeInfo - the defining or derived TypeMapInfo of the type 
	 * @param definingType - the enclosing type just being defined or null
	 * @return a String suited as type description in declarations etc. of the target language 
	 */
	protected String transformTypeFromEntry(TypeMapEntry typeInfo, TypeMapEntry definingType) {
		// Just a dummy, to be overridden by subclasses
		return typeInfo.getCanonicalType(true, true);
	}
	// END KGU#388 2017-09-26
	
	// START KGU#261 2017-01-26: Enh. #259/#335
	protected StringList getTransformedTypes(TypeMapEntry typeEntry, boolean preferName)
	{
		// START KGU#388 2017-09-19: Enh. #423
		//StringList types = typeEntry.getTypes();
		StringList types;
		if (preferName && typeEntry.isNamed()) {
			types = StringList.getNew(typeEntry.typeName);
		}
		else {
			types = typeEntry.getTypes();
		}
		// END KGU#388 2017-09-19
		StringList transTypes = new StringList();
		for (int i = 0; i < types.count(); i++) {
			String type = types.get(i);
			int posLastAt = type.lastIndexOf('@')+1;
			type = type.substring(0, posLastAt) + transformType(type.substring(posLastAt), "???");
			transTypes.addIfNew(type);
		}
		// Get rid of completely undefined types
		transTypes.removeAll("???");
		return transTypes;
	}
	// END KGU#261 2017-01-26
	
	// START KGU#653 2019-02-14: Enh. #680
	/**
	 * Subclassable method possibly to obtain a suited transformed argument list string for the given series of
	 * input items (i.e. expressions designating an input target variable each) to be inserted in the input replacer
	 * returned by {@link #getInputReplacer(boolean)}, this allowing to generate a single input instruction only.<br/>
	 * This dummy implementation returns just null, meaning there is no such conversion in general (such that several
	 * input instructions must be generated. Subclasses the target language of which allows multi-variable input
	 * instructions should override this.
	 * @param _inputVarItems - {@link StringList} of variable descriptions for input
	 * @return either a syntactically converted combined string with suited operator or separator symbols, or null.
	 */
	protected String composeInputItems(StringList _inputVarItems)
	{
		return null;
	}
	// END KGU#653 2019-02-14
	
	/**
	 * Detects whether the given code line starts with the configured input keystring
	 * and if so replaces it according to the regex pattern provided by
	 * {@link #getInputReplacer(boolean)}.
	 * @see #getInputReplacer(boolean)
	 * @see #transformOutput(String)
	 * @see #transform(String, boolean)
	 * @param _interm - a code line in intermediate syntax
	 * @return transformed input instruction or _interm unchanged
	 */
	protected String transformInput(String _interm)
	{
		// START KGU#281 2016-10-15: for enh. #271 (input with prompt)
		//String subst = getInputReplacer();
		// END KGU#281 2016-10-15
		// Between the input keyword and the variable name there MUST be some blank...
		String keyword = CodeParser.getKeyword("input").trim();
		// START KGU#399 2017-05-16: bugfix #403
		//if (!keyword.isEmpty() && _interm.startsWith(keyword))
		String gap = (!keyword.isEmpty() && Character.isJavaIdentifierPart(keyword.charAt(keyword.length()-1)) ? "[\\W]" : "");
		String pattern = "^" + getKeywordPattern(keyword) + "(" + gap + ".*|$)";
		if (!keyword.isEmpty() && _interm.matches(pattern))
		// END KGU#399 2017-05-16
		{
			// START KGU#281 2016-10-15: for enh. #271 (input with prompt)
			String quotes = "";
			// START KGU#399 2017-05-16: bugfix #403
			//String tail = _interm.substring(keyword.length()).trim();
			String tail = _interm.replaceFirst(pattern, "$1").trim();
			// END KGU#399 2017-05-16
			if (tail.startsWith("\"")) {
				quotes = "\"";
			}
			else if (tail.startsWith("'")) {
				quotes = "'";
			}
			// END KGU#281 2016-10-15
			// START KGU#399 2017-05-16: Bugfix #403
			//String matcher = Matcher.quoteReplacement(keyword);
			//if (Character.isJavaIdentifierPart(keyword.charAt(keyword.length()-1)))
			//{
			//	matcher = matcher + "[ ]";
			//}
			//
			// Start - BFI (#51 - Allow empty input instructions)
			//if(!_interm.matches("^" + matcher + "(.*)"))
			//{
			//	_interm += " ";
			//}
			// End - BFI (#51)
			// END KGU#399 2017-05-16
			
			// START KGU#281 2016-10-15: Enh. #271 (input instructions with prompt
			//_interm = _interm.replaceFirst("^" + matcher + "(.*)", subst);
			if (quotes.isEmpty()) {
				String subst = getInputReplacer(false);
				// START KGU#399 2017-05-16: bugfix #51, #403
				//_interm = _interm.replaceFirst("^" + matcher + "[ ]*(.*)", subst);
				// START KGU#653 2019-02-14: Enh. #680
				//_interm = _interm.replaceFirst(pattern, subst);
				_interm = subst.replace("$1", tail);
				// END KGU#653 3019-02-14
				// END KGU#399 2017-05-16
			}
			else {
				String subst = getInputReplacer(true);
				// START KGU#399 2017-05-16: bugfix #51, #403				
				//_interm = _interm.replaceFirst("^" + matcher + "\\h*("+quotes+".*"+quotes+")[, ]*(.*)", subst);
				// START KGU#653 2019-02-14: Enh. #680
				//pattern = "^" + getKeywordPattern(keyword) + "\\h*("+quotes+".*"+quotes+")[,]?\\s*(.*)";
				//_interm = _interm.replaceFirst(pattern, subst);
				pattern = "^" + "\\h*("+quotes+".*"+quotes+")[,]?\\s*(.*)";
				_interm = tail.replaceFirst(pattern, subst);
				// END KGU#653 2019-02-14
				// END KGU#399 2017-05-16
			}
			// END KGU#281 2016-10-15
		}
		return _interm;
	}

	/**
	 * Detects whether the given code line starts with the configured output keystring
	 * and if so replaces it according to the regex pattern provided by
	 * {@link #getOutputReplacer()}.
	 * @see #getOutputReplacer()
	 * @see #transformInput(String)
	 * @see #transform(String, boolean)
	 * @param _interm - a code line in intermediate syntax
	 * @return transformed output instruction or _interm unchanged
	 */
	protected String transformOutput(String _interm)
	{
		String subst = getOutputReplacer();
		String keyword = CodeParser.getKeyword("output").trim();
		// START KGU#399 2017-05-16: bugfix #403
		//if (!keyword.isEmpty() && _interm.startsWith(keyword))
		// Between the input keyword and a variable name there must be some blank unless the keyword itself ends
		// with a blank or some non-identifier character. On the other hand, the expression might start with an
		// operator symbol or a parenthesis... We try to approach this uncertainty with the gap variable.
		// As a result, however, a superfluous blank may remain in front of the first expression.
		String gap = (!keyword.isEmpty() && Character.isJavaIdentifierPart(keyword.charAt(keyword.length()-1)) ? "[\\W]" : "");
		// START KGU#505 2018-03-13: The substitution mechanism introduced with #403 left a leading blank in the expression
		//String pattern = "^" + getKeywordPattern(keyword) + "\\s*(" + gap + ".*|$)";
		//if (!keyword.isEmpty() && _interm.matches(pattern))
		Matcher matcher = Pattern.compile("^" + getKeywordPattern(keyword) + "\\s*(" + gap + ".*|$)").matcher(_interm);
		if (!keyword.isEmpty() && matcher.matches())
		// END KGU#505 2018-03-13
		// END KGU#399 2017-05-16
		{
			// START KGU#399 201-05-16: bugfix #51, #403
			//String matcher = Matcher.quoteReplacement(keyword);
			//if (Character.isJavaIdentifierPart(keyword.charAt(keyword.length()-1)))
			//{
			//	matcher = matcher + "[ ]";
			//}
			//
			// Start - BFI (#51 - Allow empty output instructions)
			//if(!_interm.matches("^" + matcher + "(.*)"))
			//{
			//	_interm += " ";
			//}
			// End - BFI (#51)
			//
			//_interm = _interm.replaceFirst("^" + matcher + "(.*)", subst);
			// START KGU#505 2018-03-13: trim the expressions before insertion
			//_interm = _interm.replaceFirst(pattern, subst);
			_interm = subst.replace("$1", matcher.group(1).trim());
			// END KGU#505 2018-03-13
			// END KGU#399 2017-05-16
		}
		return _interm;
	}
	// END KGU#18/KGU#23 2015-11-01
	
	// START KGU#165 2016-04-03: Support keyword case sensitivity
	/**
	 * Returns an appropriate match string for the given parser preference string
	 * (where {@link CodeParser#ignoreCase} is paid attention to)
	 * @see lu.fisch.structorizer.parsers.CodeParser#getKeyword(String)
	 * @param keyword - parser preference string
	 * @return match pattern
	 */
	protected static String getKeywordPattern(String keyword)
	{
		String pattern = Matcher.quoteReplacement(keyword);
		if (CodeParser.ignoreCase)
		{
			pattern = BString.breakup(pattern);
		}
		return pattern;
	}
	// END KGU#165 2016-04-03

	// START KGU#74 2015-11-30
	/**
	 * We do a recursive analysis for loops, returns and jumps of type "leave"
	 * to be able to place equivalent goto instructions and their target labels
	 * on demand.
	 * Maps Jump instructions and Loops (as potential jump targets) to unique
	 * numbers used for the creation of unambiguous goto or break labels.
	 * 
	 * The mapping is gathered in {@link #jumpTable}.
	 * If a return instruction with value is encountered, this.returns will be set true
	 * @see #breakMatchesCase()
	 * @see #generateCode(Jump, String)
	 * @see #generateCode(For, String)
	 * @see #generateCode(While, String)
	 * @see #generateCode(Repeat, String)
	 * @see #generateCode(Forever, String)
	 * @param _squeue - instruction sequence to be analysed 
	 * @return true iff there is no execution path without a value returned.
	 */
	protected boolean mapJumps(Subqueue _squeue)
	{
		boolean surelyReturns = false;
//		String preLeave  = CodeParser.getKeywordOrDefault("preLeave", "leave");
		String preReturn = CodeParser.getKeywordOrDefault("preReturn", "return");
//		String preExit   = CodeParser.getKeywordOrDefault("preExit", "exit");
//		String patternLeave = getKeywordPattern(preLeave) + "([\\W].*|$)";
		String patternReturn = getKeywordPattern(preReturn) + "([\\W].*|$)";
//		String patternExit = getKeywordPattern(preExit) + "([\\W].*|$)";
		Iterator<Element> iter = _squeue.getIterator();
		while (iter.hasNext() && !surelyReturns)
		{
			Element elem = iter.next();
			// If we detect a Jump element of type leave then we detect its target
			// and label both
			if (elem instanceof Jump && !elem.isDisabled())
			{
				// START KGU#413 2017-06-09: Enh. #416: There might be line continuation
				//String jumpText = elem.getText().getLongString().trim();
				String jumpText = elem.getUnbrokenText().getLongString();
				// END KGU#413 2017-06-09
				// START KGU#380 2017-04-14: Bugfix #394 Code revision, simplification
				//if (jumpText.matches(patternReturn))
				
				Jump jump = (Jump)elem;
				if (jump.isReturn())
				// END KGU#380 2017-04-14
				{
					boolean hasResult = !jumpText.substring(preReturn.length()).trim().isEmpty();
					if (hasResult) this.returns = true;
					// Further investigation would be done in vain - the remaining sequence is redundant
					return hasResult;
				}
				// START KGU#380 2017-04-14: Bugfix #394 - Code revision, simplification
				//else if (jumpText.matches(patternExit))
				else if (jump.isExit())
				// END KGU#380 2017-04-14
				{
					// Doesn't return a regular result but we won't get to the end, so a default return is
					// not required, we handle this as if a result would have been returned.
					//surelyReturns = true;
					return true;
				}
// START KGU#380 2017-04-14: Bugfix #394 - Code revision, simplification
//				// Get the number of requested exit levels
//				int levelsUp = 0;
//				if (jumpText.isEmpty())
//				{
//					levelsUp = 1;
//				}
//				else if (jumpText.matches(patternLeave))
//				{
//					levelsUp = 1;
//					if (jumpText.length() > preLeave.length()) {
//						try {
//							levelsUp = Integer.parseInt(jumpText.substring(preLeave.length()).trim());
//						}
//						catch (NumberFormatException ex)
//						{
//							System.out.println("Unsuited leave argument in Element \"" + jumpText + "\"");
//						}
//					}
//				}
//				// Try to find the target loop
//				// START KGU#78 2015-12-18: Enh. #23 specific handling only required if there is a break instruction
//				//boolean simpleBreak = levelsUp == 1;	// For special handling of Case context
//				// Simple break instructions usually require special handling of Case context
//				boolean simpleBreak = levelsUp == 1 && this.breakMatchesCase();
//				// END KGU#78 2015-12-18
//				Element parent = elem.parent;
//				while (parent != null && !(parent instanceof Parallel) && levelsUp > 0)
//				{
//					if (parent instanceof ILoop)
//					{
//						if (--levelsUp == 0 && !simpleBreak)	// Target reached?
//						{
//							// Is target loop already associated with a label?
//							Integer label = this.jumpTable.get(parent);
//							if (label == null)
//							{
//								// If not then associate it with a label
//								label = this.labelCount++;
//								this.jumpTable.put(parent, label);
//							}
//							this.jumpTable.put(elem, label);
//						}
//					}
//					else if (parent instanceof Case)
//					{
//						// If we were within a selection (switch) then we must use "goto" to get out
//						simpleBreak = false;
//					}
//					parent = parent.parent;
//				}
//				if (levelsUp > 0)
				else if (jump.isLeave()) {
					Element targetLoop = jump.getLeftLoop(null);
					if (targetLoop != null) {
						List<Element> leftStructures = jump.getLeftStructures(null, this.breakMatchesCase(), false);
						boolean simpleBreak = leftStructures.size() == 1 && this.breakMatchesCase();
						if (!simpleBreak) {
							// Is target loop already associated with a label?
							Integer label = this.jumpTable.get(targetLoop);
							if (label == null)
							{
								// If not then associate it with a label
								label = this.labelCount++;
								this.jumpTable.put(targetLoop, label);
							}
							this.jumpTable.put(elem, label);
						}
					}
					else {
						// Target couldn't be found, so mark the jump with an error marker
						this.jumpTable.put(elem, -1);						
					}
					// After an unconditional leave further instructions at this level are redundant  
					return surelyReturns;
				}
				// START KGU#686 2019-03-18: Enh. #56 support for try / catch /throw
				else if (jump.isThrow() && this.getTryCatchLevel() != TryCatchSupportLevel.TC_NO_TRY) {
					// Doesn't return a regular result but we won't get to the end, so a default return is
					// not required, we handle this as if a result would have been returned.
					return true;
				}
				// END KGU#686 2019-03-18
				else	// No recognized jump type
// END KGU#380 2017-04-14
				{
					// Target couldn't be found, so mark the jump with an error marker
					this.jumpTable.put(elem, -1);
				}
// START KGU#380 2017-04-14: Bugfix #394 - No longer needed
//				else {
//					// After an unconditional jump, the remaining instructions are redundant
//					return surelyReturns;
//				}
// END KGU#380 2017-04-14
			}
			// No jump: then only recursively descend
			else if (elem instanceof Alternative)
			{
				boolean willReturnT = mapJumps(((Alternative)elem).qTrue);
				boolean willReturnF = mapJumps(((Alternative)elem).qFalse);
				surelyReturns = willReturnT && willReturnF;
			}
			else if (elem instanceof Case)
			{
				boolean willReturn = false;
				for (int i = 0; i < ((Case)elem).qs.size(); i++)
				{
					boolean caseReturns = mapJumps(((Case)elem).qs.elementAt(i));
					willReturn = willReturn && caseReturns;
				}
				if (willReturn) surelyReturns = true;
			}
			else if (elem instanceof ILoop)	// While, Repeat, For, Forever
			{
				if (mapJumps(((ILoop)elem).getBody())) surelyReturns = true;
			}
			else if (elem instanceof Parallel)
			{
				// There is no regular return out of a parallel thread...
				for (int i = 0; i < ((Parallel)elem).qs.size(); i++)
				{
					mapJumps(((Parallel)elem).qs.elementAt(i));
				}
			}
			else if (elem instanceof Instruction)
			{
				// START KGU#413 2017-06-09: Enh. #416
				//StringList text = elem.getText();
				StringList text = elem.getUnbrokenText();
				// END KGU#413 2017-06-09
				for (int i = 0; i < text.count(); i++)
				{
					String line = text.get(i);
					if (line.matches(patternReturn))
					{
						boolean hasResult = !line.substring(preReturn.length()).trim().isEmpty();
						if (hasResult)
						{
							this.returns = true;
							// Further investigation would be done in vain - the remaining sequence is redundant
							surelyReturns = true;
						}
					}
				}
				
			}
		}
		return surelyReturns;
	}
	
	
	// START KGU#109/KGU#141 2016-01-16: New for ease of fixing #61 and #112
	/**
	 * Decomposes the left-hand side of an assignment passed in as _lval
	 * into four strings:<br/>
	 * [0] - type specification (a sequence of tokens, may be empty)<br/>
	 * [1] - variable name (a single token supposed to be the identifier)<br/>
	 * [2] - index expression (if _lval is an indexed variable, else empty)<br/>
	 * [3] - component path (if _lval is a record component of an indexed variable, else empty)
	 * @param _lval a string found on the left-hand side of an assignment operator
	 * @return String array of [0] type, [1] name, [2] index, [3] component path; all but [1] may be empty
	 */
	protected String[] lValueToTypeNameIndexComp(String _lval)
	{
		// Avoid too much nonsense on indexed variables
		// START KGU#334 2017-01-30: Bugfix #337 - lvalue was mutilated with nested index access
		//Regex r = new Regex("(.*?)\\[(.*?)\\](.*?)","$1 $3");
		// END KGU#334 2017-01-30
		String type = "";
		String name = null;
		String index = "";
		String comp = "";
		String before = _lval;
		String after = "";
		int posL = _lval.indexOf("[");
		int posR = _lval.lastIndexOf("]");
		if (posL >= 0 && posR > posL) {
			index = _lval.substring(posL + 1, posR);
			before = _lval.substring(0, posL);
			after = _lval.substring(posR + 1);
		}
		if (after.startsWith(".") && Function.testIdentifier(after.substring(1), ".")) {
			comp = after;
			name = before;
		}
		else {
			name = (before + " " + after).trim();	// This is somewhat strange in general
		}
		// END KGU#388 2017-09-27
		// Check Pascal and BASIC style of type specifications
		int subPos = name.indexOf(":");
		if (subPos > 0)
		{
			type = name.substring(subPos + 1).trim() + " ";
			name = name.substring(0, subPos).trim();
		}
		else if ((subPos = name.toLowerCase().indexOf(" as ")) > 0)
		{
			type = name.substring(subPos + " as ".length()).trim() + " ";
			name = name.substring(0, subPos).trim();
		}
		// Now split the assumed name to check C-style type specifications
		StringList nameParts = StringList.explode(name, " ");
		if (type.isEmpty() || nameParts.count() > 1)
		{
			type = nameParts.concatenate(" ", 0, nameParts.count()-1).trim() + " ";
		}
		name = nameParts.get(nameParts.count()-1);
		//r = new Regex("(.*?)[\\[](.*?)[\\]](.*?)","$2");
		// START KGU#388 2017-09-27: Enh. #423 Didn't work, since often appended a "tail"
		//String index = "";
		//if ((subPos = _lval.indexOf('[')) >= 0 && _lval.indexOf(']', subPos+1) >= 0)
		//{
		//	// START KGU#189 2016-04-29: Bugfix #337 for multidimensional array expressions
		//	// lvalues like a[i][j] <- ... had been transformed to a[ij] <- ...
		//	// Now index would become "i][j" in such a case which at least preserves syntax
		//	index = _lval.replaceAll("(.*?)[\\[](.*?)[\\]](.*?)","$2").trim();
		//	// END KGU#189 2016-04-29
		//}
		//String[] typeNameIndex = {type, name, index};
		//return typeNameIndex;
		String[] typeNameIndexPath = {type, name, index, comp};
		return typeNameIndexPath;
		// END KGU#388 2017-09-27
	}
	// END KGU#109/KGU#141 2016-01-16
	
	// START KGU#61 2016-03-23: Enh. #84 (FOR-IN loop infrastructure)
	/**
	 * In case of a FOR-IN loop tries to extract the value list items if explicitly
	 * given in the loop text (literal syntax).<br/>
	 * If the value list is represented by a variable then null will be returned instead.<br/>
	 * Utility routine that may be used in {@link #generateCode(For, String)}.
	 * @param _for - the for loop of FOR-IN style to be analysed
	 * @return a StringList where every element contains one item (as string) or null
	 */
	protected StringList extractForInListItems(For _for)
	{
		String valueList = _for.getValueList();
		StringList items = null;
		boolean isComplexObject = Function.isFunction(valueList) || this.varNames.contains(valueList);
		if (valueList.startsWith("{") && valueList.endsWith("}"))
		{
			items = Element.splitExpressionList(valueList.substring(1, valueList.length()-1), ",");
		}
		else if (valueList.contains(","))
		{
			items = Element.splitExpressionList(valueList, ",");
		}
		else if (!isComplexObject && valueList.contains(" "))
		{
			items = Element.splitExpressionList(valueList, " ");
		}
		return items;
	}
	// END KGU#61 2016-03-23
	
	// START KGU#178 2016-07-19: Enh. #160
	/**
	 * Establishes a mapping among the Root referred to be {@code _called} and
	 * the {@code _caller} Root in field {@link #subroutines}.
	 * @param _call - a CALL element found in Root {@code _caller}
	 * @param _caller - the Root containing {@code _call}
	 * @return the called Root if being available and not having been mapped before 
	 */
	protected Root registerCalled(Call _call, Root _caller)
	{
		Root newSub = null;
		Function called = _call.getCalledRoutine();
		// START KGU#349 2017-02-20: Bugfix #349 - don't register directly recursive calls
		//if (called != null && Arranger.hasInstance())
		// START KGU#371 2019-03-08: Enh. #385 cope with optional parameters
		//if (called != null && !_caller.getSignatureString(false).equals(called.getSignatureString()) && Arranger.hasInstance())
		// START KGU#676 2019-03-13: Enh. #696 Routine pool may now stem from an archive 
		//if (called != null && !(_caller.getMethodName().equals(called.getName()) && _caller.acceptsArgCount(called.paramCount()) >= 0) && Arranger.hasInstance())
		if (called != null && !(_caller.getMethodName().equals(called.getName()) && _caller.acceptsArgCount(called.paramCount()) >= 0) && routinePool != null)
		// END KGU#676 2019-03-13
		// END KGU#371 2019-03-07
		// END KGU#349 2017-02-20
		{
			// START KGU#676 2019-03-13: Enh. #696 Routine pool may now stem from an archive 
			//Vector<Root> foundRoots = Arranger.getInstance().
			//		findRoutinesBySignature(called.getName(), called.paramCount());
			Vector<Root> foundRoots = routinePool.
					findRoutinesBySignature(called.getName(), called.paramCount());
			// END KGU#676 2019-03-13
			// FIXME: How to select among Roots with compatible signature?
			if (!foundRoots.isEmpty())
			{
				newSub = putRootsToMap(foundRoots.firstElement(), _caller, subroutines);
			}
			// START KGU#237 2016-08-10: bugfix #228
			else if ((newSub = getAmongSubroutines(called)) != null)
			{
				subroutines.get(newSub).callers.add(_caller);
				// If we got here, then it's probably the top-level routine itself
				// So better be cautious with reference counting here (lest the
				// calling routine would be suppressed on printing)
				newSub = null;	// ...and it's not a new subroutine, of course
			}
			// END KU#237 2016-08-10
			else
			{
				missingSubroutines.addIfNew(_call.getSignatureString());
			}
		}
		return newSub;
	}

	/**
	 * Establishes a mapping between Roots {@code _referred} and {@code _caller} in the given
	 * {@code _referenceMap} for later topological sorting.
	 * @param _referred - the Root being referred to by _caller
	 * @param _caller - the Root referring to {@code _referred}
	 * @param _referenceMap - the map from referred Roots to referring Roots
	 * @return the {@code _referred} Root if it hadn't been in {@code _referenceMap} before 
	 */
	private Root putRootsToMap(Root _referred, Root _caller, Hashtable<Root, SubTopoSortEntry> _referenceMap) {
		// Is there already an entry for this root?
		Root newSub = null;
		SubTopoSortEntry entry = _referenceMap.get(_referred);
		boolean toBeCounted = false;
		if (entry == null)
		{
			// No - create a new entry
			_referenceMap.put(_referred, new SubTopoSortEntry(_caller));
			newSub = _referred;
			toBeCounted = true;
		}
		else
		{
			// Yes: add the calling routine to the set of roots to be informed
			// (if not already registered)
			toBeCounted = entry.callers.add(_caller);
		}
		// Now count the call at the callers entry (if there is one)
		if (toBeCounted && (entry = _referenceMap.get(_caller)) != null)
		{
			entry.nReferingTo++;
		}
		return newSub;
	}

	private void registerCalledSubroutines(Root _root)
	{
		// START KGU#238 2016-08-11: Code revision
		//Vector<Call> calls = new Vector<Call>();
		//collectCalls(_root.children, calls);
		// START KGU#624 2018-12-26: Enh. #655 - method moved to Root
		//Vector<Call> calls = collectCalls(_root);
		Vector<Call> calls = _root.collectCalls();
		// END KGU#624 2018-12-26
		// END KGU#238 2016-08-11
		for (Call call: calls)
		{
			Root registered = null;
			// Identify and register the called routine
			if ((registered = registerCalled(call, _root)) != null)
			{
				// If it hadn't been registered before, analyse it as well
				registerCalledSubroutines(registered);
			}
		}
	}
	
	// START KGU#237 2016-08-10: Bugfix #228
	/**
	 * Tries to find a Root in {@link #subroutines} the signature of which
	 * matches that of the given {@link lu.fisch.structorizer.parser.Function}
	 * {@code fct}.
	 * @param fct - object holding a parsed subroutine call
	 * @return a matching {@link lu.fisch.structorizer.elements.Root} object if available, otherwise null 
	 */
	private Root getAmongSubroutines(Function fct)
	{
		for (Root sub: subroutines.keySet())
		{
			if (sub.getMethodName().equals(fct.getName())
					// START KGU#371 2019-03-08: Enh. #385 allow optional parameters
					//&& sub.getParameterNames().count() == fct.paramCount())
					&& sub.acceptsArgCount(fct.paramCount()) >= 0)
					// END KGU#371 2019-03-08
			{
				return sub;
			}
		}
		return null;
	}
	// END KGU#237 2016-08-10
	
	// START KGU#376 2017-09-20: Enh. #389
	private void registerIncludedRoots(Root _root, Hashtable<Root, SubTopoSortEntry> _includedRoots)
	{
		if (_root.includeList != null && (routinePool != null)) {
			for (int i = 0; i < _root.includeList.count(); i++)
			{
				Root newIncl = null;
				String includeName = _root.includeList.get(i);
				Vector<Root> candidates = routinePool.findIncludesByName(includeName);
				if (!candidates.isEmpty()) {
					newIncl = putRootsToMap(candidates.firstElement(), _root, _includedRoots);
				}
				else if ((newIncl = getAmongExportedRoots(includeName, _includedRoots)) != null)
				{
					_includedRoots.get(newIncl).callers.add(_root);
					// If we got here, then it's probably the top-level diagram itself
					// So better be cautious with reference counting here (lest the
					// including diagram would be suppressed on printing)
					newIncl = null;	// ...and it's not a new subroutine, of course
				}
				if (newIncl != null) {
					// Now do the recursion (the Includable itself may include others)
					registerIncludedRoots(newIncl, _includedRoots);
				}
			}
		}
	}

	private Root getAmongExportedRoots(String includeName, Hashtable<Root, SubTopoSortEntry> _includeMap) {
		for (Root included: _includeMap.keySet()) {
			if (includeName.equals(included.getMethodName())) {
				return included;
			}
		}
		for (Root included: subroutines.keySet()) {
			if (included.isInclude() && includeName.equals(included.getMethodName())) {
				return included;
			}
		}
		return null;
	}
	// END KGU#376 2017-09-20

	// START KGU#236/KGU#311 2016-12-22: Issue #227, enh. #314 - we may need this more root-specificly
	private final void gatherElementInformationRoot(Root _root)
	{
		hasOutput = hasInput = hasEmptyInput = false;
		// START KGU#424 2017-09-25: Care for correct comment positioning
		this.declarationCommentMap.put(_root, new HashMap<String, Instruction>());
		// END KGU#4242 2017-09-25
		gatherElementInformation(_root);
		if (hasOutput) rootsWithOutput.add(_root);
		if (hasInput) rootsWithInput.add(_root);
		if (hasEmptyInput) rootsWithEmptyInput.add(_root);
		// START KGU#376 2017-09-25: Enh. #389
		this.registerIncludedRoots(_root, includeMap);
		// END KGU#376 2017-09-25
	}
	// END KGU#236/KGU#311 2016-12-22
	// START KGU#236 2016-08-10: Issue #227
	// Recursive scanning routine to gather certain information via
	// subclassable method checkElementInformation();
	private final void gatherElementInformation(Element _ele)
	{
		// START KGU#238 2016-08-11: Code revision
		_ele.traverse(new IElementVisitor() {
			@Override
			public boolean visitPreOrder(Element _ele) {
				return checkElementInformation(_ele);
			}
			@Override
			public boolean visitPostOrder(Element _ele) {
				return true;
			}
			
		});
		// END KGU#238 2016-08-11
	}
	
	/**
	 * Generic and subclassable method to check for certain information
	 * on any kind of element. Is guaranteed to be called on every single
	 * element of the diagram before code export is started.
	 * Must not be recursive! 
	 * @param _ele - the currently inpected element
	 * @return whether the traversal is to be continued or not
	 */
	protected boolean checkElementInformation(Element _ele)
	{
		if (_ele instanceof Instruction)
		{
			Instruction instr = (Instruction)_ele;
			if (instr.isInput()) {
				hasInput = true;
				if (instr.isEmptyInput()) hasEmptyInput = true;
			}
			if (instr.isOutput()) hasOutput = true;	
			// START KGU#424 2017-09-25: We must build a comment map for declarations
			Root owner = Element.getRoot(instr);
			StringList declNames = owner.getVarNames(instr);
			StringList text = instr.getUnbrokenText();
			for (int i = 0; i < text.count(); i++) {
				String line = text.get(i);
				if (line.startsWith("type ") && line.contains("=")) {
					declNames.add(":" + line.substring(4, line.indexOf("=")).trim());
				}
			}
			HashMap<String, Instruction> commentMap = this.declarationCommentMap.get(owner);
			for (int i = 0; i < declNames.count(); i++) {
				commentMap.put(declNames.get(i), instr);
			}
			// END KGU#424 2017-09-25
		}
		// START KGU#348 2017-02-19: Support for translation of Parallel elements
		else if (_ele instanceof Parallel)
		{
			hasParallels = true;
		}
		// END KGU#348 2017-02-19
		// START KGU#686 2019-03-21: Enh. #56 - For Perl, try-catch is an extra module
		else if (_ele instanceof Try) {
			hasTryBlocks = true;
		}
		// END KGU#686 2019-03-21
		// START KGU#311 2016-12-22: Enh. #314 - check for file API support
		if (!usesFileAPI && _ele.getText().getText().contains("file"))
		{
			// Now we check more precisely
			String text = _ele.getText().getText();
			for (int i = 0; !usesFileAPI && i < Executor.fileAPI_names.length; i++) {
				if (text.contains(Executor.fileAPI_names[i]))
					usesFileAPI = true;
			}
		}
		// END KGU#311 2016-12-22
		return true;
	}
	// END KGU#236 2016-08-10
 	
	/**
	 * This method is responsible for generating the code of an {@code Instruction} element.<br/>
	 * This dummy version is to be overridden by each inheriting generator class.
	 * It should make use of available helper methods {@link #transform(String)} etc. and
	 * be aware of the several export options.
	 * @see #generateCode(Alternative, String)
	 * @see #generateCode(Case, String)
	 * @see #generateCode(For, String)
	 * @see #generateCode(While, String)
	 * @see #generateCode(Repeat, String)
	 * @see #generateCode(Forever, String)
	 * @see #generateCode(Call, String)
	 * @see #generateCode(Jump, String)
	 * @see #generateCode(Parallel, String)
	 * @see #generateCode(Try, String)
	 * @see #generateCode(Root, String)
	 * @see #getIndent()
	 * @see #addCode(String, String, boolean)
	 * @see #insertAsComment(Element, String)
	 * @see #optionCodeLineNumbering()
	 * @see #optionBlockBraceNextLine()
	 * @param _inst - the {@link lu.fisch.structorizer.elements.Instruction}
	 * @param _indent - the indentation string valid for the given Instruction
	 */
	protected void generateCode(Instruction _inst, String _indent)
	{
		//
	}
	
	/**
	 * This method is responsible for generating the code of an {@code Alternative}
	 * element i.e. an IF construction.<br/>
	 * This dummy version is to be overridden by each inheriting generator class
	 * (you may have a look at its code to see how the recursive descending is done).
	 * It should make use of available helper methods {@link #transform(String)} etc. and
	 * be aware of the several export options.
	 * @see #generateCode(Instruction, String)
	 * @see #generateCode(Case, String)
	 * @see #generateCode(For, String)
	 * @see #generateCode(While, String)
	 * @see #generateCode(Repeat, String)
	 * @see #generateCode(Forever, String)
	 * @see #generateCode(Call, String)
	 * @see #generateCode(Jump, String)
	 * @see #generateCode(Parallel, String)
	 * @see #generateCode(Try, String)
	 * @see #generateCode(Root, String)
	 * @see #getIndent()
	 * @see #optionCodeLineNumbering()
	 * @see #optionBlockBraceNextLine()
	 * @param _alt - the {@link lu.fisch.structorizer.elements.Alernative} element to be exported
	 * @param _indent - the indentation string valid for the given Instruction
	 */
	protected void generateCode(Alternative _alt, String _indent)
	{
		// code.add(_indent+"");
		generateCode(_alt.qTrue,_indent+this.getIndent());
		// code.add(_indent+"");
		generateCode(_alt.qFalse,_indent+this.getIndent());
		// code.add(_indent+"");
	}

	/**
	 * This method is responsible for generating the code of a {@code Case}
	 * element i.e. a multiple selection.<br/>
	 * This dummy version is to be overridden by each inheriting generator class
	 * (you may have a look at its code to see how the recursive descending is done).
	 * It should make use of available helper methods {@link #transform(String)} etc. and
	 * be aware of the several export options.
	 * @see #generateCode(Instruction, String)
	 * @see #generateCode(Alternative, String)
	 * @see #generateCode(For, String)
	 * @see #generateCode(While, String)
	 * @see #generateCode(Repeat, String)
	 * @see #generateCode(Forever, String)
	 * @see #generateCode(Call, String)
	 * @see #generateCode(Jump, String)
	 * @see #generateCode(Parallel, String)
	 * @see #generateCode(Try, String)
	 * @see #generateCode(Root, String)
	 * @see #getIndent()
	 * @see #optionCodeLineNumbering()
	 * @see #optionBlockBraceNextLine()
	 * @param _inst - the {@link lu.fisch.structorizer.elements.Instruction} element to be exported
	 * @param _indent - the indentation string valid for the given Instruction
	 */
	protected void generateCode(Case _case, String _indent)
	{
		// code.add(_indent+"");
		for(int i=0; i < _case.qs.size(); i++)
		{
			// code.add(_indent+"");
			generateCode((Subqueue) _case.qs.get(i), _indent+this.getIndent());
			// code.add(_indent+"");
		}
		// code.add(_indent+"");
	}

	/**
	 * This method is responsible for generating the code of a {@code For} loop
	 * element, either of counting or enumerating style.<br/>
	 * This dummy version is to be overridden by each inheriting generator class
	 * (you may have a look at its code to see how the recursive descending is done).
	 * It should make use of available helper methods {@link #transform(String)} etc. and
	 * be aware of the several export options.
	 * @see #generateCode(Instruction, String)
	 * @see #generateCode(Alternative, String)
	 * @see #generateCode(Case, String)
	 * @see #generateCode(While, String)
	 * @see #generateCode(Repeat, String)
	 * @see #generateCode(Forever, String)
	 * @see #generateCode(Call, String)
	 * @see #generateCode(Jump, String)
	 * @see #generateCode(Parallel, String)
	 * @see #generateCode(Try, String)
	 * @see #generateCode(Root, String)
	 * @see #getIndent()
	 * @see #optionCodeLineNumbering()
	 * @see #optionBlockBraceNextLine()
	 * @param _for - the {@link lu.fisch.structorizer.elements.For} element to be exported
	 * @param _indent - the indentation string valid for the given Instruction
	 */
	protected void generateCode(For _for, String _indent)
	{
		// code.add(_indent+"");
		generateCode(_for.q, _indent + this.getIndent());
		// code.add(_indent+"");
	}

	/**
	 * This method is responsible for generating the code of a {@code While} loop
	 * element.<br/>
	 * This dummy version is to be overridden by each inheriting generator class
	 * (you may have a look at its code to see how the recursive descending is done).
	 * It should make use of available helper methods {@link #transform(String)} etc. and
	 * be aware of the several export options.
	 * @see #generateCode(Instruction, String)
	 * @see #generateCode(Alternative, String)
	 * @see #generateCode(Case, String)
	 * @see #generateCode(While, String)
	 * @see #generateCode(Repeat, String)
	 * @see #generateCode(Forever, String)
	 * @see #generateCode(Call, String)
	 * @see #generateCode(Jump, String)
	 * @see #generateCode(Parallel, String)
	 * @see #generateCode(Try, String)
	 * @see #generateCode(Root, String)
	 * @see #getIndent()
	 * @see #optionCodeLineNumbering()
	 * @see #optionBlockBraceNextLine()
	 * @param _while - the {@link lu.fisch.structorizer.elements.While} element to be exported
	 * @param _indent - the indentation string valid for the given Instruction
	 */
	protected void generateCode(While _while, String _indent)
	{
		// code.add(_indent+"");
		generateCode(_while.q, _indent + this.getIndent());
		// code.add(_indent+"");
	}

	/**
	 * This method is responsible for generating the code of a {@code Repeat} loop
	 * element.<br/>
	 * This dummy version is to be overridden by each inheriting generator class
	 * (you may have a look at its code to see how the recursive descending is done).
	 * It should make use of available helper methods {@link #transform(String)} etc. and
	 * be aware of the several export options.
	 * @see #generateCode(Instruction, String)
	 * @see #generateCode(Alternative, String)
	 * @see #generateCode(Case, String)
	 * @see #generateCode(For, String)
	 * @see #generateCode(While, String)
	 * @see #generateCode(Forever, String)
	 * @see #generateCode(Call, String)
	 * @see #generateCode(Jump, String)
	 * @see #generateCode(Parallel, String)
	 * @see #generateCode(Try, String)
	 * @see #generateCode(Root, String)
	 * @see #getIndent()
	 * @see #optionCodeLineNumbering()
	 * @see #optionBlockBraceNextLine()
	 * @param _repeat - the {@link lu.fisch.structorizer.elements.Repeat} element to be exported
	 * @param _indent - the indentation string valid for the given Instruction
	 */
	protected void generateCode(Repeat _repeat, String _indent)
	{
		// code.add(_indent+"");
		generateCode(_repeat.q, _indent + this.getIndent());
		// code.add(_indent+"");
	}

	/**
	 * This method is responsible for generating the code of a {@code Forever} loop
	 * element.<br/>
	 * This dummy version is to be overridden by each inheriting generator class
	 * (you may have a look at its code to see how the recursive descending is done).
	 * It should make use of available helper methods {@link #transform(String)} etc. and
	 * be aware of the several export options.
	 * @see #generateCode(Instruction, String)
	 * @see #generateCode(Alternative, String)
	 * @see #generateCode(Case, String)
	 * @see #generateCode(For, String)
	 * @see #generateCode(While, String)
	 * @see #generateCode(Repeat, String)
	 * @see #generateCode(Call, String)
	 * @see #generateCode(Jump, String)
	 * @see #generateCode(Parallel, String)
	 * @see #generateCode(Try, String)
	 * @see #generateCode(Root, String)
	 * @see #getIndent()
	 * @see #optionCodeLineNumbering()
	 * @see #optionBlockBraceNextLine()
	 * @param _while - the {@link lu.fisch.structorizer.elements.While} element to be exported
	 * @param _indent - the indentation string valid for the given Instruction
	 */
	protected void generateCode(Forever _forever, String _indent)
	{
		// code.add(_indent+"");
		generateCode(_forever.q, _indent + this.getIndent());
		// code.add(_indent+"");
	}
	
	/**
	 * This method is responsible for generating the code of a {@code Call} element.<br/>
	 * This dummy version is to be overridden by each inheriting generator class.
	 * It should make use of available helper methods {@link #transform(String)} etc. and
	 * be aware of the several export options.
	 * @see #generateCode(Instruction, String)
	 * @see #generateCode(Alternative, String)
	 * @see #generateCode(Case, String)
	 * @see #generateCode(For, String)
	 * @see #generateCode(While, String)
	 * @see #generateCode(Repeat, String)
	 * @see #generateCode(Forever, String)
	 * @see #generateCode(Jump, String)
	 * @see #generateCode(Parallel, String)
	 * @see #generateCode(Try, String)
	 * @see #generateCode(Root, String)
	 * @see #getIndent()
	 * @see #optionCodeLineNumbering()
	 * @param _inst - the {@link lu.fisch.structorizer.elements.Instruction}
	 * @param _indent - the indentation string valid for the given Instruction
	 */
	protected void generateCode(Call _call, String _indent)
	{
		// code.add(_indent+"");
	}

	/**
	 * This method is responsible for generating the code of an {@code Instruction} element.<br/>
	 * This dummy version is to be overridden by each inheriting generator class.
	 * It should make use of available helper methods {@link #transform(String)} etc. and
	 * be aware of the several export options.
	 * @see #generateCode(Instruction, String)
	 * @see #generateCode(Alternative, String)
	 * @see #generateCode(Case, String)
	 * @see #generateCode(For, String)
	 * @see #generateCode(While, String)
	 * @see #generateCode(Repeat, String)
	 * @see #generateCode(Forever, String)
	 * @see #generateCode(Call, String)
	 * @see #generateCode(Parallel, String)
	 * @see #generateCode(Try, String)
	 * @see #generateCode(Root, String)
	 * @see #getIndent()
	 * @see #optionCodeLineNumbering()
	 * @param _inst - the {@link lu.fisch.structorizer.elements.Instruction}
	 * @param _indent - the indentation string valid for the given Instruction
	 */
	protected void generateCode(Jump _jump, String _indent)
	{
		// code.add(_indent+"");
	}

	/**
	 * This method is responsible for generating the code of a {@code Parallel} section
	 * element.<br/>
	 * This dummy version just concatenates the threads sequentially and should therefore
	 * be overridden by each inheriting generator class that knows to orchestrate
	 * parallelism
	 * (you may have a look at its code to see how the recursive descending is done).
	 * It should make use of available helper methods {@link #transform(String)} etc. and
	 * be aware of the several export options.
	 * @see #generateCode(Instruction, String)
	 * @see #generateCode(Alternative, String)
	 * @see #generateCode(Case, String)
	 * @see #generateCode(For, String)
	 * @see #generateCode(While, String)
	 * @see #generateCode(Repeat, String)
	 * @see #generateCode(Forever, String)
	 * @see #generateCode(Call, String)
	 * @see #generateCode(Jump, String)
	 * @see #generateCode(Try, String)
	 * @see #generateCode(Root, String)
	 * @see #getIndent()
	 * @see #optionCodeLineNumbering()
	 * @see #optionBlockBraceNextLine()
	 * @param _para - the {@link lu.fisch.structorizer.elements.Parallel} element to be exported
	 * @param _indent - the indentation string valid for the given Instruction
	 */
	protected void generateCode(Parallel _para, String _indent)
	{
		// code.add(_indent+"");
		for(int i = 0; i < _para.qs.size(); i++)
		{
			// code.add(_indent+"");
			generateCode((Subqueue) _para.qs.get(i), _indent+this.getIndent());
			// code.add(_indent+"");
		}
		// code.add(_indent+"");
	}
	
	// START KGU#686 2019-03-17: Enh. #56 try Element introduced
	/**
	 * This method is responsible for generating the code of an {@code Instruction} element.
	 * This dummy version is to be overridden by each inheriting generator class.
	 * It should make use of available helper methods {@link #transform(String)} etc. and
	 * be aware of the several export options.
	 * @see #generateCode(Instruction, String)
	 * @see #generateCode(Alternative, String)
	 * @see #generateCode(Case, String)
	 * @see #generateCode(For, String)
	 * @see #generateCode(While, String)
	 * @see #generateCode(Repeat, String)
	 * @see #generateCode(Forever, String)
	 * @see #generateCode(Call, String)
	 * @see #generateCode(Jump, String)
	 * @see #generateCode(Parallel, String)
	 * @see #generateCode(Root, String)
	 * @see #getIndent()
	 * @see #optionCodeLineNumbering()
	 * @param _try - the {@link lu.fisch.structorizer.elements.Try}
	 * @param _indent - the indentation string valid for the given Instruction
	 */
	protected void generateCode(Try _try, String _indent)
	{
		insertComment("try (FIXME!)", _indent);
		generateCode(_try.qTry, _indent + this.getIndent());
		insertComment(("catch " + _try.getExceptionVarName()).trim() + " (FIXME!)", _indent);
		generateCode(_try.qCatch, _indent + this.getIndent());
		insertComment("fimally (FIXME!)", _indent);
		generateCode(_try.qFinally, _indent + this.getIndent());
		insertComment("end try (FIXME!)", _indent);
	}
	// END KGU#686 2019-03-17

	/**
	 * This method does not generate anything itself, it is just a formal
	 * entry point for the abstract Element base class in order to distribute
	 * the call to the subclass-specific overloaded methods.
	 * It is NOT to be overridden by subclasses!
	 * @see #generateCode(Instruction, String)
	 * @see #generateCode(Alternative, String)
	 * @see #generateCode(Case, String)
	 * @see #generateCode(For, String)
	 * @see #generateCode(While, String)
	 * @see #generateCode(Repeat, String)
	 * @see #generateCode(Forever, String)
	 * @see #generateCode(Call, String)
	 * @see #generateCode(Jump, String)
	 * @see #generateCode(Parallel, String)
	 * @see #generateCode(Root, String)
	 * @see #getIndent()
	 * @see #optionCodeLineNumbering()
	 * @see #optionBlockBraceNextLine()
	 * @param _ele - the {@link lu.fisch.structorizer.elements.Element}
	 * @param _indent - the indentation string valid for the given Instruction
	 */
	protected final void generateCode(Element _ele, String _indent)
	{
		if(_ele.getClass().getSimpleName().equals("Instruction"))
		{
			generateCode((Instruction) _ele, _indent);
		}
		else if(_ele.getClass().getSimpleName().equals("Alternative"))
		{
			generateCode((Alternative) _ele,_indent);
		}
		else if(_ele.getClass().getSimpleName().equals("Case"))
		{
			generateCode((Case) _ele,_indent);
		}
		else if(_ele.getClass().getSimpleName().equals("Parallel"))
		{
			generateCode((Parallel) _ele,_indent);
		}
		else if(_ele.getClass().getSimpleName().equals("For"))
		{
			generateCode((For) _ele, _indent);
		}
		else if(_ele.getClass().getSimpleName().equals("While"))
		{
			generateCode((While) _ele,_indent);
		}
		else if(_ele.getClass().getSimpleName().equals("Repeat"))
		{
			generateCode((Repeat) _ele,_indent);
		}
		else if(_ele.getClass().getSimpleName().equals("Forever"))
		{
			generateCode((Forever) _ele,_indent);
		}
		// START KGU#686 2019-03-17: Enh. #56
		else if(_ele.getClass().getSimpleName().equals("Try"))
		{
			generateCode((Try) _ele,_indent);
		}
		// END KGU#686 2019-03-17
		else if(_ele.getClass().getSimpleName().equals("Call"))
		{
			generateCode((Call) _ele,_indent);
		}
		else if(_ele.getClass().getSimpleName().equals("Jump"))
		{
			generateCode((Jump) _ele,_indent);
		}
	}
	
	/**
	 * This method does not generate anything itself, it just delegates
	 * the job to the methods for the contained elements.<br/>
	 * Should NOT be overridden by subclasses except if inevitable. (Then
	 * super ought to be called before or after the specific enhancements.)
	 * @see #generateCode(Instruction, String)
	 * @see #generateCode(Alternative, String)
	 * @see #generateCode(Case, String)
	 * @see #generateCode(For, String)
	 * @see #generateCode(While, String)
	 * @see #generateCode(Repeat, String)
	 * @see #generateCode(Forever, String)
	 * @see #generateCode(Call, String)
	 * @see #generateCode(Jump, String)
	 * @see #generateCode(Parallel, String)
	 * @see #generateCode(Root, String)
	 * @param _subqueue - the {@link lu.fisch.structorizer.elements.Subqueue}
	 * @param _indent - the indentation string valid for the given element's level
	 */
	// START KGU#383 2017-04-18: Bugfix #386: For an elegant fixing 'final' restriction lifted
	//protected final void generateCode(Subqueue _subqueue, String _indent)
	protected void generateCode(Subqueue _subqueue, String _indent)
	// END KGU#383 2017-04-18
	{
		// code.add(_indent+"");
		for(int i=0; i<_subqueue.getSize(); i++)
		{
			generateCode(_subqueue.getElement(i),_indent);
		}
		// code.add(_indent+"");
	}

	/******** Public Methods *************/

	/**
	 * This method builds the outer code framework for the algorithm
	 * (i.e. the program, procedure or function definition), usually
	 * consisting of the header, a "preamble" (containing e.g. variable
	 * declarations), the implementation part, the result compilation,
	 * and a footer. See {@link Generator#generateCode(Root, String)} for the
	 * general template. Now you have two options:<br/>
	 * a)	Either you may override {@link #generateCode(Root, String)} as a
	 * 		whole if the substructure template doesn't suit your
	 * 		target language needs,<br/>
	 * b)	or you may leave the base method as is and override the
	 * 		submethods (see their Java doc and the examples you may
	 * 		find in various Generator subclasses):<br/>
	 * 		{@link #generateHeader(Root, String, String, StringList, StringList, String)}<br/>
	 * 		{@link #generatePreamble(Root, String, StringList)}<br/>
	 *		{@link #generateResult(Root, String, boolean, StringList)}<br/>
	 *		{@link #generateFooter(Root, String)}.<br/>
	 * @param _root - the diagram to be exported
	 * @param _indent - the indentation for this diagram
	 * @return the entire code for this Root as one string (with newlines)
	 */
	public String generateCode(Root _root, String _indent)
	{
		// START KGU#74 2015-11-30: General pre-processing phase 1
		// Code analysis and Header analysis
		String procName = _root.getMethodName();
		boolean alwaysReturns = mapJumps(_root.children);
		StringList paramNames = new StringList();
		StringList paramTypes = new StringList();
		_root.collectParameters(paramNames, paramTypes, null);
		String resultType = _root.getResultType();
		// START KGU#61/KGU#129 2016-03-22: Now common field for all generator classes
		//StringList varNames = _root.getVarNames(_root, false, true);	// FOR loop vars are missing
		// START KGU#333 2017-01-20: Bugfix #336 - Correct way to include loop variables and exclude parameters
		//this.varNames = _root.getVarNames(_root, false, true);	// FOR loop vars are missing
<<<<<<< HEAD
		this.varNames = _root.retrieveVarNames();
=======
		// START KGU#691 2019-03-21: Bugfix - the variable highlighting and detection was inflicted
		//this.varNames = _root.getVarNames();
		this.varNames = _root.getVarNames().copy();
		// END KGU#691 2019-03-21
>>>>>>> 4e6bfb00
		for (int p = 0; p < paramNames.count(); p++) {
			this.varNames.removeAll(paramNames.get(p));
		}
		// END KGU#333 2017-01-20
		// END KGU#61/KGU#129 2016-03-22
		this.isResultSet = varNames.contains("result", false);
		this.isFunctionNameSet = varNames.contains(procName);
		
		String preaIndent = generateHeader(_root, _indent, procName, paramNames, paramTypes, resultType);
		String bodyIndent = generatePreamble(_root, preaIndent, varNames);
		// END KGU#74 2015-11-30
		
		// code.add("");
		generateCode(_root.children, bodyIndent);
		// code.add("");
		
		// START KGU#74 2015-11-30: Result preprocessing
		generateResult(_root, preaIndent, alwaysReturns, varNames);
		generateFooter(_root, _indent);
		// END KGU#74 2015-11-30

		return code.getText();
	}
	
	// Just dummy implementations to be overridden by subclasses
	/**
	 * Composes the heading for the program or function according to the
	 * syntactic rules of the target language and adds it to this.code.
	 * @see #generatePreamble(Root, String, StringList)
	 * @see #generateResult(Root, String, boolean, StringList)
	 * @see #generateFooter(Root, String)
	 * @param _root - The diagram root element
	 * @param _indent - the initial indentation string
	 * @param _procName - the procedure name
	 * @param _paramNames - list of the argument names
	 * @param _paramTypes - list of corresponding type names (possibly null) 
	 * @param _resultType - result type name (possibly null)
	 * @return the default indentation string for the preamble stuff following
	 */
	protected String generateHeader(Root _root, String _indent, String _procName,
			StringList _paramNames, StringList _paramTypes, String _resultType)
	{
		return _indent + this.getIndent();
	}
	/**
	 * Generates some preamble (i.e. comments, language declaration section etc.)
	 * and adds it to this.code.
	 * @see #generateHeader(Root, String, String, StringList, StringList, String)
	 * @see #generateResult(Root, String, boolean, StringList)
	 * @see #generateFooter(Root, String)
	 * @param _root - the diagram root element
	 * @param _indent - the current indentation string
	 * @param _varNames - list of variable names introduced inside the body
	 * @return the default indentation string for the main implementation part
	 */
	protected String generatePreamble(Root _root, String _indent, StringList _varNames)
	{
		return _indent;
	}
	/**
	 * Creates the appropriate code for returning a required result and adds it
	 * (after the algorithm code of the body) to this.code)
	 * @see #generateHeader(Root, String, String, StringList, StringList, String)
	 * @see #generatePreamble(Root, String, StringList)
	 * @see #generateResult(Root, String, boolean, StringList)
	 * @see #generateFooter(Root, String)
	 * @param _root - the diagram root element
	 * @param _indent - the current indentation string
	 * @param _alwaysReturns - whether all paths of the body already force a return
	 * @param _varNames - names of all assigned variables
	 * @return the default indentation string for the following footer
	 */
	protected String generateResult(Root _root, String _indent, boolean _alwaysReturns, StringList _varNames)
	{
		return _indent;
	}
	/**
	 * Method is to finish up after the text insertions of the diagram, i.e. to close an open block. 
	 * @see #generateHeader(Root, String, String, StringList, StringList, String)
	 * @see #generatePreamble(Root, String, StringList)
	 * @see #generateResult(Root, String, boolean, StringList)
	 * @param _root - the diagram root element 
	 * @param _indent - the current indentation string
	 */
	protected void generateFooter(Root _root, String _indent)
	{
		
	}
	// END KGU#74 2015-11-30
	
	// START KGU#376 2017-09-28: Enh. #389 - insert the initialization code of the includables
	/**
	 * Inserts the definitions and declarations of all includable diagrams recursively required by
	 * the roots to be exported in topological order
	 * @param _root - the currently exported Root (supposed to be the hierarchy top)
	 * @param _indent - the current indentation
	 * @param _force - Whether the insertion is to be forced no regard of declaration policy
	 */
	protected void insertGlobalDefinitions(Root _root, String _indent, boolean _force) {
		boolean thisDone = false;
		code.add("");
		for (Root incl: this.includedRoots.toArray(new Root[]{})) {
			insertDefinitions(incl, _indent, incl.retrieveVarNames(), _force);
			if (incl == _root) {
				thisDone = true;
			}
		}
		if (_root.isInclude() && !thisDone) {
			insertDefinitions(_root, _indent, this.varNames, true);				
		}
	}
	
	/**
	 * Inserts constant, type, and variable definitions for the passed-in {@link Root} {@code _root} 
	 * @param _root - the diagram the daclarations and definitions of are to be inserted
	 * @param _indent - the proper indentation as String
	 * @param _varNames - optionally the StringList of the variable names to be declared (my be null)
	 * @param _force - true means that the insertion is forced even if option {@link #isInternalDeclarationAllowed()} is set 
	 */
	protected void insertDefinitions(Root _root, String _indent, StringList _varNames, boolean _force) {
		// TODO Auto-generated method stub
		
	}

	/**
	 * Generates the (initialisation) code of all includable diagrams recursively required by
	 * the roots to be exported in topological order 
	 * @param _indent - current indentation string
	 */
	protected void insertGlobalInitialisations(String _indent) {
		if (topLevel) {
			int startLine = code.count();
			for (Root incl: this.includedRoots.toArray(new Root[]{})) {
				insertComment("BEGIN initialization for \"" + incl.getMethodName() + "\"", _indent);
				// START KGU#501 2018-02-22: Bugfix #517
				this.includeInitialisation = true;
				// END KGU#501 2018-02-22
				generateCode(incl.children, _indent);
				// START KGU#501 2018-02-22: Bugfix #517
				this.includeInitialisation = false;
				// END KGU#501 2018-02-22
				insertComment("END initialization for \"" + incl.getMethodName() + "\"", _indent);
			}
			if (code.count() > startLine) {
				code.add(_indent);
			}
		}
	}
	// END KGU#376 2017-09-28

	
	// START KGU#363 2017-05-16: Enh. #372 - more ease for subclasses to place the license information
	/**
	 * Inserts the copyright information (author name, license name and text) if the respective option
	 * is enabled. 
	 * @param _root - the Root object holding the relevant attributes
	 * @param _indent - the current indentation string
	 * @param _fullText - whether the full license text is to be inserted, too (may be lengthy!)
	 */
	protected void insertCopyright(Root _root, String _indent, boolean _fullText) {
		if (this.optionExportLicenseInfo()) {
			this.insertComment("", _indent);
			this.insertComment("Copyright (C) " + _root.getCreatedString() + " " + _root.getAuthor(), _indent);
			if (_root.licenseName != null) {
				this.insertComment("License: " + _root.licenseName, _indent);
			}
			if (_fullText && _root.licenseText != null) {
				this.insertComment(StringList.explode(_root.licenseText, "\n"), _indent);
			}
			this.insertComment("", _indent);
		}
	}
	
	/**
	 * Entry point for interactively commanded code export. Retrieves export options,
	 * opens a file selection dialog, and effectuates the actual code export.
	 * @param _root - program or top-level routine diagram (call hierarchy root)
	 * @param _proposedDirectory - last export or current Structorizer directory (as managed by Diagram)
	 * @param _frame - the GUI Frame object responsible for this action
	 * @param _routinePool TODO
	 * @return the chosen target directory if the export hadn't been cancelled, otherwise null
	 */
	// START KGU 2017-04-26
	//public void exportCode(Root _root, File _currentDirectory, Frame _frame)
	// START KGU#676 2019-03-13: Enh. #696 Allow to specify the routine pool to be used
	public File exportCode(Root _root, File _proposedDirectory, Frame _frame, IRoutinePool _routinePool)
	// END KGU#676 2019-03-13
	// END KGU 2017-04-26
	{
		// START KGU 2017-04-26
		File exportDir = _proposedDirectory;
		// END KGU 2017-04-26
		// START KGU#676 2019-03-13: Enh. #696 Allow to specify the routine pool to be used
		routinePool = _routinePool;
		// END KGU#676 2019-03-13
		//=============== Get export options ======================
		try
		{
			Ini ini = Ini.getInstance();
			ini.load();
			// START KGU#173 2016-04-04: Issue #151 - get rid of all the hidden ExportOptionDialoge produced here
//			eod = new ExportOptionDialoge(frame);	// FIXME (KGU) What do we need this hidden dialog for?
//			if(ini.getProperty("genExportComments","0").equals("true"))
//				eod.commentsCheckBox.setSelected(true);
//			else 
//				eod.commentsCheckBox.setSelected(false);
//			// START KGU#16/KGU#113 2015-12-18: Enh. #66, #67
//			eod.bracesCheckBox.setSelected(ini.getProperty("genExportBraces", "0").equals("true"));
//			eod.lineNumbersCheckBox.setSelected(ini.getProperty("genExportLineNumbers", "0").equals("true"));
//			// END KGU#16/KGU#113 2015-12-18
//			// START KGU#162 2016-03-31: Enh. #144
//			eod.noConversionCheckBox.setSelected(ini.getProperty("genExportnoConversion", "0").equals("true"));
//			this.suppressTransformation = eod.noConversionCheckBox.isSelected(); 
//			// END KGU#16/KGU#113 2015-12-18
			exportAsComments = ini.getProperty("genExportComments","0").equals("true");
			startBlockNextLine = !ini.getProperty("genExportBraces", "0").equals("true");
			generateLineNumbers = ini.getProperty("genExportLineNumbers", "0").equals("true");
			exportCharset = ini.getProperty("genExportCharset", Charset.defaultCharset().name());
			suppressTransformation = ini.getProperty("genExportnoConversion", "0").equals("true");
			// END KGU#173 2016-04-04
			// START KGU#178 2016-07-19: Enh. #160
			exportSubroutines = ini.getProperty("genExportSubroutines", "0").equals("true");
			// END KGU#178 2016-07-19
			// START KGU#351 2017-02-26: Enh. #346 - include / import / uses config
			includeFiles = ini.getProperty("genExportIncl" + this.getClass().getSimpleName(), "");
			// END KGU#351 2017-02-26
			// START KGU#363 2017-05-11: Enh. #372 - license and author info ought to be exportable as well
			exportAuthorLicense = ini.getProperty("genExportLicenseInfo", "0").equals("true");
			// END KGU#363 2017-05-11

		} 
		catch (FileNotFoundException ex)
		{
			// START KGU#484 2018-04-05: Issue #463
			//ex.printStackTrace();
			this.getLogger().log(Level.WARNING, "Trouble getting export options.", ex);
			// END KGU#484 2018-04-05
		} 
		catch (IOException ex)
		{
			// START KGU#484 2018-04-05: Issue #463
			//ex.printStackTrace();
			this.getLogger().log(Level.WARNING, "Trouble getting export options.", ex);
			// END KGU#484 2018-04-05
		}

		//=============== Request output file path (interactively) ======================
		JFileChooser dlgSave = new JFileChooser();
		dlgSave.setDialogTitle(getDialogTitle());

		// set directory
		if(_root.getFile()!=null)
		{
			dlgSave.setCurrentDirectory(_root.getFile());
		}
		else
		{
			dlgSave.setCurrentDirectory(_proposedDirectory);
		}

		// propose name
		// START KGU 2015-10-18: Root has got a mechanism for this!
		//		String nsdName = _root.getText().get(0);
		//		nsdName.replace(':', '_');
		//		if(nsdName.indexOf(" (")>=0) {nsdName=nsdName.substring(0,nsdName.indexOf(" ("));}
		//		if(nsdName.indexOf("(")>=0) {nsdName=nsdName.substring(0,nsdName.indexOf("("));}
		// START KGU#690 2019-03-21: Issue #707 We prefer the base name of the diagram file if already saved
		//String nsdName = _root.proposeFileName();
		String nsdName = _root.getPath();
		if (nsdName.isEmpty()) {
			nsdName = _root.proposeFileName();
		}
		else {
			nsdName = (new File(nsdName)).getName();
			int dotPos = nsdName.lastIndexOf('.');
			if (dotPos > 1) {
				nsdName = nsdName.substring(0, dotPos);
			}
		}
		// Now the subclass gets a chance to modify the proposal if there are some  - according to #707 - hyphens in python file names are nasty
		nsdName = this.ensureFilenameConformity(nsdName);
		// END KGU#690 2019-03-21
		// END KGU 2015-10-18
		dlgSave.setSelectedFile(new File(nsdName));

		// START KGU 2016-04-01: Enh. #110 - select the provided filter
		dlgSave.addChoosableFileFilter((javax.swing.filechooser.FileFilter) this);
		dlgSave.setFileFilter((javax.swing.filechooser.FileFilter) this);
		// END KGU 2016-04-01
		int result = dlgSave.showSaveDialog(_frame);

		/***** file_exists check here!
		 if(file.exists())
		 {
		 JOptionPane.showMessageDialog(null,file);
		 int response = JOptionPane.showConfirmDialog (null,
		 "Overwrite existing file?","Confirm Overwrite",
		 JOptionPane.OK_CANCEL_OPTION,
		 JOptionPane.QUESTION_MESSAGE);
		 if (response == JOptionPane.CANCEL_OPTION)
		 {
		 return;
		 }
		 else
		 */
		String filename = new String();

		File file = null;

		if (result == JFileChooser.APPROVE_OPTION) 
		{
			filename = dlgSave.getSelectedFile().getAbsoluteFile().toString();
			if (!isOK(filename))
			{
				filename += "."+getFileExtensions()[0];
			}
			file = new File(filename);
		}

		//System.out.println(filename);

		if (file != null && file.exists())
		{
			int response = JOptionPane.showConfirmDialog (null,
					"Overwrite existing file?","Confirm Overwrite",
					JOptionPane.YES_NO_OPTION,
					JOptionPane.QUESTION_MESSAGE);
			if (response == JOptionPane.NO_OPTION)
			{
				file = null;	// We might as well return here
			}
		}
			
		//=============== Actual code generation ======================
		if (file != null)
		{
			// START KGU 2017-04-26
			exportDir = file.getParentFile();
			// END KGU 2017-04-26
			// START KGU#194 2016-05-07: Bugfix #185 - the subclass may need the filename
			pureFilename = file.getName();
			int dotPos = pureFilename.indexOf(".");
			if (dotPos >= 0)
			{
				pureFilename = pureFilename.substring(0, dotPos);
			}
			// END KGU#194 2016-05-07

			// START KGU 2016-03-29: Pre-processed match patterns for better identification of complicated keywords
			this.splitKeywords.clear();
			String[] keywords = CodeParser.getAllProperties();
			for (int k = 0; k < keywords.length; k++)
			{
				this.splitKeywords.add(Element.splitLexically(keywords[k], false));
			}
			// END KGU 2016-03-29

			try
			{
				// START KGU#178 2016-07-20: Enh. #160 - register all subroutine calls
				if (this.optionExportSubroutines())
				{
					// START KGU#237 2016-08-10: Bugfix #228 - precaution for recursive top-level routine
					if (!_root.isProgram())
					{
						subroutines.put(_root, new SubTopoSortEntry(null));
					}
					// END KGU#237 2016-08-10
					registerCalledSubroutines(_root);
					// START KGU#237 2016-08-10: Bugfix #228
					if (!_root.isProgram())
					{
						subroutines.remove(_root);
					}
					// END KGU#237 2016-08-10
				}
				// END KGU#178 2016-07-20
				
				// START KGU#236 2016-08-10: Issue #227: General information gathering pass
				// START KGU#311 2016-12-22: Issue #227, Enh. #314
				//gatherElementInformation(_root);
				gatherElementInformationRoot(_root);
				// END KGU#311 2016-12-22
				
				if (this.optionExportSubroutines())
				{
					for (Root sub: subroutines.keySet())
					{
						// START KGU#311 2016-12-22: Issue #227, Enh. #314
						//gatherElementInformation(sub);
						gatherElementInformationRoot(sub);
						// END KGU#311 2016-12-22
					}		
				}
				// END KGU#236 2016-08-10
				
				// START KGU#376 2017-09-25: Enh. #389 Set up the topologically sorted include list
				includedRoots = sortTopologically(includeMap);
				// END KGU#376 2017-09-25
				// START KGU#424 2017-09-25: Care for the mapping of appropriate comments
				for (Root incl: includedRoots.toArray(new Root[]{})) {
					gatherElementInformationRoot(incl);
				}
				// END KGU#424 2017-09-25

				// START KGU 2015-10-18: This didn't make much sense: Why first insert characters that will be replaced afterwards?
				// (And with them possibly any such characters that had not been there for indentation!)
				//    String code = BString.replace(generateCode(_root,"\t"),"\t",getIndent());
				String code = generateCode(_root, "");
				// END KGU 2015-10-18

				// START KGU#178 2016-07-20: #160 - Sort and export required subroutines
				if (this.optionExportSubroutines())
				{
					code = generateSubroutineCode(_root);
				}
				// END KGU#178 2016-07-20
				
//				for (String charsetName : Charset.availableCharsets().keySet())
//				{
//					System.out.println(charsetName);
//				}
//				System.out.println("Default: " + Charset.defaultCharset().name());
				
				BTextfile outp = new BTextfile(filename);
				// START KGU#168 2016-04-04: Issue #149 - allow to select the charset
				//outp.rewrite();
				outp.rewrite(exportCharset);
				// END KGU#168 2016-04-04
				outp.write(code);
				// START KGU#689 2019-03-21: Issue #706 - a non-empty text file should end with a newline
				if (!code.isEmpty()) {
					outp.write("\n");
				}
				// END KGU#689 2019-03-21
				outp.close();
				
				if (this.usesFileAPI) {
					copyFileAPIResources(filename);
				}
			}
			catch (Exception e)
			{
				String message = e.getMessage();
				// START KGU#484 2018-04-05: Issue #463
				//e.printStackTrace();
				getLogger().log(Level.WARNING, "Error on saving file!", e);
				// END KGU#484 2018-04-05
				if (message == null) {
					message = e.getClass().getSimpleName();
				}
				JOptionPane.showMessageDialog(null,
						"Error while saving the file!\n" + message,
						"Error", JOptionPane.ERROR_MESSAGE);
			}
			// START KGU#178 2016-07-20: Enh. #160
			if (this.optionExportSubroutines() && missingSubroutines.count() > 0)
			{
				JOptionPane.showMessageDialog(null,
						"Export defective. Some subroutines weren't found:\n\n" + missingSubroutines.getText(),
						"Warning", JOptionPane.WARNING_MESSAGE);		    		
			}
			// END KGU#178 2016-07-20
		} // if (file != null)
		// START KGU#654 2019-02-16: Enh. #681 - we want to inform the caller if the export failed
		else {
			exportDir = null;
		}
		// END KGU#654 2019-02-16
		// START KGU 2017-04-26
		return exportDir;
		// END KGU 2017-04-26
	}
	
	// START KGU#690 2019-03-121: Enh. #707
	/**
	 * This method allows the subclass to modify the automatically generated file name proposal
	 * to ensure conformity with file name conventions of the target language.
	 * This should concentrate on the base name rather than the extension (which will typically
	 * not be included in the argument string).<br/>
	 * The base method just passes the argument through.
	 * @param proposedFilename - a base fle name according to the proposal rules for NSD file names.
	 * @return the possibly modified name
	 */
	protected String ensureFilenameConformity(String proposedFilename) {
		return proposedFilename;
	}
	// END KGU#690 2019-03-21
	
	// START KGU#178 2016-07-20: Enh. #160 - Specific code for subroutine export
	/**
	 * Routine is called from {@link #exportCode(Root, File, Frame, IRoutinePool)} after
	 * the top-level diagram code has been created and generates and inserts the code
	 * sequences of the called subroutines of {@code _root}in topologically sorted order.
	 * @param _root - the top-level diagram root.
	 * @return the entire code for this {@code Root} including the subroutine diagrams as one string (with newlines)
	 * @see #sortTopologically(Hashtable)
	 */
	protected final String generateSubroutineCode(Root _root)
	{
		StringList outerCodeTail = code.subSequence(this.subroutineInsertionLine, code.count());
		code = code.subSequence(0, this.subroutineInsertionLine);
		topLevel = false;
		Queue<Root> roots = sortTopologically(subroutines);
		while (!roots.isEmpty())
		{
			Root sub = roots.remove();	// get the next routine
			generateCode(sub, subroutineIndent);	// add its code
		}

		code.add(outerCodeTail);
		
		topLevel = true;
		
		return code.getText();
	}

	/**
	 * Performs a topological sorting of the Roots in the {@code _dependencyMap}
	 * and returns the result as queue.<br/>
	 * ATTENTION: This routine consumes (i.e. destroys) the passed-in {@code _dependencyMap}!
	 * @param _dependencyMap - the dependency graph of the routines as map - will be emptied!
	 * @return queue of the sorted diagrams (independent first, dependent ones following)
	 */
	protected Queue<Root> sortTopologically(Hashtable<Root, SubTopoSortEntry> _dependencyMap) {
		Queue<Root> sortedRoots = new LinkedList<Root>();
		Queue<Root> roots = new LinkedList<Root>();
		// START KGU#349 2017-02-20: Bugfix #349 - precaution against indirect recursion, we must export all routines
		int minRefCount = 0;
		while (!_dependencyMap.isEmpty()) {
		// END KGU#349 2017-02-20
			// Initial queue filling - this is a classical topological sorting algorithm
			for (Root sub: _dependencyMap.keySet())
			{
				SubTopoSortEntry entry = _dependencyMap.get(sub);
				// If this routine refers to no other one, then enlist it
				if (entry.nReferingTo == minRefCount)
				{
					roots.add(sub);
				}
			}
			// Now we have an initial queue of independent routines,
			// so export them and enlist those dependents
			// the prerequisites of which are thereby fulfilled.
			while (!roots.isEmpty())
			{
				Root sub = roots.remove();	// get the next routine
				sortedRoots.add(sub);	// ... and add it to the result queue

				// look for dependent routines and decrement their dependency counter
				// (the entry for sub isn't needed any longer now)
				for (Root caller: _dependencyMap.remove(sub).callers)
				{
					SubTopoSortEntry entry = _dependencyMap.get(caller);
					// Last dependency? Then enlist the caller (if it's not already listed - in case of indirect recursion)
					if (entry != null && --entry.nReferingTo <= 0 && !roots.contains(caller))
					{
						roots.add(caller);
						// when we could add a due subroutine then there is no need anymore to tolerate routines in need of others
						minRefCount = 0;
					}
				}
			}
			// START KGU#349 2017-02-20: Bugfix #349
			// An indirect recursion might block the queuing of routines, so raise reference toleration level
			minRefCount++;
			// END KGU#349
		}
		return sortedRoots;
	}
	// END KGU#178 2016-07-20
	
	// START KGU#311 2016-12-22: Enh. #314
	/**
	 * Inserts all marked sections of resource file "FileAPI.&lt;_language&gt;.txt"
	 * at line {@link #subroutineInsertionLine} into the resulting code.
	 * Increases {@link #subroutineInsertionLine} by the number of lines copied
	 * such that subroutines (which are inserted later) will be inserted after the
	 * FileAPI stuff, because they might rely on some FileAPI routines.
	 * @see #insertFileAPI(String, int)
	 * @see #insertFileAPI(String, int, String)
	 * @see #insertFileAPI(String, int, String, int)
	 * @param _language - name or file name extension of an export language
	 */
	protected void insertFileAPI(String _language)
	{
		insertFileAPI(_language, 0);	
	}
	
	/**
	 * Inserts marked section {@code _sectionCount} (1, 2, ...) or all sections (_sectionCount = 0) of
	 * resource file "FileAPI.&lt;_language&gt;.txt" at line {@link #subroutineInsertionLine} into
	 * the resulting code.
	 * Increases {@link #subroutineInsertionLine} by the number of lines copied
	 * such that subroutines (which are inserted later) will be inserted after the
	 * FileAPI stuff, because they might rely on some FileAPI routines.
	 * @see #insertFileAPI(String)
	 * @see #insertFileAPI(String, int, String)
	 * @see #insertFileAPI(String, int, String, int)
	 * @param _language - name or file name extension of an export language
	 * @param _sectionCount - number of the marked section to be copied (0 for all)
	 */
	protected void insertFileAPI(String _language, int _sectionCount)
	{
		this.subroutineInsertionLine = insertFileAPI(_language, this.subroutineInsertionLine, this.subroutineIndent, _sectionCount);	
	}
	
	/**
	 * Inserts marked section _sectionCount (1, 2, ...) or all sections ({@code _sectionCount = 0}) of
	 * resource file "FileAPI.&lt;_language&gt;.txt" at line {@code _atLine} with given {@_indentation} into
	 * the resulting code 
	 * @see #insertFileAPI(String)
	 * @see #insertFileAPI(String, int)
	 * @see #insertFileAPI(String, int, String)
	 * @param _language - name or file name extension of an export language
	 * @param _atLine - target line where the file section is to be copied to
	 * @param _indentation - indentation string (to precede every line of the copied section) 
	 * @param _sectionCount - number of the marked section to be copied (0 for all)
	 * @return line number at the end of the inserted code lines
	 */
	protected int insertFileAPI(String _language, int _atLine, String _indentation, int _sectionCount)
	{
		boolean isDone = false;
		int sectNo = 0;
		String error = "";
		try {
			java.io.InputStream fis = this.getClass().getResourceAsStream("FileAPI." + _language + ".txt");
			java.io.BufferedReader reader = new java.io.BufferedReader(new java.io.InputStreamReader(fis, "UTF-8"));
			String line = null;
			boolean doInsert = false;
			while ((line = reader.readLine()) != null) {
				if (line.contains("===== STRUCTORIZER FILE API START =====")){
					sectNo++;
					doInsert = _sectionCount == 0 || _sectionCount == sectNo;
					code.insert(_indentation, _atLine++);
				}
				if (doInsert) {
					// Unify indentation and replace dummy messages by localized ones
					line = line.replace("\t", this.getIndent());
					line = line.replace("§INVALID_HANDLE_READ§", Control.msgInvalidFileNumberRead.getText());
					line = line.replace("§INVALID_HANDLE_WRITE§", Control.msgInvalidFileNumberWrite.getText());
					line = line.replace("§NO_INT_ON_FILE§", Control.msgNoIntLiteralOnFile.getText());
					line = line.replace("§NO_DOUBLE_ON_FILE§", Control.msgNoDoubleLiteralOnFile.getText());
					line = line.replace("§END_OF_FILE§", Control.msgEndOfFile.getText());
					code.insert(_indentation + line, _atLine++);
				}
				if (line.contains("===== STRUCTORIZER FILE API END =====")){
					doInsert = false;
					code.insert(_indentation, _atLine++);
				}
			}
			reader.close();
			isDone = true;
		} catch (IOException e) {
			error = e.getLocalizedMessage();
		}
		if (!isDone) {
			getLogger().log(Level.WARNING, "insertFileAPI({0}, ...): {1}", new Object[]{_language, error});
		}
		return _atLine;
	}
	
	/**
	 * Routine stub that may be overridden by subclasses to command the creation of (modified) copies
	 * of some resource files for the used FileAPI. Typically, this method is called just once after
	 * the (recursive) code export has been mostly done.
	 * @see #copyFileAPIResource(String, String, String)
	 * @see #insertFileAPI(String)
	 * @see #insertFileAPI(String, int)
	 * @see #insertFileAPI(String, int, String)
	 * @see #insertFileAPI(String, int, String, int)
	 * @param _filePath - path of the target directory or of some file within it  
	 * @return flag whether the copy has worked
	 */
	protected boolean copyFileAPIResources(String _filePath)
	{
		return true;
	}
	
	/**
	 * Creates a (modified) copy of resource file "FileAPI.&lt;_language&gt;.txt" in the _targetPath
	 * directory with the given _targetFilename. If _targetFilename is null then the file name will
	 * be "FileAPI"&lt;_language&gt;.
	 * @see #copyFileAPIResources(String)
	 * @see #insertFileAPI(String)
	 * @see #insertFileAPI(String, int)
	 * @see #insertFileAPI(String, int, String)
	 * @see #insertFileAPI(String, int, String, int)
	 * @param _language - a language-specific filename extension
	 * @param _targetFilename - the proposed filename for the copy (should not contain path elements!)
	 * @param _targetPath - path of the target directory or of a file within it 
	 * @return
	 */
	protected boolean copyFileAPIResource(String _language, String _targetFilename, String _targetPath)
	{
		boolean isDone = false;
		String error = "";
		if (_targetFilename == null) {
			_targetFilename = "FileAPI." + _language;
		}
		File target = new File(_targetFilename);
		if (!target.isAbsolute()) {
			java.io.File targetDir = new java.io.File(_targetPath);
			if (!targetDir.isDirectory()) {
				targetDir = targetDir.getParentFile();
			}
			target = new File(targetDir.getAbsolutePath() + File.separator + _targetFilename);
		}
		// Don't overwrite the file if it already exists in the target directory
		if (!target.exists()) {
			InputStream fis = null;
			FileOutputStream fos = null;
			try {
				fis = this.getClass().getResourceAsStream("FileAPI." + _language + ".txt");
				fos = new FileOutputStream(target);
				BufferedReader reader = new BufferedReader(new InputStreamReader(fis, "UTF-8"));
				BufferedWriter writer = new BufferedWriter(new OutputStreamWriter(fos, "UTF-8"));
				String line = null;
				while ((line = reader.readLine()) != null) {
					// Suppress insertion markers and replace dummy messages by localized ones
					if (!line.contains("===== STRUCTORIZER FILE API")){
						line = line.replace("\t", this.getIndent());
						line = line.replace("§INVALID_HANDLE_READ§", Control.msgInvalidFileNumberRead.getText());
						line = line.replace("§INVALID_HANDLE_WRITE§", Control.msgInvalidFileNumberWrite.getText());
						line = line.replace("§NO_INT_ON_FILE§", Control.msgNoIntLiteralOnFile.getText());
						line = line.replace("§NO_DOUBLE_ON_FILE§", Control.msgNoDoubleLiteralOnFile.getText());
						line = line.replace("§END_OF_FILE§", Control.msgEndOfFile.getText());
						// TODO copy the file, replacing the messages
						writer.write(line); writer.newLine();
					}
				}
				writer.close();
				reader.close();
				isDone = true;
			} catch (IOException e) {
				error = e.getLocalizedMessage();
			}
			finally {
				if (fis != null) {
					try { fis.close(); } catch (IOException e) {}
				}
				if (fos != null) {
					try { fos.close(); } catch (IOException e) {}
				}
			}
			if (!isDone) {
				getLogger().log(Level.WARNING, "copyFileAPIResource({0}, {1}, ...): {2}", new Object[]{_language, _targetFilename, error});
			}
		}
		return isDone;
	}
	// END KGU#311 2016-12-22
	
	// START KGU#301 2016-12-01: Bugfix #301
	/**
	 * Helper method to detect exactly whether the given {@code expression} is enclosed in parentheses.
	 * Simply check whether it starts with "(" and ends with ")" is NOT sufficient because the expression
	 * might look like this: {@code (4 + 8) * sqrt(3.5)}, which starts and ends with a parenthesis without
	 * being parenthesized.  
	 * @param expression - the expression to be analysed as string
	 * @return true if the expression is properly parenthesized. (Which is to be ensured e.g for conditions
	 * in C and derived languages.
	 */
	protected static boolean isParenthesized(String expression)
	{
		return Element.isParenthesized(expression);
	}
	// END KGU#301 2017-09-19
	/**
	 * Helper method to detect exactly whether the expression represented by {@code tokens} is enclosed in
	 * parentheses.<br/>
	 * Simply check whether it starts with "(" and ends with ")" is NOT sufficient because the expression
	 * might look like this: {@code (4 + 8) * sqrt(3.5)}, which starts and ends with a parenthesis without
	 * being parenthesized.  
	 * @param tokens - the tokenized expression to be analysed as StringList
	 * @return true if the expression is properly parenthesized. (Which is to be ensured e.g for conditions
	 * in C and derived languages.
	 */
	protected static boolean isParenthesized(StringList tokens)
	{
		return Element.isParenthesized(tokens);
	}
	// END KGU#301 2017-09-19

	// START KGU#187 2016-04-28: Enh. 179 batch mode
	/*****************************************
	 * batch code export methods
	 *****************************************/

	/**
	 * Exports the diagrams given by _roots into a text file with path _targetFile.
	 * @param _roots - vector of diagram Roots to be exported (in this order).
	 * @param _targetFile - path of the target text file for the code export.
	 * @param _options - String containing code letters for export options ('b','c','f','l','t','-') 
	 * @param _charSet - name of the character set to be used.
	 * @param _routinePool - the routine pool to be used if referenced subroutines are to be exported
	 */
	// START KGU#676 2019-03-13: Enh. #696 allow explicitly to specify the routine pool to use
	//public void exportCode(Vector<Root> _roots, String _targetFile, String _options, String _charSet)
	public void exportCode(Vector<Root> _roots, String _targetFile, String _options, String _charSet, IRoutinePool _routinePool)
	// END KGU#676 2019-03-13
	{
		// START KGU#676 2019-03-13: Enh. #696
		routinePool = _routinePool;
		this.exportSubroutines = _routinePool != null;
		this.pureFilename = "";
		this.hasParallels = false;
		this.usesFileAPI = false;
		this.hasInput = false;
		this.hasEmptyInput = false;
		this.hasOutput = false;
		this.code.clear();
		// END KGU#676 2019-03-13
		// START KGU#311 2016-12-27: Enh. #314
		boolean someRootUsesFileAPI = false;
		// END KGU#311 2016-12-27
		
		if (Charset.isSupported(_charSet))
		{
			exportCharset = _charSet;
		}
		else
		{
			getLogger().log(Level.WARNING, "*** Charset {0} not available; {1} used.", new Object[]{_charSet, exportCharset});
		}
		
		boolean overwrite = false;
		if (_options != null)
		{
			for (int i = 0; i < _options.length(); i++)
			{
				char ch = _options.charAt(i);
				switch (ch)
				{
				// START KGU#363 2017-05-11: Enh. #372
				//case 'A':
				case 'a':
					exportAuthorLicense = true;
					break;
				// END KGU#363 2017-05-11
				//case 'C':
				case 'c':
					exportAsComments = true;
					break;
				//case 'B':
				case 'b':
					startBlockNextLine = true;
					break;
				//case 'F':
				case 'f':
					overwrite = true;
					break;
				//case 'L':
				case 'l':
					generateLineNumbers = true;
					break;
				//case 'T':
				case 't':
					suppressTransformation = true;
					break;
				case '-':	// Handled separately
					break;
				default:
					// START KGU#484 2018-03-22: Issue #463
					//System.err.println("*** Unknown generator option -" + ch + " ignored.");
					getLogger().log(Level.WARNING, "Unknown generator option -{0} ignored.", ch);
				}
			}
		}

		if (_targetFile != null)
		{
			if (!isOK(_targetFile))			
			{
				int posDot = _targetFile.lastIndexOf(".");
				int posSep = _targetFile.lastIndexOf(System.getProperty("file.separator"));
				if (posDot > posSep)
				{
					_targetFile = _targetFile.substring(0, posDot);
				}
				_targetFile += "." + getFileExtensions()[0];
			}

			StringList nameParts = StringList.explode(_targetFile, "[.]");
			//System.out.println("File name raw: " + nameParts);
			if (!overwrite)
			{
				int count = 0;
				do {
					File file = new File(nameParts.concatenate("."));
					if (file.exists())
					{
						if (count == 0) {
							nameParts.insert(Integer.toString(count), nameParts.count()-1);
						}
						else {
							nameParts.set(nameParts.count()-2, Integer.toString(count));
						}
						count++;
					}
					else
					{
						overwrite = true;
					}
				} while (!overwrite);
			}
			_targetFile = nameParts.concatenate(".");
		}

		CodeParser.loadFromINI();
		this.splitKeywords.clear();
		String[] keywords = CodeParser.getAllProperties();
		for (int k = 0; k < keywords.length; k++)
		{
			this.splitKeywords.add(Element.splitLexically(keywords[k], false));
		}

		boolean firstExport = true;
		// START KGU#676 2019-03-13: Enh. #696 Now that we can export archives we must consider subroutines and includes here to
		this.subroutines.clear();
		this.includedRoots.clear();
		this.includeMap.clear();
		if (this.optionExportSubroutines()) {
			if (routinePool.getName() != null) {
				this.pureFilename = routinePool.getName();	// used e.g. for Pascal/Oberon UNIT/MODULE naming
			}
		}
		// END KGU#676 2019-03-13
		for (Root root : _roots)
		{
			if (firstExport || routinePool != null)
			{
				firstExport = false;
			}
			else
			{
				code.add("");
				this.insertComment("=======8<=====================================================", "");
				code.add("");
			}

			// START KGU#676 2019-03-13: Enh. #696 Now that we can export archives we must consider subroutines and includes here to
			if (this.optionExportSubroutines()) {
				boolean wasAdded = false;
				// Precaution for recursive top-level routine
				if (!root.isProgram() && !subroutines.containsKey(root))
				{
					subroutines.put(root, new SubTopoSortEntry(null));
					wasAdded = true;
				}
				registerCalledSubroutines(root);
				if (wasAdded)
				{
					subroutines.remove(root);
				}
				if (this.usesFileAPI) { someRootUsesFileAPI = true; }
			}
			else {
			// END KGU#676 2019-03-13
				// START KGU#348 2017-09-25: Reset the need for thread libraries before each export
				this.hasParallels = false;
				// START KGU#348 2017-09-25
				// START KGU#311 2016-12-27: Enh. #314 ensure I/O-specific additions per using root
				this.usesFileAPI = false;
			// START KGU#676 2019-03-13: Enh. #696 Now that we can export archives we must consider subroutines and includes here to
			}
			// END KGU#676 2019-03-13
			gatherElementInformationRoot(root);
			if (this.usesFileAPI) { someRootUsesFileAPI = true; }
			if (this.pureFilename.isEmpty()) {
				this.pureFilename = root.getMethodName();	// used e.g. for Pascal/Oberon UNIT/MODULE naming
			}
			// END KGU#311 2016-12-27

			// START KGU#676 2019-03-13: Enh. #696 Postpone this until we have all subroutine information
			//generateCode(root, "");
			if (!this.optionExportSubroutines()) {
				generateCode(root, "");
			}
			// END KGU#678 2019-03-13
			
		}
		// START KGU#676 2019-03-13: Enh. #696 Now that we can export archives we must consider subroutines and includes here to
		if (this.optionExportSubroutines()) {
			for (Root sub: subroutines.keySet())
			{
				gatherElementInformationRoot(sub);
			}
			includedRoots = sortTopologically(includeMap);
			for (Root incl: includedRoots.toArray(new Root[]{})) {
				gatherElementInformationRoot(incl);
			}
			int subroutineLine = code.count();
			firstExport = true;
			for (Root root: _roots) {
				if (!subroutines.containsKey(root) && !includedRoots.contains(root)) {
					if (!firstExport) {
						code.add("");
						this.insertComment("=======8<=====================================================", "");
						code.add("");
					}
					generateCode(root, "");
					if (firstExport) {
						subroutineLine = this.subroutineInsertionLine;
						firstExport = false;
					}
				}
			}
			this.subroutineInsertionLine = subroutineLine;
			if (!firstExport && !subroutines.isEmpty()) {
				code.insert("", subroutineLine);
				code.insert(this.commentSymbolLeft() + " = = 8< = = = = = = = = = = = = = = = = = = = = = = = = = = = = =" + this.commentSymbolRight(), subroutineLine);
				code.insert("", subroutineLine);
			}
			generateSubroutineCode(null);
		}
		// END KGU#676 2019-03-13

		// Did the user want the code directed to standard output?
		if (_options.indexOf('-') >= 0)
		{
			exportToStdOut();
		}
		// Normal file export
		if (_targetFile != null)
		try
		{
			BTextfile outp = new BTextfile(_targetFile);

			outp.rewrite(exportCharset);

			outp.write(code.getText());
			// START KGU#689 2019-03-21: Issue #706 - a non-empty text file should end with a newline
			if (!code.isEmpty()) {
				outp.write("\n");
			}
			// END KGU#689 2019-03-21
			outp.close();
			
			// START KGU#311 2016-12-27: Enh. #314 Allow the subclass to copy necessary resource files
			if (someRootUsesFileAPI) {
				copyFileAPIResources(_targetFile);
			}
			// END KGU#311 2016-12-27
		}
		catch(Exception e)
		{
			getLogger().log(Level.WARNING, "*** Error while saving the file \"{0}\"!\n{1}", new Object[]{_targetFile, e.getMessage()});
		}
	} 
	
	/**
	 * Subroutine for batch mode - writes the generated code to the console
	 * (for redirection purposes)
	 * Expects the target charset in field exportCharset and the code to be
	 * exported in field code.
	 */
	private void exportToStdOut()
	{
		OutputStreamWriter outp = null;
		try {
			outp = new OutputStreamWriter(System.out, exportCharset);
		} catch (UnsupportedEncodingException e) {
			// This should never happen since we have checked the Charset before...
			getLogger().log(Level.WARNING, "*** Unsupported Encoding: {0}", e.getMessage());
			outp = new OutputStreamWriter(System.out, Charset.defaultCharset());
		}
		try {
			BufferedWriter writer = new BufferedWriter(outp);
			writer.write(code.getText());
			writer.close();		// May we do this at all with an underlying System.out?
		} catch (IOException e) {
			getLogger().log(Level.WARNING, "*** Error on writing to stdout: {0}", e.getMessage());
		}
	}
	
	/******* FileFilter Extension *********/
	protected boolean isOK(String _filename)
	{
		boolean res = false;
		// START KGU 2016-01-16: Didn't work for mixed-case extensions like ".Mod" - and it was inefficient
//		if(getExtension(_filename)!=null)
//		{
//			for(int i =0; i<getFileExtensions().length; i++)
//			{
//				res = res || (getExtension(_filename).equals(getFileExtensions()[i]));
//			}
//		}
		String ext = getExtension(_filename); 
		if (ext != null)
		{
			for (int i =0; i<getFileExtensions().length; i++)
			{
				res = res || (ext.equalsIgnoreCase(getFileExtensions()[i]));
			}
		}
		// END KGU 2016-01-16
		return res;
	}
	
	private static String getExtension(String s) 
	{
		String ext = null;
		int i = s.lastIndexOf('.');
		
		if (i > 0 &&  i < s.length() - 1) 
		{
			ext = s.substring(i+1).toLowerCase();
		}
		return ext;
	}
	
	private static String getExtension(File f) 
	{
		String ext = null;
		String s = f.getName();
		int i = s.lastIndexOf('.');
		
		if (i > 0 &&  i < s.length() - 1) 
		{
			ext = s.substring(i+1).toLowerCase();
		}
		
		return ext;
	}
	
	public String getDescription() 
	{
		return getFileDescription();
	}

	public boolean accept(File f) 
	{
		if (f.isDirectory()) 
		{
			return true;
		}

		String extension = getExtension(f);
		if (extension != null) 
		{
			return isOK(f.getName());
		}

		return false;
	}


	/******* Constructor ******************/

	public Generator()
	{
	}

}<|MERGE_RESOLUTION|>--- conflicted
+++ resolved
@@ -84,12 +84,9 @@
  *      Kay Gürtzig     2019-02-16      Enh. #681: method exportCode() now returns null if export was cancelled.
  *      Kay Gürtzig     2019-03-13      Enh. #696: All references to Arranger replaced by routinePool,
  *                                      subroutine retrieval enabled in the batch version of exportCode
-<<<<<<< HEAD
  *      Kay Gürtzig     2019-03-17      Enh. #56: Basic method generateCode(Try, String) added.
-=======
  *      Kay Gürtzig     2019-03-21      Issue #706: A newline symbol was to be appended to the last text file line
  *      Kay Gürtzig     2019-03-21      Issue #707: Modifications to the file name proposal (see comment)
->>>>>>> 4e6bfb00
  *
  ******************************************************************************************************
  *
@@ -2535,14 +2532,10 @@
 		//StringList varNames = _root.getVarNames(_root, false, true);	// FOR loop vars are missing
 		// START KGU#333 2017-01-20: Bugfix #336 - Correct way to include loop variables and exclude parameters
 		//this.varNames = _root.getVarNames(_root, false, true);	// FOR loop vars are missing
-<<<<<<< HEAD
-		this.varNames = _root.retrieveVarNames();
-=======
 		// START KGU#691 2019-03-21: Bugfix - the variable highlighting and detection was inflicted
 		//this.varNames = _root.getVarNames();
-		this.varNames = _root.getVarNames().copy();
+		this.varNames = _root.retrieveVarNames().copy();
 		// END KGU#691 2019-03-21
->>>>>>> 4e6bfb00
 		for (int p = 0; p < paramNames.count(); p++) {
 			this.varNames.removeAll(paramNames.get(p));
 		}

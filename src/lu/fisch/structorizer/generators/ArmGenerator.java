--- conflicted
+++ resolved
@@ -33,11 +33,12 @@
 *
 *      Author          Date            Description
 *      ------          ----            -----------
-*      See @author     2021-03-25      Provided per Pull request on Enh. #96
+*      See @author     2021-03-25      Provided per Pull request on Enh. #967
 *      A. Simonetta    2021-04-02      Several revisions as requested
 *      Kay Gürtzig     2021-04-09      Syntax correction, some adaptations to fit into Structorizer environment
 *      Kay Gürtzig     2021-04-14      Issue #738: Highlighting map faults mended
-*      Kay Gürtzig     2021-04-15      Source for 
+*      Kay Gürtzig     2021-04-15      Gnu mode now obtained from plugin option rather than Element field
+*      A. Simonetta    2021-04-23      Input and output and some parsing flaws fixed
 *
 ******************************************************************************************************
 *
@@ -724,11 +725,7 @@
         case INSTRUCTION:
             newline = variablesToRegisters(line);
             addCode(newline, getIndent(), isDisabled);
-<<<<<<< HEAD
-            break;
-        case NOT_IMPLEMENTED:
-=======
-        } else if (mode == ARM_OPERATIONS.INPUT) {
+        case INPUT:
             if (gnuEnabled) {
                 newline = variablesToRegisters(line);
                 String register = newline.split(" ")[1];
@@ -736,7 +733,8 @@
             } else {
                 appendComment("Error: INPUT operation available only in GNU\n" + line, getIndent());
             }
-        } else if (mode == ARM_OPERATIONS.OUTPUT) {
+            break;
+        case OUTPUT:
             if (gnuEnabled) {
                 newline = variablesToRegisters(line);
                 String register = newline.split(" ")[1];
@@ -745,8 +743,8 @@
             } else {
                 appendComment("Error: OUTPUT operation available only in GNU\n" + line, getIndent());
             }
-        } else if (mode == ARM_OPERATIONS.NOT_IMPLEMENTED) {
->>>>>>> c0ae452f
+            break;
+        case NOT_IMPLEMENTED:
             appendComment("Error: Not implemented yet\n" + line, getIndent());
             break;
         }

/*
    Structorizer
    A little tool which you can use to create Nassi-Schneiderman Diagrams (NSD)

    Copyright (C) 2009  Bob Fisch

    This program is free software: you can redistribute it and/or modify
    it under the terms of the GNU General Public License as published by
    the Free Software Foundation, either version 3 of the License, or any
    later version.

    This program is distributed in the hope that it will be useful,
    but WITHOUT ANY WARRANTY; without even the implied warranty of
    MERCHANTABILITY or FITNESS FOR A PARTICULAR PURPOSE.  See the
    GNU General Public License for more details.

    You should have received a copy of the GNU General Public License
    along with this program.  If not, see <http://www.gnu.org/licenses/>.
 */

package lu.fisch.structorizer.executor;

/******************************************************************************************************
*
*      Author:         Bob Fisch
*
*      Description:    This class controls the execution of a diagram.
*
******************************************************************************************************
*
*      Revision List
*
*      Author          Date			Description
*      ------			----			-----------
*      Bob Fisch                       First Issue
*      Kay Gürtzig     2015.10.11      Method execute() now ensures that all elements get unselected
*      Kay Gürtzig     2015.10.13      Method step decomposed into separate subroutines, missing
*                                      support for Forever loops and Parallel sections added;
*                                      delay mechanism reorganised in order to integrate breakpoint
*                                      handling in a sound way
*      Kay Gürtzig     2015.10.15      stepParallel() revised (see comment)
*      Kay Gürtzig     2015.10.17/18   First preparations for a subroutine retrieval via Arranger
*      Kay Gürtzig     2015.10.21      Support for multiple constants per CASE branch added
*      Kay Gürtzig     2015.10.26/27   Language conversion and FOR loop parameter analysis delegated to the elements
*      Kay Gürtzig     2015.11.04      Bugfix in stepInstruction() w.r.t. input/output (KGU#65)
*      Kay Gürtzig     2015.11.05      Enhancement allowing to adopt edited values from Control (KGU#68)
*      Kay Gürtzig     2015.11.08      Array assignments and variable setting deeply revised (KGU#69)
*      Kay Gürtzig     2015.11.09      Bugfix: div operator had gone, wrong exit condition in stepRepeat (KGU#70),
*                                      wrong equality operator in stepCase().
*      Kay Gürtzig     2015.11.11      Issue #21 KGU#77 fixed: return instructions didn't terminate the execution.
*      Kay Gürtzig     2015.11.12      Bugfix KGU#79: WHILE condition wasn't effectively converted.
<<<<<<< HEAD
*      Kay Gürtzig     2015.11.13/14   Enhancement #9 (KGU#2) to allow the execution of subroutine calls
=======
*      Kay Gürtzig     2015.11.20      Bugfix KGU#86: Interpreter was improperly set up for functions sqr, sqrt;
*                                      Message types for output and return value information corrected
>>>>>>> e16a407e
*
******************************************************************************************************
*
*      Comment:
*      2015.11.13 (KGU#2) Subroutine call mechanisms introduced
*          Recursively callable submethod of execute(Root) added plus new call-handling method executeCall()
*          Error handling in some subroutine level still neither prepared nor tested
*      2015.11.04 (KGU#65) Input/output execution mended
*          The configured input / output parser settings triggered input or output action also if found
*          deep in a line, even within a string literal. This was mended.
*      2015.10.26/27 (KGU#3) Language conversion (in method convert) partially delegated to Element
*          The aim was to share this functionality with generators
*          Analysis of FOR loop parameters also delegated to the For class instance.
*      2015.10.21 (KGU#15) Common branch for multiple constants in Case structure enabled
*          A modification in stepCase() now allows to test against a comma-separated list of case constants
*          (though it would fail with complex expressions, accidently containing commas but this would anyway
*          produce nonsense on code export)
*      2015.10.17/18 (KGU#2) Two successful (though somewhat makeshift) subroutine retrieval attempts
*          in stepInstruction() via Arranger and by means of Bob's Function class.
*          We can be glad that Executor is already a Singleton - on the one hand...
*          Towards an actually working approach several challenges must therefore be addressed:
*          1. a Stack with tuples of root, variable values, return value, and the like.
*          2. Reentrance of the Elements or replication of entire Element hierarchies.
*          3. Recursion on the user algorithm level (see above) - if deep copies of the diagrams are
*             temporarily created and pushed into the Arranger then either an additional "busy" flag
*             will be necessary on Root or a second, volatile diagram vector (not be searched!) on
*             Surface. By design, volatile subroutine copies should never be associated with a Mainform,
*             not even on double-clicking! By design, they should partially overlap on the Surface
*             (in the stack order i.e. top on top).
*          4. The trouble is going to get really nasty with Parallel elements involved, particularly if
*             their threads use identical subroutines.   
*      2015.10.15 (KGU#47) Improved simulation of Parallel execution
*          Instead of running entire "threads" of the parallel section in just random order, the "threads"
*          will now only progress by one instruction when randomly chosen, so they alternate in an
*          unpredictable way)
*         
******************************************************************************************************///

import java.awt.Color;
import java.util.Iterator;
import java.util.Random;
import java.util.Stack;
import java.util.Vector;
import java.util.logging.Level;
import java.util.logging.Logger;
import java.util.regex.PatternSyntaxException;

import javax.swing.JOptionPane;

import lu.fisch.structorizer.elements.Alternative;
import lu.fisch.structorizer.elements.Call;
import lu.fisch.structorizer.elements.Case;
import lu.fisch.structorizer.elements.Element;
import lu.fisch.structorizer.elements.For;
import lu.fisch.structorizer.elements.Instruction;
import lu.fisch.structorizer.elements.Parallel;
import lu.fisch.structorizer.elements.Repeat;
import lu.fisch.structorizer.elements.Root;
import lu.fisch.structorizer.elements.Subqueue;
import lu.fisch.structorizer.elements.Updater;
import lu.fisch.structorizer.elements.While;
import lu.fisch.structorizer.elements.Forever;
import lu.fisch.structorizer.generators.CGenerator;
import lu.fisch.structorizer.gui.Diagram;
import lu.fisch.structorizer.parsers.D7Parser;
import lu.fisch.utils.BString;
import lu.fisch.utils.StringList;
import bsh.EvalError;
import bsh.Interpreter;

import com.stevesoft.pat.Regex;

/**
 * 
 * @author robertfisch
 */
public class Executor implements Runnable
{

	private static Executor mySelf = null;

	public static Executor getInstance()
	{
		return mySelf;
	}

	public static Executor getInstance(Diagram diagram,
			DiagramController diagramController)
	{
		if (mySelf == null)
		{
			mySelf = new Executor(diagram, diagramController);
		}
		if (diagramController != null)
		{
			mySelf.diagramController = diagramController;
		}
		if (diagram != null)
		{
			mySelf.diagram = diagram;
		}
		mySelf.control.init();
		mySelf.control.setLocationRelativeTo(diagram);
		mySelf.control.validate();
		mySelf.control.setVisible(true);
		mySelf.control.repaint();

		return mySelf;
	}

	private Control control = new Control();

	private int delay = 50;

	private Diagram diagram = null;
	
	// START KGU#2 (#9) 2015-11-13: We need a stack of calling parents
	private Stack<ExecutionStackEntry> callers = new Stack<ExecutionStackEntry>();
	private Object returnedValue = null;
	private Vector<Updater> routinePools = new Vector<Updater>();
	// END KGU#2 (#9) 2015-11-13

	private DiagramController diagramController = null;
	private Interpreter interpreter;

	private boolean paus = false;
	private boolean returned = false;
	private boolean running = false;
	private boolean step = false;
	private boolean stop = false;
	private StringList variables = new StringList();

	private Executor(Diagram diagram, DiagramController diagramController)
	{
		this.diagram = diagram;
		this.diagramController = diagramController;
	}

	// METHOD MODIFIED BY GENNARO DONNARUMMA

	private String convert(String s)
	{
		return convert(s, true);
	}
	
	private String convert(String s, boolean convertComparisons)
	{
		Regex r;

		s = Element.unifyOperators(s);
		s = s.replace(" div ", " / ");		// FIXME: Operands should be coerced to integer...
		// END KGU#18/KGU#23 2015-10-26

		// Convert built-in mathematical functions
		s = s.replace("cos(", "Math.cos(");
		s = s.replace("sin(", "Math.sin(");
		s = s.replace("tan(", "Math.tan(");
        // START KGU 2014-10-22: After the previous replacements the following 3 strings would never be found!
        //s=s.replace("acos(", "Math.acos(");
        //s=s.replace("asin(", "Math.asin(");
        //s=s.replace("atan(", "Math.atan(");
        // This is just a workaround; A clean approach would require a genuine lexical scanning in advance
        s=s.replace("aMath.cos(", "Math.acos(");
        s=s.replace("aMath.sin(", "Math.asin(");
        s=s.replace("aMath.tan(", "Math.atan(");
        // END KGU 2014-10-22:
		s = s.replace("abs(", "Math.abs(");
		s = s.replace("round(", "Math.round(");
		s = s.replace("min(", "Math.min(");
		s = s.replace("max(", "Math.max(");
		s = s.replace("ceil(", "Math.ceil(");
		s = s.replace("floor(", "Math.floor(");
		s = s.replace("exp(", "Math.exp(");
		s = s.replace("log(", "Math.log(");
		s = s.replace("sqrt(", "Math.sqrt(");
		s = s.replace("pow(", "Math.pow(");
		s = s.replace("toRadians(", "Math.toRadians(");
		s = s.replace("toDegrees(", "Math.toDegrees(");
		// s=s.replace("random(", "Math.random(");

		// pascal notation to access a character inside a string
		//r = new Regex("(.*)\\[(.*)\\](.*)", "$1.charAt($2-1)$3");
		//r = new Regex("(.*)\\[(.*)\\](.*)", "$1.substring($2-1,$2)$3");
		// MODIFIED BY GENNARO DONNARUMMA, NEXT LINE COMMENTED -->
		// NO REPLACE ANY MORE! CHARAT AND SUBSTRING MUST BE CALLED MANUALLY
		// s = r.replaceAll(s);
		// pascal: delete
		r = new Regex("delete\\((.*),(.*),(.*)\\)", "$1=delete($1,$2,$3)");
		s = r.replaceAll(s);
		// pascal: insert
		r = new Regex("insert\\((.*),(.*),(.*)\\)", "$2=insert($1,$2,$3)");
		s = r.replaceAll(s);
		// pascal: quotes
		r = new Regex("([^']*?)'(([^']|'')*)'", "$1\"$2\"");
		//r = new Regex("([^']*?)'(([^']|''){2,})'", "$1\"$2\"");
		s = r.replaceAll(s);
		s = s.replace("''", "'");
		// pascal: randomize
		s = s.replace("randomize()", "randomize");
		s = s.replace("randomize", "randomize()");

		// clean up ... if needed
		s = s.replace("Math.Math.", "Math.");

		if (convertComparisons)
		{
			s = convertStringComparison(s);
		}

		// System.out.println(s);
		return s;
	}
	
	// START KGU#57 2015-11-07
	private String convertStringComparison(String str)
	{
//		Character chA = 'a';
//		Character chB = 'a';
//		System.out.println("Zeichen sind " + ((chA == chB) ? "" : "NICHT ") + "identisch!");
//		System.out.println("Zeichen sind " + ((chA.equals(chB)) ? "" : "NICHT ") + "gleich!");
		// Is there any equality test at all?
		if (str.indexOf(" == ") >= 0 || str.indexOf(" != ") >= 0)
		{
			StringList exprs = StringList.explodeWithDelimiter(str, " \\|\\| ");	// '|' is a regex metasymbol!
			exprs = StringList.explodeWithDelimiter(exprs, " && ");
			boolean replaced = false;
			for (int i = 0; i < exprs.count(); i++)
			{
				String s = exprs.get(i);
				String[] eqOps = {"==", "!="};
				for (int op = 0; op < eqOps.length; op++)
				{
					Regex r = null;
					if (!s.equals(" " + eqOps[op] + " ") && s.indexOf(eqOps[op]) >= 0)
					{
						String leftParenth = "";
						String rightParenth = "";
						// Get the left operand expression
						r = new Regex("(.*)"+eqOps[op]+"(.*)", "$1");
						String left = r.replaceAll(s).trim();	// All? Really? And what is the result supposed to be then?
						// Re-balance parentheses
						while (Function.countChar(left, '(') > Function.countChar(left, ')') &&
								left.startsWith("("))
						{
							leftParenth = leftParenth + "(";
							left = left.substring(1).trim();
						}
						// Get the right operand expression
						r = new Regex("(.*)"+eqOps[op]+"(.*)", "$2");
						String right = r.replaceAll(s).trim();
						// Re-balance parentheses
						while (Function.countChar(right, ')') > Function.countChar(right, '(') &&
								right.endsWith(")"))
						{
							rightParenth = rightParenth + ")";
							right = right.substring(0, right.length()-1).trim();
						}
						// ---- thanks to autoboxing, we can always use the "equals" method
						// ---- to compare things ...
						// addendum: sorry, doesn't always work.
						try
						{
							Object leftO = interpreter.eval(left);
							Object rightO = interpreter.eval(right);
							String neg = (op > 0) ? "!" : "";
							// First the obvious case: two String expressions
							if ((leftO instanceof String) && (rightO instanceof String))
							{
								exprs.set(i, leftParenth + neg + left + ".equals(" + right + ")" + rightParenth);
								replaced = true;
							}
							// We must make single-char strings comparable with characters, since it
							// doesn't work automatically and several conversions have been performed 
							else if ((leftO instanceof String) && (rightO instanceof Character))
							{
								exprs.set(i, leftParenth + neg + left + ".equals(\"" + (Character)rightO + "\")" + rightParenth);
								replaced = true;								
							}
							else if ((leftO instanceof Character) && (rightO instanceof String))
							{
								exprs.set(i, leftParenth + neg + right + ".equals(\"" + (Character)leftO + "\")" + rightParenth);
								replaced = true;								
							}
						} catch (EvalError ex)
						{
							System.err.println(ex.getMessage());
						}
					} // if (!s.equals(" " + eqOps[op] + " ") && (s.indexOf(eqOps[op]) >= 0))
				} // for (int op = 0; op < eqOps.length; op++)
				if (replaced)
				{
					// Compose the partial expressions and undo the regex escaping for the initial split
					str = BString.replace(exprs.getLongString(), " \\|\\| ", " || ");
					str.replace("  ", " ");	// Get rid of multiple spaces
				}
			}
		}
		return str;
	}
	// END KGU#57 2015-11-07

	private void delay()
	{
		if (delay != 0)
		{
			diagram.redraw();
			try
			{
				Thread.sleep(delay);
			} catch (InterruptedException e)
			{
				System.out.println(e.getMessage());
			}
		}
		waitForNext();
	}

	/**
	 * @param aStep
	 *            the step to set
	 */
	public void doStep()
	{
		synchronized (this)
		{
			paus = false;
			step = true;
			this.notify();
		}
	}

	// METHOD MODIFIED BY GENNARO DONNARUMMA

	public void execute()
	// START KGU#2 (#9) 2015-11-13: We need a recursively applicable version
	{
		this.execute(null);
		this.callers.clear();
		this.routinePools.clear();
		this.diagram.getRoot().isCalling = false;
	}
	
	/**
	 * Executes the current diagram held by this.diagram, applicable for main or sub routines 
	 * @param arguments - list of interpreted argument values or null (if main program)
	 * @return the result value of the algorithm (if not being a program)
	 */
	private boolean execute(Object[] arguments)
	{
		boolean successful = true;
	// END KGU#2 (#9) 2015-11-13
		
		Root root = diagram.getRoot();
		// START KGU#2 (#9) 2015-11-14
		Iterator<Updater> iter = root.getUpdateIterator();
		while (iter.hasNext())
		{
			Updater pool = iter.next();
			if (!this.routinePools.contains(pool))
			{
				this.routinePools.addElement(pool);
			}
		}
		// END KGU#2 (#9) 2015-11-14

		boolean analyserState = diagram.getAnalyser();
		diagram.setAnalyser(false);
		// START KGU 2015-10-11/13:
		// Unselect all elements before start!
		diagram.unselectAll();	// Is this still needed?
		// ...and reset all execution state remnants (just for sure)
		diagram.clearExecutionStatus();
		// END KGU 2015-10-11/13
		initInterpreter();
		String result = "";
		returned = false;

		// START KGU#39 2015-10-16 (1/2): It made absolutely no sense to look for parameters if root is a program
		if (!root.isProgram)
		{
		// END KGU#39 2015-10-16 (1/2)
			StringList params = root.getParameterNames();
			//System.out.println("Having: "+params.getCommaText());
			params=params.reverse();
			//System.out.println("Having: "+params.getCommaText());
			for (int i = 0; i < params.count(); i++)
			{
				String in = params.get(i);
				
				// START KGU#2 (#9) 2015-11-13: If root was not called then ask the user for values
				if (arguments == null)
				{
				// END KGU#2 (#9) 2015-11-13
					String str = JOptionPane.showInputDialog(null,
							"Please enter a value for <" + in + ">", null);
					if (str == null)
					{
						i = params.count();
						result = "Manual break!";
						break;
					}
					try
					{
						// START KGU#69 2015-11-08 What we got here is to be regarded as raw input
						setVarRaw(in, str);
						// END KGU#69 2015-11-08
					} catch (EvalError ex)
					{
						result = ex.getMessage();
					}
				// START KGU#2 (#9) 2015-11-13: If root was called then just assign the arguments
				}
				else
				{
					try
					{
						setVar(in, arguments[i]);
					}
					catch (EvalError ex)
					{
						result = ex.getMessage();
					}
				}
				// END KGU#2 (#9) 2015-11-13
			}
		// START KGU#39 2015-10-16
		}
		// END KGU#39 2015-10-16

		if (result.equals(""))
		{
			// Actual start of execution 
			result = step(root);
			
			if (result.equals("") && (stop == true))
			{
				result = "Manual break!";
			}
		}

		diagram.redraw();
		if (!result.equals(""))
		{
			// START KGU#2 (#9) 2015-11-13
			successful = false;
			// END KGU#2 (#9) 2015-11-13
			
			// MODIFIED BY GENNARO DONNARUMMA, ADDED ARRAY ERROR MSG
			
			String modifiedResult = result;
			if (result.contains("Not an array"))
			{
				modifiedResult = modifiedResult.concat(" or the index "
						+ modifiedResult.substring(
								modifiedResult.indexOf("[") + 1,
								modifiedResult.indexOf("]"))
						+ " is out of bounds (invalid index)");
				result = modifiedResult;
			}

			JOptionPane.showMessageDialog(diagram, result, "Error",
					JOptionPane.ERROR_MESSAGE);
		} else
		{
			if ((root.isProgram == false) && (returned == false))
			{
				StringList posres = new StringList();
				posres.add(root.getMethodName());
				posres.add("result");
				posres.add("RESULT");
				posres.add("Result");

				try
				{
					int i = 0;
					while ((i < posres.count()) && (!returned))
					{
						Object n = interpreter.get(posres.get(i));
						if (n != null)
						{
<<<<<<< HEAD
							// START KGU#2 (#9) 2015-11-13: Only tell the user if this wasn't called
							//JOptionPane.showMessageDialog(diagram, n,
							//		"Returned result", 0);
							this.returnedValue = n;
							if (arguments == null)
							{
								JOptionPane.showMessageDialog(diagram, n,
										"Returned result", JOptionPane.INFORMATION_MESSAGE);
							}
							// END KGU#2 (#9) 2015-11-13
=======
							JOptionPane.showMessageDialog(diagram, n,
									"Returned result", JOptionPane.INFORMATION_MESSAGE);
>>>>>>> e16a407e
							returned = true;
						}
						i++;
					}
				} catch (EvalError ex)
				{
					Logger.getLogger(Executor.class.getName()).log(
							Level.SEVERE, null, ex);
				}

			}

		}
		// START KGU 2015-10-13: Unsets all execution flags in the diagram
		diagram.clearExecutionStatus();
		// END KGU 2015-10-13
		diagram.setAnalyser(analyserState);

		// START KGU#2 (#9) 2015-11-13: Need the status
		return successful;
		// END KGU# (#9) 2015-11-13
	}
	
	// START KGU#2 (#9) 2015-11-13: New method to execute a called subroutine
	private Object executeCall(Root root, Object[] arguments)
	{
		Object result = null;
		Root oldRoot = this.diagram.getRoot();
		ExecutionStackEntry entry = new ExecutionStackEntry(
				oldRoot,
				this.variables, 
				this.interpreter);
		this.callers.push(entry);
		this.interpreter = new Interpreter();
		this.initInterpreter();
		this.variables = new StringList();
		
		// If the found subroutine is already an active caller, then we need a new instance of it
		if (root.isCalling)
		{
			root = (Root)root.copy();
			root.isCalling = false;
			// Remaining initialisations will be done by this.execute(...).
		}
		
		this.diagram.setRoot(root);
		
		boolean done = this.execute(arguments);
		
//		if (done)
//		{
			this.callers.pop();	// Should be the entry still held by variable entry
//		}
//		else 
//		{
//			while (!callers.empty())
//			{
//				entry = callers.pop();
//			}
//		}
		
		this.variables = entry.variables;
		this.interpreter = entry.interpreter;
		this.diagram.setRoot(entry.root);
		entry.root.isCalling = false;

		// The called subroutine will certainly have returned a value...
		result = this.returnedValue;
		// ... but definitively not THIS calling routine!
		this.returned = false;
		this.returnedValue = null;
		
		return result;
	}

    /**
     * Searches all known pools for subroutines with a signature compatible to name(arg1, arg2, ..., arg_nArgs) 
     * @param name - function name
     * @param nArgs - number of parameters of the requested function
     * @return a Root that matches the specification if uniquely found, null otherwise
     */
    public Root findSubroutineWithSignature(String name, int nArgs)
    {
    	Root subroutine = null;
    	// First test whether the current root calls itself recursively
    	Root root = diagram.getRoot();
    	if (name.equals(root.getMethodName()) && nArgs == root.getParameterNames().count())
    	{
    		subroutine = root;
    	}
    	// TODO Check for ambiguity (multiple matches) and raise e.g. an exception in that case
    	Iterator<Updater> iter = this.routinePools.iterator();
    	while (subroutine == null && iter.hasNext())
    	{
    		Vector<Root> candidates = iter.next().findSourcesByName(name);
    		for (int c = 0; subroutine == null && c < candidates.size(); c++)
    		{
    			Root cand = candidates.get(c);
    			// Check argument number (a type check is not of course possible)
    			if (!cand.isProgram && cand.getParameterNames().count() == nArgs)
    			{
    				subroutine = cand;
    			}
    		}
    	}
    	return subroutine;
    }
	// END KGU#2 (#9) 2015-11-13

	public String getExec(String cmd)
	{
		String result = "";
		if (diagramController != null)
		{
			result = diagramController.execute(cmd);
		} else
		{
			delay();
		}
		if (delay != 0)
		{
			diagram.redraw();
			try
			{
				Thread.sleep(delay);
			} catch (InterruptedException e)
			{
				System.out.println(e.getMessage());
			}
		}
		return result;
	}

	public String getExec(String cmd, Color color)
	{
		String result = "";
		if (diagramController != null)
		{
			result = diagramController.execute(cmd, color);
		} else
		{
			delay();
		}
		if (delay != 0)
		{
			diagram.redraw();
			try
			{
				Thread.sleep(delay);
			} catch (InterruptedException e)
			{
				System.out.println(e.getMessage());
			}
		}
		return result;
	}

	public boolean getPaus()
	{
		synchronized (this)
		{
			return paus;
		}
	}

	private void initInterpreter()
	{
		try
		{
			interpreter = new Interpreter();
			String pascalFunction;
			// random
			pascalFunction = "public int random(int max) { return (int) (Math.random()*max); }";
			interpreter.eval(pascalFunction);
			pascalFunction = "public void randomize() {  }";
			interpreter.eval(pascalFunction);
			// square
			pascalFunction = "public double sqr(double d) { return (d) * (d); }";
			interpreter.eval(pascalFunction);
			// square root
			pascalFunction = "public double sqrt(double d) { return Math.sqrt(d); }";
			interpreter.eval(pascalFunction);
			// length of a string
			pascalFunction = "public int length(String s) { return s.length(); }";
			interpreter.eval(pascalFunction);
			// position of a substring inside another string
			pascalFunction = "public int pos(String subs, String s) { return s.indexOf(subs)+1; }";
			interpreter.eval(pascalFunction);
			pascalFunction = "public int pos(Character subs, String s) { return s.indexOf(subs)+1; }";
			interpreter.eval(pascalFunction);
			// return a substring of a string
			pascalFunction = "public String copy(String s, int start, int count) { return s.substring(start-1,start-1+count); }";
			interpreter.eval(pascalFunction);
			// delete a part of a string
			pascalFunction = "public String delete(String s, int start, int count) { return s.substring(0,start-1)+s.substring(start+count-1,s.length()); }";
			interpreter.eval(pascalFunction);
			// insert a string into anoter one
			pascalFunction = "public String insert(String what, String s, int start) { return s.substring(0,start-1)+what+s.substring(start-1,s.length()); }";
			interpreter.eval(pascalFunction);
			// string transformation
			pascalFunction = "public String lowercase(String s) { return s.toLowerCase(); }";
			interpreter.eval(pascalFunction);
			pascalFunction = "public String uppercase(String s) { return s.toUpperCase(); }";
			interpreter.eval(pascalFunction);
			pascalFunction = "public String trim(String s) { return s.trim(); }";
			interpreter.eval(pascalFunction);
			// START KGU#57 2015-11-07: More interoperability for characters and Strings
			pascalFunction = "public Character lowercase(Character ch) { return (Character)Character.toLowerCase(ch); }";
			interpreter.eval(pascalFunction);
			pascalFunction = "public Character uppercase(Character ch) { return (Character)Character.toUpperCase(ch); }";
			interpreter.eval(pascalFunction);
			// char transformation
			
			// END KGU#57 2015-11-07
		} catch (EvalError ex)
		{
			System.out.println(ex.getMessage());
		}
	}

	public boolean isNumeric(String input)
	{
		try
		{
			Double.parseDouble(input);
			return true;
		} catch (Exception e)
		{
			return false;
		}
	}

	public boolean isRunning()
	{
		return running;
	}

	public void run()
	{
		execute();
		running = false;
		control.setVisible(false);
	}

	/**
	 * @param delay
	 *            the delay to set
	 */
	public void setDelay(int aDelay)
	{
		delay = aDelay;
	}

	/*
	 * ORIGINAL VERSION, NOT MODIFIED BY gdonnarumma
	 */

	/*
	 * private void setVar(String name, Object content) throws EvalError {
	 * //interpreter.set(name,content);
	 * 
	 * if(content instanceof String) { if(!isNumeric((String) content)) {
	 * content = "\""+ ((String) content) + "\""; } }
	 * 
	 * interpreter.set(name,content); interpreter.eval(name+" = "+content);
	 * variables.addIfNew(name);
	 * 
	 * if(delay!=0) { Vector<Vector> vars = new Vector<Vector>(); for(int
	 * i=0;i<variables.count();i++) { Vector myVar = new Vector();
	 * myVar.add(variables.get(i));
	 * myVar.add(interpreter.get(variables.get(i))); vars.add(myVar); }
	 * control.updateVars(vars); }
	 * 
	 * }
	 */

	/**
	 * @param aPaus
	 *            the step to set
	 */
	public void setPaus(boolean aPaus)
	{
		// START KGU 2015-10-13: In "turbo" mode, too, we want to see were the algorithm is hovering.
		if (delay == 0)
		{
			diagram.redraw();
			try {
				updateVariableDisplay();
			}
			catch (EvalError e)
			{
			}
		}
		// END KGU 2015-10-13
		synchronized (this)
		{
			paus = aPaus;
			if (paus == false)
			{
				step = false;
			}
			this.notify();
		}
	}

	/**
	 * @param aStop
	 *            the stop to set
	 */
	public void setStop(boolean aStop)
	{
		diagram.clearExecutionStatus();
		synchronized (this)
		{
			stop = aStop;
			paus = false;
			step = false;
			this.notify();
		}
	}

	
	// START KGU#67/KGU#68/KGU#69 2015-11-08: We must distinguish between raw input and evaluated objects
	private void setVarRaw(String name, String rawInput) throws EvalError
	{
		// first add as string (lest we should end with nothing at all...)
		setVar(name, rawInput);
		// Try some refinement if possible
		if (rawInput instanceof String && !isNumeric(rawInput) )
		{
			try
			{
				String strInput = rawInput.trim();
				// Maybe the string or character is already quoted, then get the content
				if (strInput.startsWith("\"") && strInput.endsWith("\"") ||
						strInput.startsWith("'") && strInput.endsWith("'"))
				{
					this.interpreter.eval(name + " = " + rawInput);
				}
				// try adding as char (only if it's not a digit)
				else if (rawInput.length() == 1)
				{
					Character charInput = rawInput.charAt(0);
					setVar(name, charInput);
				}
			}
			catch (Exception ex)
			{
			}
		}
		// try adding as double
		try
		{
			double dblInput = Double.parseDouble(rawInput);
			setVar(name, dblInput);
		} catch (Exception e)
		{
		}
		// finally try adding as integer
		try
		{
			int intInput = Integer.parseInt(rawInput);
			setVar(name, intInput);
		} catch (Exception e)
		{
		}
	}
	
	// METHOD MODIFIED BY GENNARO DONNARUMMA and revised by Kay Gürtzig
	private void setVar(String name, Object content) throws EvalError

	{
		// START KGU#69 2015-11-09: This is only a god idea in case of raw input
		//if (content instanceof String)
		//{
		//	if (!isNumeric((String) content))
		//	{
		//		content = "\"" + (String) content + "\"";
		//	}
		//}
		// END KGU#69 2015-11-08

		// MODIFIED BY GENNARO DONNARUMMA

		if ((name != null) && (name.contains("(")))
		{
			name = name.replace("(", "");
		}
		if ((name != null) && (name.contains(")")))
		{
			name = name.replace(")", "");
		}

		// MODIFIED BY GENNARO DONNARUMMA, ARRAY SUPPORT ADDED
		// Fundamentally revised by Kay Gürtzig 2015-11-08

		String arrayname = null;
		if ((name.contains("[")) && (name.contains("]")))
		{
			arrayname = name.substring(0, name.indexOf("["));
			boolean arrayFound = this.variables.contains(arrayname);
			int index = this.getIndexValue(name);
			Object[] objectArray = null;
			int oldSize = 0;
			if (arrayFound)
			{
				try {
					// If it hasn't been an array then we'll get an error here
					objectArray = (Object[]) this.interpreter.get(arrayname);
					oldSize = objectArray.length;
				}
				catch (Exception ex)
				{
					// Produce a meaningful EvalError instead
					this.interpreter.eval(arrayname + "[" + index + "] = " + prepareValueForDisplay(content));
				}
			}
			if (index > oldSize - 1) // This includes the case of oldSize = 0
			{
				Object[] oldObjectArray = objectArray;
				objectArray = new Object[index + 1];
				for (int i = 0; i < oldSize; i++)
				{
					objectArray[i] = oldObjectArray[i];
				}
				for (int i = oldSize; i < index; i++)
				{
					objectArray[i] = new Integer(0);
				}
			}
			objectArray[index] = content;
			this.interpreter.set(arrayname, objectArray);
			this.variables.addIfNew(arrayname);
		} else // if ((name.contains("[")) && (name.contains("]")))
		{
			this.interpreter.set(name, content);

			// MODIFIED BY GENNARO DONNARUMMA
			// PREVENTING DAMAGED STRING AND CHARS
			// FIXME (KGU): Seems superfluous or even dangerous
//			if (content != null)
//			{
//				if (content instanceof String)
//				{
//					content = ((String) content).replaceAll("\"\"", "\"");
//				}
//				else if (content instanceof Character)
//				{
//					content = new String("'" + content + "'");
//				}
//			}
//			this.interpreter.eval(name + " = " + content);	// What the heck is this good for, now?
			this.variables.addIfNew(name);
		}
		
		// START KGU#20 2015-10-13: In step mode, variable display should be updated even if delay is set to 0
//		if (this.delay != 0)
//		{
//			Vector<Vector> vars = new Vector();
//			for (int i = 0; i < this.variables.count(); i++)
//
//			{
//				Vector myVar = new Vector();
//				myVar.add(this.variables.get(i));
//				myVar.add(this.interpreter.get(this.variables.get(i)));
//				vars.add(myVar);
//			}
//			this.control.updateVars(vars);
//		}
		if (this.delay != 0 || step)
		{
			updateVariableDisplay();
		}
		// END KGU#20 2015-10-13
	}

	// START KGU#20 2015-10-13: Code from above moved hitherto and formed to a method
	/**
	 * Prepares an editable variable table and has the Control update the display
	 * of variables with it
	 */
	private void updateVariableDisplay() throws EvalError
	{
		Vector<Vector> vars = new Vector();
		for (int i = 0; i < this.variables.count(); i++)
		{
			Vector myVar = new Vector();
			myVar.add(this.variables.get(i));	// Variable name
			// START KGU#67 2015-11-08: We had to find a solution for displaying arrays in a sensible way
			//myVar.add(this.interpreter.get(this.variables.get(i)));
			Object val = this.interpreter.get(this.variables.get(i));
			String valStr = prepareValueForDisplay(val);
			myVar.add(valStr);					// Variable value as string
			// END KGU#67 2015-11-08
			vars.add(myVar);
		}
		this.control.updateVars(vars);
		// START KGU#2 (#9) 2015-11-14
		this.control.updateCallLevel(this.callers.size());
		// END#2 (#9) KGU 2015-11-14
	}
	// END KGU#20 2015-10-13
	
	// START KGU#67/KGU#68 2015-11-08: We have to present values in an editable way (recursively!)
	private String prepareValueForDisplay(Object val)
	{
		String valStr = "";
		if (val != null)
		{
			valStr = val.toString();
			if (val.getClass().getSimpleName().equals("Object[]"))
			{
				valStr = "{";
				Object[] valArray = (Object[]) val;
				for (int j = 0; j < valArray.length; j++)
				{
					String elementStr = prepareValueForDisplay(valArray[j]);
					valStr = valStr + ((j > 0) ? ", " : "") + elementStr;
				}
				valStr = valStr + "}";
			}
			else if (val instanceof String)
			{
				valStr = "\"" + valStr + "\"";
			}
			else if (val instanceof Character)
			{
				valStr = "'" + valStr + "'";
			}
		}
		return valStr;
	}
	// END KGU#67/KGU#68 2015-11-08
	
	// START KGU#68 2015-11-06
	public void adoptVarChanges(Object[] newValues)
	{
		for (int i = 0; i < newValues.length; i++)
		{
			if (newValues[i] != null)
			{
				try {
					String varName = this.variables.get(i);
					Object oldValue = interpreter.get(varName);
					if (oldValue.getClass().getSimpleName().equals("Object[]"))
					{
						// In this case an initialisation expression ("{ ..., ..., ...}") is expected
						String asgnmt = "Object[] " + varName + " = " + newValues[i];
						System.out.println(asgnmt);	// FIXME (KGU) Remove this debug info after test
						// FIXME: Nested initializers (as produced for nested arrays before) won't work here!
						interpreter.eval(asgnmt);
//						// Okay, but now we have to sort out some un-boxed strings
//						Object[] objectArray = (Object[]) interpreter.get(varName);
//						for (int j = 0; j < objectArray.length; j++)
//						{
//							Object content = objectArray[j];
//							if (content != null)
//							{
//								System.out.println("Updating " + varName + "[" + j + "] = " + content.toString());
//								this.interpreter.set("structorizer_temp", content);
//								this.interpreter.eval(varName + "[" + j + "] = structorizer_temp");
//							}
//						}
						
					}
					else
					{
						setVarRaw(varName, (String)newValues[i]);
					}
				}
				catch (EvalError err) {
					System.err.println(err.getMessage());
				}
			}
		}
	}
	// END KGU#68 2015-11-06

	public void start(boolean useSteps)
	{
		running = true;
		paus = useSteps;
		step = useSteps;
		stop = false;
		variables = new StringList();
		control.updateVars(new Vector<Vector>());
		
		// FIXME (KGU 2015-11-07) Should we replace the interpreter in order to avoid the frequently
		// observed "freezing" after some severe syntax errors in a previous run attempt?

		Thread runner = new Thread(this, "Player");
		runner.start();
	}
	
	// START KGU#43 2015-10-12 New method for breakpoint support
	private boolean checkBreakpoint(Element element)
	{
		boolean atBreakpoint = element.isBreakpoint(); 
		if (atBreakpoint) {
			control.setButtonsForPause();
			this.setPaus(true);
		}
		return atBreakpoint;
	}
	// END KGU#43 2015-10-12

	// START KGU 2015-10-13: Decomposed this "monster" method into Element-type-specific subroutines
	private String step(Element element)
	{
		String result = new String();
		element.executed = true;
		if (delay != 0 || step)
		{
			diagram.redraw();
		}
		// START KGU#43 2015-10-12: If there is a breakpoint switch to step mode before delay
		checkBreakpoint(element);
		// END KGU#43 2015-10-12
		
		// The Root,  element and the REPEAT loop won't be delayed or halted in the beginning except by their members
		if (element instanceof Root)
		{
			result = stepRoot((Root)element);
		} else if (element instanceof Repeat)
		{
			result = stepRepeat((Repeat)element);
		}
		else 
		{
			// Delay or wait (in case of step mode or breakpoint) before
			delay();	// does the delaying or waits in case of step mode or breakpoint
			
			// START KGU#2 2015-11-14: Separate execution for CALL elements to keep things clearer
			//if (element instanceof Instruction)
			if (element instanceof Call)
			{
				result = stepCall((Call)element);
			}
			else if (element instanceof Instruction)
			// END KGU#2 2015-11-14
			{
				result = stepInstruction((Instruction)element);
			} else if (element instanceof Case)
			{
				result = stepCase((Case)element);
			} else if (element instanceof Alternative)
			{
				result = stepAlternative((Alternative)element);
			} else if (element instanceof While)
			{
				result = stepWhile(element, false);
			} else if (element instanceof For)
			{
				result = stepFor((For)element);
			}
			// START KGU#44/KGU#47 2015-10-13: Obviously, Forever loops and Parallel sections had been forgotten
			else if (element instanceof Forever)
			{
				result = stepWhile(element, true);
			}
			else if (element instanceof Parallel)
			{
				result = stepParallel((Parallel)element);
			}
			// END KGU#44/KGU#47 2015-10-13
		}
		if (result.equals("")) {
			element.executed = false;
		}
		return result;
	}

	private String stepRoot(Root element)
	{
		String result = new String();

		int i = 0;
		getExec("init(" + delay + ")");

		element.waited = true;

		// START KGU#77 2015-11-11: Leave if a return statement has been executed
		//while ((i < element.children.children.size())
		//		&& result.equals("") && (stop == false))
		while ((i < element.children.children.size())
				&& result.equals("") && (stop == false) && !returned)
		// END KGU#77 2015-11-11
		{
			result = step(element.children.getElement(i));
			i++;
		}

		delay(); // FIXME Specific pause for root after the last instruction of the program/function
		if (result.equals(""))
		{
			element.clearExecutionStatus();
		}
		return result;
	}

	private String stepInstruction(Instruction element)
	{
		String result = new String();

		StringList sl = element.getText();
		int i = 0;

		// START KGU#77 2015-11-11: Leave if a return statement has been executed
		//while ((i < sl.count()) && result.equals("") && (stop == false))
		while ((i < sl.count()) && result.equals("") && (stop == false) && !returned)
		// END KGU#77 2015-11-11
		{
			String cmd = sl.get(i);
			// cmd=cmd.replace(":=", "<-");
			cmd = convert(cmd);
			try
			{
				// START KGU 2015-10-12: Allow to step within an instruction block (but no breakpoint here!) 
				if (i > 0)
				{
					delay();
				}
				// END KGU 2015-10-12
				
				// assignment
				if (cmd.indexOf("<-") >= 0)
				{
					result = tryAssignment(cmd, false);
				}
				// input
				// START KGU#65 2015-11-04: Input keyword should only trigger this if positioned at line start
				//else if (cmd.indexOf(D7Parser.input) >= 0)
				else if (cmd.trim().startsWith(D7Parser.input.trim()))
				// END KGU#65 2015-11-04
				{
					result = tryInput(cmd);
				}
				// output
				// START KGU#65 2015-11-04: Output keyword should only trigger this if positioned at line start
				//else if (cmd.indexOf(D7Parser.output) >= 0)
				else if (cmd.trim().startsWith(D7Parser.output.trim()))
				// END KGU#65 2015-11-04
				{
					result = tryOutput(cmd);
				}
				// return statement
				// START KGU 2015-11-11: "return" ought to be the first word of the instruction,
				// comparison should not be case-sensitive, but a separator would be fine
				//else if (cmd.indexOf("return") >= 0)
				else if (cmd.trim().toLowerCase().matches("return([\\W].*|$)"))
				// END KGU 2015-11-11
				{
					result = tryReturn(cmd);
				} else
				{
					result = trySubroutine(cmd, element);
				}
			} catch (EvalError ex)
			{
				result = ex.getMessage();
			}
			i++;
			// Among the lines of a single instruction element there is no further breakpoint check!
		}
		if (result.equals(""))
		{
			element.executed = false;
		}
		return result;
	}
	
	// START KGU#2 2015-11-14: Separate dedicated implementation for "foreign calls"
	private String stepCall(Call element)
	{
		String result = new String();

		StringList sl = element.getText();
		int i = 0;

		// START KGU#77 2015-11-11: Leave if a return statement has been executed
		//while ((i < sl.count()) && result.equals("") && (stop == false))
		while ((i < sl.count()) && result.equals("") && (stop == false) && !returned)
		// END KGU#77 2015-11-11
		{
			String cmd = sl.get(i);
			// cmd=cmd.replace(":=", "<-");
			cmd = convert(cmd);
			try
			{
				// START KGU 2015-10-12: Allow to step within an instruction block (but no breakpoint here!) 
				if (i > 0)
				{
					delay();
				}
				// END KGU 2015-10-12
				
				// assignment
				if (cmd.indexOf("<-") >= 0)
				{
					result = tryAssignment(cmd, true);
				}
				else
				{
					result = trySubroutine(cmd, element);
				}
			} catch (EvalError ex)
			{
				result = ex.getMessage();
			}
			i++;
			// Among the lines of a single instruction element there is no further breakpoint check!
		}
		if (result.equals(""))
		{
			element.executed = false;
		}
		return result;
	}
	// END KGU#2 2015-11-14
	
	// START KGU 2015-11-11: Equivalent decomposition of method stepInstruction
	// Submethod of stepInstruction(Instruction element), handling an assignment
	private String tryAssignment(String cmd, boolean isCall) throws EvalError
	{
		String result = "";
		Object value = null;
		// KGU#2: In case of a Call element, we allow an assignment with just the subroutine call on the
		// right-hand side. This makes it relatively easy to detect and prepare the very subroutine call,
		// in contrast to possible occurrences of such foreign function calls at arbitrary expression depths,
		// combined, nested etc.
		String varName = cmd.substring(0, cmd.indexOf("<-")).trim();
		String expression = cmd.substring(
				cmd.indexOf("<-") + 2, cmd.length()).trim();
		// START KGU#2 2015-10-18: Just a preliminary check for the applicability of a cross-NSD subroutine execution!
		if (isCall)
		{
			Function f = new Function(expression);
			if (f.isFunction())
			{
				System.out.println("Looking for SUBROUTINE NSD:");
				System.out.println("--> " + f.getName() + " (" + f.paramCount() + " parameters)");
				Root sub = this.findSubroutineWithSignature(f.getName(), f.paramCount());
				if (sub != null)
				{
					System.out.println("Matching sub-NSD found for SUBROUTINE CALL!");
					System.out.println("--> " + varName + " <- " + sub.getMethodName() + "(" + sub.getParameterNames().getCommaText() + ")");
					Object[] args = new Object[f.paramCount()];
					for (int p = 0; p < f.paramCount(); p++)
					{
						args[p] = interpreter.eval(f.getParam(p));
					}
					value = executeCall(sub, args);
				}
				else
				{
					result = "A function diagram " + f.getName() + " (" + f.paramCount() + 
							" parameters) could not be found!\nConsider starting the Arranger and place needed subroutine diagrams there first."; 
				}
			}
			else
			{
				result = "<" + expression + "> is not a correct function!";
			}
		}
		// END KGU#2 2015-10-17
		else		
		{
			cmd = cmd.replace("<-", "=");
			// evaluate the expression
			value = interpreter.eval(expression);
		}
		
		if (value != null)
		{
			setVar(varName, value);
		}
		else if (result.isEmpty())
		{
			result = "<"
					+ expression
					+ "> is not a correct or existing expression.";
		}

		return result;
		
	}
	
	// Submethod of stepInstruction(Instruction element), handling an input instruction
	private String tryInput(String cmd) throws EvalError
	{
		String result = "";
		String in = cmd.substring(
				cmd.indexOf(D7Parser.input)
						+ D7Parser.input.length()).trim();
		// START KGU#33 2014-12-05: We ought to show the index value
		// if the variable is indeed an array element
		if (in.contains("[") && in.contains("]")) {
			try {
				// Try to replace the index expression by its current value
				int index = getIndexValue(in);
				in = in.substring(0, in.indexOf('[')+1) + index
						+ in.substring(in.indexOf(']'));
			}
			catch (Exception e)
			{
				// Is bound to fail anyway!
			}
		}
		// END KGU33 2014-12-05
		String str = JOptionPane.showInputDialog(null,
				"Please enter a value for <" + in + ">", null);
		// START KGU#69 2015-11-08: Use specific method for raw input
		// (obsolete code lines removed)
		setVarRaw(in, str);
		// END KGU#69 2015-11-08
		return result;
	}

	// Submethod of stepInstruction(Instruction element), handling an output instruction
	private String tryOutput(String cmd) throws EvalError
	{
		String result = "";
		String out = cmd.substring(
				cmd.indexOf(D7Parser.output)
						+ D7Parser.output.length()).trim();
		Object n = interpreter.eval(out);
		if (n == null)
		{
			result = "<"
					+ out
					+ "> is not a correct or existing expression.";
		} else
		{
			String s = unconvert(n.toString());
			JOptionPane.showMessageDialog(diagram, s, "Output",
					JOptionPane.INFORMATION_MESSAGE);
		}
		return result;
	}

	// Submethod of stepInstruction(Instruction element), handling an output instruction
	private String tryReturn(String cmd) throws EvalError
	{
		String result = "";
		String out = cmd.substring(cmd.indexOf("return") + 6)
				.trim();
		// START KGU#77 (#21) 2015-11-13: We out to allow an empty return
		//Object n = interpreter.eval(out);
		//if (n == null)
		//{
		//	result = "<"
		//			+ out
		//			+ "> is not a correct or existing expression.";
		//} else
		//{
		//	String s = unconvert(n.toString());
		//	JOptionPane.showMessageDialog(diagram, s,
		//			"Returned result", 0);
		//}
		Object n = null;
		if (!out.isEmpty())
		{
<<<<<<< HEAD
			n = interpreter.eval(out);
			// If this diagram is executed at top level then show the return value
			if (this.callers.empty())
			{
				if (n == null)
				{
					result = "<"
							+ out
							+ "> is not a correct or existing expression.";
				} else
				{
					String s = unconvert(n.toString());
					JOptionPane.showMessageDialog(diagram, s,
							"Returned result", 0);
				}
			}
=======
			String s = unconvert(n.toString());
			JOptionPane.showMessageDialog(diagram, s,
					"Returned result", JOptionPane.INFORMATION_MESSAGE);
>>>>>>> e16a407e
		}
		this.returnedValue = n;
		// END KGU#77 (#21) 2015-11-13
		returned = true;
		return result;
	}

	// Submethod of stepInstruction(Instruction element), handling an output instruction
	private String trySubroutine(String cmd, Instruction element) throws EvalError
	{
		String result = "";
		Function f = new Function(cmd);
		boolean done = false;
		if (f.isFunction())
		{
			String params = new String();
			Object[] args = new Object[f.paramCount()];
			for (int p = 0; p < f.paramCount(); p++)
			{
				try
				{
					args[p] = interpreter.eval(f.getParam(p));
					if (args[p] == null)
					{
						if (!result.isEmpty())
						{
							result = result + "\n";
						}
						result = result + "PARAM " + p + ": <"
								+ f.getParam(p)
								+ "> is not a correct or existing expression.";
					} else
					{
						params += "," + args[p].toString();
					}
				} catch (EvalError ex)
				{
					result = result + (!result.isEmpty() ? "\n" : "") +
							"PARAM " + p + ": " + ex.getMessage();
				}
			}
			// If this element is of class Call and the extracted function name
			// corresponds to one of the NSD diagrams currently opened then try
			// a sub-execution of that diagram.
			// START KGU#2 2015-10-17: Check foreign call
			if (result.isEmpty() && element instanceof Call)
			{
				// FIXME: Disable the output instructions for the release version
				System.out.println("Looking for SUBROUTINE NSD:");
				System.out.println("--> " + f.getName() + " (" + f.paramCount() + " parameters)");
				Root sub = this.findSubroutineWithSignature(f.getName(), f.paramCount());
				if (sub != null)
				{
					// FIXME: Disable the output instructions for the release version
					System.out.println("Matching sub-NSD found for SUBROUTINE CALL!");
					System.out.println("--> " + sub.getMethodName() + "(" + sub.getParameterNames().getCommaText() + ")");
					executeCall(sub, args);
				}
				else
				{
					result = "A subroutine diagram " + f.getName() + " (" + f.paramCount() + 
							" parameters) could not be found!\nConsider starting the Arranger and place needed subroutine diagrams there first.";					
				}
			}
			// END KGU#2 2015-10-17
			else if (result.isEmpty())
			{
				if (diagramController != null)
				{
					if (f.paramCount() > 0)
					{
						params = params.substring(1);
					}
					cmd = f.getName().toLowerCase() + "(" + params + ")";
					result = getExec(cmd, element.getColor());
				} else
				{
					interpreter.eval(cmd);
				}
			}
		} else
		{
			result = "<" + cmd + "> is not a correct function!";
		}
		return result;
	}
	// END KGU 2015-11-11

	private String stepCase(Case element)
	{
		String result = new String();
		try
		{
			StringList text = element.getText();
			// START KGU 2015-11-09 New unified conversion strategy ahead, so use Structorizer syntax
			//String expression = text.get(0) + "==";
			String expression = text.get(0) + " = ";
			// END KGU 2015-11-09
			boolean done = false;
			int last = text.count() - 1;
			if (text.get(last).trim().equals("%"))
			{
				last--;
			}
			for (int q = 1; (q <= last) && (done == false); q++)
			{
				// START KGU#15 2015-10-21: Support for multiple constants per branch
				//String test = convert(expression + text.get(q));
				String[] constants = text.get(q).split(",");
				// END KGU#15 2015-10-21
				boolean go = false;
				if ((q == last)
						&& !text.get(text.count() - 1).trim().equals("%"))
				{
					go = true;
				}
				if (go == false)
				{
					// START KGU#15 2015-10-21: Test against a list of constants now
					//Object n = interpreter.eval(test);
					//go = n.toString().equals("true");
					for (int c = 0; !go && c < constants.length; c++)
					{
						String test = convert(expression + constants[c]);
						Object n = interpreter.eval(test);
						go = n.toString().equals("true");
					}
					// END KGU#15 2015-10-21
				}
				if (go)
				{
					done = true;
					element.waited = true;
					int i = 0;
					// START KGU#77 2015-11-11: Leave if a return statement has been executed
					//while ((i < element.qs.get(q - 1).children.size())
					//		&& result.equals("") && (stop == false))
					while ((i < element.qs.get(q - 1).children.size())
							&& result.equals("") && (stop == false) && !returned)
					// END KGU#77 2015-11-11
					{
						result = step(element.qs.get(q - 1).getElement(i));
						i++;
					}
					if (result.equals(""))
					{
						element.waited = false;
					}
				}

			}
			if (result.equals(""))
			{
				element.executed = false;
				element.waited = false;
			}
		} catch (EvalError ex)
		{
			result = ex.getMessage();
		}
		
		return result;
	}
	
	private String stepAlternative(Alternative element)
	{
		String result = new String();
		try
		{
			String s = element.getText().getText();
			if (!D7Parser.preAlt.equals(""))
			{
				// FIXME: might damage variable names
				s = BString.replace(s, D7Parser.preAlt, "");
			}
			if (!D7Parser.postAlt.equals(""))
			{
				// FIXME: might damage variable names
				s = BString.replace(s, D7Parser.postAlt, "");
			}

			s = convert(s);

			//System.out.println("C=  " + interpreter.get("C"));
			//System.out.println("IF: " + s);
			Object n = interpreter.eval(s);
			//System.out.println("Res= " + n);
			if (n == null)
			{
				result = "<" + s
						+ "> is not a correct or existing expression.";
			}
			// if(getExec(s).equals("OK"))
			else 
			{
				Subqueue branch;
				if (n.toString().equals("true"))
				{
					branch = element.qTrue;
				}
				else
				{
					branch = element.qFalse;
				}
				element.executed = false;
				element.waited = true;
				int i = 0;
				// START KGU#77 2015-11-11: Leave if a return statement has been executed
				//while ((i < branch.children.size())
				//		&& result.equals("") && (stop == false))
				while ((i < branch.children.size())
						&& result.equals("") && (stop == false) && !returned)
				// END KGU#77 2015-11-11
				{
					result = step(branch.getElement(i));
					i++;
				}
				if (result.equals(""))
				{
					element.waited = false;
				}
			}
			if (result.equals(""))
			{
				element.executed = false;
				element.waited = false;
			}
		} catch (EvalError ex)
		{
			result = ex.getMessage();
		}
		return result;
	}
	
	// This executes While and Forever loops
	private String stepWhile(Element element, boolean eternal)
	{
		String result = new String();
		try
		{
			String condStr = "true";	// Condition expression
			if (!eternal) {
				condStr = ((While) element).getText().getText();
				if (!D7Parser.preWhile.equals(""))
				{
					// FIXME: might damage variable names
					condStr = BString.replace(condStr, D7Parser.preWhile, "");
				}
				if (!D7Parser.postWhile.equals(""))
				{
					// FIXME: might damage variable names
					condStr = BString.replace(condStr, D7Parser.postWhile, "");
				}
				// START KGU#79 2015-11-12: Forgotten zu write back the result!
				//convert(condStr, false);
				condStr = convert(condStr, false);
				// END KGU#79 2015-11-12
				// System.out.println("WHILE: "+condStr);
			}

			int cw = 0;
			Object cond = interpreter.eval(convertStringComparison(condStr));

			if (cond == null)
			{
				result = "<" + condStr
						+ "> is not a correct or existing expression.";
			} else
			{
				// START KGU#77 2015-11-11: Leave if a return statement has been executed
				//while (cond.toString().equals("true") && result.equals("")
				//		&& (stop == false))
				while (cond.toString().equals("true") && result.equals("")
						&& (stop == false) && !returned)
				// END KGU#77 2015-11-11
				{

					element.executed = false;
					element.waited = true;

					int i = 0;
					Subqueue body;
					if (eternal)
					{
						body = ((Forever)element).q;
					}
					else
					{
						body = ((While) element).q;
					}
					// START KGU#77 2015-11-11: Leave if a return statement has been executed
					//while ((i < body.children.size())
					//		&& result.equals("") && (stop == false))
					while ((i < body.children.size())
							&& result.equals("") && (stop == false) && !returned)
					// END KGU#77 2015-11-11
					{
						result = step(body.getElement(i));
						i++;
					}

					element.executed = true;
					element.waited = false;
					if (result.equals(""))
					{
						cw++;
						// START KGU 2015-10-13: Symbolizes the loop condition check 
						checkBreakpoint(element);
						delay();
						// END KGU 2015-10-13
					}
					cond = interpreter.eval(convertStringComparison(condStr));
					if (cond == null)
					{
						result = "<"
								+ condStr
								+ "> is not a correct or existing expression.";
					}
				}
			}
			if (result.equals(""))
			{
				element.executed = false;
				element.waited = false;
			}
			/*
			 * if (cw > 1000000) { element.selected = true; result =
			 * "Your loop ran a million times. I think there is a problem!";
			 * }
			 */
		} catch (EvalError ex)
		{
			result = ex.getMessage();
		}
		return result;
	}
	
	private String stepRepeat(Repeat element)
	{
		String result = new String();
		try
		{
			element.waited = true;
			if (delay != 0 || step)
			{
				diagram.redraw();
			}

			// The exit condition is converted and parsed once in advance!
			// Hence, syntactic errors will be reported before the loop has been started at all.
			// And, of course, variables only introduced within the loop won't be recognised--
			// which is sound with scope rules in C or Java.
			String condStr = element.getText().getText();
			if (!D7Parser.preRepeat.equals(""))
			{
				// FIXME: might damage variable names
				condStr = BString.replace(condStr, D7Parser.preRepeat, "");
			}
			if (!D7Parser.postRepeat.equals(""))
			{
				// FIXME: might damage variable names
				condStr = BString.replace(condStr, D7Parser.postRepeat, "");
			}
			// s=s.replace("==", "=");
			// s=s.replace("=", "==");
			// s=s.replace("<==", "<=");
			// s=s.replace(">==", ">=");
			condStr = convert(condStr, false);
			// System.out.println("REPEAT: "+s

			int cw = 0;
			Object n = interpreter.eval(condStr);
			if (n == null)
			{
				result = "<" + condStr
						+ "> is not a correct or existing expression.";
			} else
			{
				do
				{
					int i = 0;
					// START KGU#77 2015-11-11: Leave if a return statement has been executed
					//while ((i < element.q.children.size())
					//		&& result.equals("") && (stop == false))
					while ((i < element.q.children.size())
							&& result.equals("") && (stop == false) && !returned)
					// END KGU#77 2015-11-11
					{
						result = step(element.q.getElement(i));
						i++;
					}

					if (result.equals(""))
					{
						cw++;
						element.executed = true;
					}
					n = interpreter.eval(convertStringComparison(condStr));
					if (n == null)
					{
						result = "<"
								+ condStr
								+ "> is not a correct or existing expression.";
					}

					// delay this element
					// START KGU 2015-10-12: This remains an important breakpoint position
					checkBreakpoint(element);
					// END KGU 2015-10-12
					element.waited = false;
					delay();	// Symbolizes the loop condition check time
					element.waited = true;

				// START KGU#70 2015-11-09: Condition logically incorrect - execution often got stuck here 
				//} while (!(n.toString().equals("true") && result.equals("") && (stop == false)));
				// START KGU#77 2015-11-11: Leave if a return statement has been executed
				//} while (!(n.toString().equals("true")) && result.equals("") && (stop == false))
				} while (!(n.toString().equals("true")) && result.equals("") && (stop == false) && !returned);
				// END KGU#77 2015-11-11
				// END KGU#70 2015-11-09
			}

			if (result.equals(""))
			{
				element.executed = false;
				element.waited = false;
			}
			/*
			 * if (cw > 100) { element.selected = true; result = "Problem!";
			 * }
			 */
		} catch (EvalError ex)
		{
			result = ex.getMessage();
		}
		return result;
	}
	
	private String stepFor(For element)
	{
		String result = new String();
		try
		{
			// START KGU#3 2015-10-31: Now it's time for the new intrinsic mechanism
//			String str = element.getText().getText();
//            
//			String pas = "1";
//			if(str.contains(", pas ="))	// FIXME: Ought to be replaced by a properly configurable string
//			{
//				String[] pieces = str.split(", pas =");
//				str=pieces[0];
//				pas = pieces[1].trim();
//			}
//			// START KGU 2015-10-13: The above mechanism has/had several flaws:
//			// 1. The parsing works only for the hard-coded french keyword (ought to be a preference).
//			// 2. the while condition didn't work for negative pas values.
//			// 3. the pas value was parsed again and again in every loop.
//			// 4. It's certainly not consistent with code export
//			// To solve 2 and 3 we provide the Integer conversion once in advance
			int sval = element.getStepConst();
			// END KGU#3 2015-10-31
                            
			// START KGU#3 2015-10-27: Now replaced by For-intrinsic mechanisms
//			// cut off the start of the expression
//			if (!D7Parser.preFor.equals(""))
//			{
//				str = BString.replace(str, D7Parser.preFor, "");
//			}
//			// trim blanks
//			str = str.trim();
//			// modify the later word
//			if (!D7Parser.postFor.equals(""))
//			{
//				str = BString.replace(str, D7Parser.postFor, "<=");
//			}
//			// do other transformations
//			str = CGenerator.transform(str);
//			String counter = str.substring(0, str.indexOf("="));
			String counter = element.getCounterVar();
			// END KGU#3 2015-10-27
			// complete

			// START KGU#3 2015-10-27: Now replaced by For-intrinsic mechanisms
//			String s = str.substring(str.indexOf("=") + 1,
//					str.indexOf("<=")).trim();
			String s = element.getStartValue(); 
			// END KGU#3 2015-10-27
			s = convert(s);
			Object n = interpreter.eval(s);
			if (n == null)
			{
				result = "<"+s+"> is not a correct or existing expression.";
			}
			int ival = 0;
			if (n instanceof Integer)
			{
				ival = (Integer) n;
			}
			else if (n instanceof Long)
			{
				ival = ((Long) n).intValue();
			}
			else if (n instanceof Float)
			{
				ival = ((Float) n).intValue();
			}
			else if (n instanceof Double)
			{
				ival = ((Double) n).intValue();
			}

			// START KGU#3 2015-10-27: Now replaced by For-intrinsic mechanisms
//			s = str.substring(str.indexOf("<=") + 2, str.length()).trim();
			s = element.getEndValue();
			// END KGU#3 2015-10-27
			s = convert(s);
			
			n = interpreter.eval(s);
			if (n == null)
			{
				result = "<"+s+ "> is not a correct or existing expression.";
			}
			int fval = 0;
			if (n instanceof Integer)
			{
				fval = (Integer) n;
			}
			else if (n instanceof Long)
			{
				fval = ((Long) n).intValue();
			}
			else if (n instanceof Float)
			{
				fval = ((Float) n).intValue();
			}
			else if (n instanceof Double)
			{
				fval = ((Double) n).intValue();
			}

			int cw = ival;
			// START KGU#77 2015-11-11: Leave if a return statement has been executed
			//while (((sval >= 0) ? (cw <= fval) : (cw >= fval)) && result.equals("") && (stop == false))
			while (((sval >= 0) ? (cw <= fval) : (cw >= fval)) && result.equals("") && (stop == false) && !returned)
			// END KGU#77 2015-11-11
			{
				setVar(counter, cw);
				element.waited = true;

				int i = 0;
				// START KGU#77 2015-11-11: Leave if a return statement has been executed
				//while ((i < element.q.children.size())
				//		&& result.equals("") && (stop == false))
				while ((i < element.q.children.size())
						&& result.equals("") && (stop == false) && !returned)
				// END KGU#77 2015-11-11
				{
					result = step(element.q.getElement(i));
					i++;
				}
                
				// At this point, we symbolize the time for the incrementing and condition checking
				element.waited = false;
				element.executed = true;
				if (delay != 0 || step)
				{
					diagram.redraw();
				}
				checkBreakpoint(element);
				delay();
				element.executed = false;
				element.waited = true;
				
				// START KGU 2015-10-13: The step value is now calculated in advance
//				try
//				{
//					cw+=Integer.valueOf(pas);
//				}
//				catch(Exception e)
//				{
//					cw++;
//				}
				cw += sval;
				// END KGU 2015-10-13
			}
			if (result.equals(""))
			{
				element.executed = false;
				element.waited = false;
			}
		} catch (EvalError ex)
		{
			result = ex.getMessage();
		}
		return result;
	}
	
	private String stepParallel(Parallel element)
	{
		String result = new String();
		try
		{
			int nThreads = element.qs.size();
			// For each of the parallel "threads" fetch a subqueue's Element iterator...
			Vector<Iterator<Element> > undoneThreads = new Vector<Iterator<Element>>();
			for (int thr = 0; thr < nThreads; thr++)
			{
				undoneThreads.add(element.qs.get(thr).children.iterator());
			}

			element.waited = true;
			// Since we can hardly really execute this in parallel here,
			// the workaround is to run all the "threads" in a randomly chosen order...
			Random rdmGenerator = new Random(System.currentTimeMillis());

			// The first condition holds if there is at least one unexhausted "thread"
			// START KGU#77 2015-11-11: Leave if a return statement has been executed
			//while (!undoneThreads.isEmpty() && result.equals("") && (stop == false))
			while (!undoneThreads.isEmpty() && result.equals("") && (stop == false) && !returned)
			// END KGU#77 2015-11-11
			{
				// Pick one of the "threads" by chance
				int threadNr = rdmGenerator.nextInt(undoneThreads.size());
				Iterator<Element> iter = undoneThreads.get(threadNr);
				if (!iter.hasNext())
				{
					// Thread is exhausted - drop it
					undoneThreads.remove(threadNr);
				}
				else 
				{
					// Run the next instruction of the chosen thread
					Element instr = iter.next();
					result = step(instr);
					// In order to allow better tracking we put the executed instructions into `waited´ state...
					instr.waited = true;
				}                
			}
			if (result.equals(""))
			{
				// Recursively reset all `waited´ flags of the subqueues now finished
				element.clearExecutionStatus();
			}
		} catch (Error ex)
		{
			result = ex.getMessage();
		}
		return result;
	}



	private String unconvert(String s)
	{
		s = s.replace("==", "=");
		return s;
	}

	private void waitForNext()
	{
		synchronized (this)
		{
			while (paus == true)
			{
				try
				{
					wait();
				} catch (Exception e)
				{
					System.out.println(e.getMessage());
				}
			}
		}
		/*
		 * int i = 0; while(paus==true) { System.out.println(i);
		 * 
		 * try { Thread.sleep(100); } catch (InterruptedException e) {
		 * System.out.println(e.getMessage());} i++; }
		 */

		if (step == true)
		{
			paus = true;
		}
	}
	
	// START KGU#33/KGU#34 2014-12-05
	// Method tries to extract the index value from an expression formed like
	// a array element access, i.e. "<arrayname>[<expression>]"
	private int getIndexValue(String varname) throws EvalError
	{
		String ind = varname.substring(varname.indexOf("[") + 1,
				varname.indexOf("]"));

		int index = -1;

		try
		{
			//index = Integer.parseInt(ind);		// KGU: This was nonsense - usually no literal here
			index = (Integer) this.interpreter.eval(ind);
		}
		catch (Exception e)
		{
			//index = (Integer) this.interpreter.get(ind);	// KGU: This didn't work for expressions
			System.out.println(e.getMessage() + " on " + varname + " in Executor.getIndexValue()");
		}
		return index;
	}
	// END KGU#33/KGU#34 2014-12-05
	
}<|MERGE_RESOLUTION|>--- conflicted
+++ resolved
@@ -49,12 +49,9 @@
 *                                      wrong equality operator in stepCase().
 *      Kay Gürtzig     2015.11.11      Issue #21 KGU#77 fixed: return instructions didn't terminate the execution.
 *      Kay Gürtzig     2015.11.12      Bugfix KGU#79: WHILE condition wasn't effectively converted.
-<<<<<<< HEAD
 *      Kay Gürtzig     2015.11.13/14   Enhancement #9 (KGU#2) to allow the execution of subroutine calls
-=======
 *      Kay Gürtzig     2015.11.20      Bugfix KGU#86: Interpreter was improperly set up for functions sqr, sqrt;
 *                                      Message types for output and return value information corrected
->>>>>>> e16a407e
 *
 ******************************************************************************************************
 *
@@ -535,7 +532,6 @@
 						Object n = interpreter.get(posres.get(i));
 						if (n != null)
 						{
-<<<<<<< HEAD
 							// START KGU#2 (#9) 2015-11-13: Only tell the user if this wasn't called
 							//JOptionPane.showMessageDialog(diagram, n,
 							//		"Returned result", 0);
@@ -546,10 +542,6 @@
 										"Returned result", JOptionPane.INFORMATION_MESSAGE);
 							}
 							// END KGU#2 (#9) 2015-11-13
-=======
-							JOptionPane.showMessageDialog(diagram, n,
-									"Returned result", JOptionPane.INFORMATION_MESSAGE);
->>>>>>> e16a407e
 							returned = true;
 						}
 						i++;
@@ -1512,7 +1504,6 @@
 		Object n = null;
 		if (!out.isEmpty())
 		{
-<<<<<<< HEAD
 			n = interpreter.eval(out);
 			// If this diagram is executed at top level then show the return value
 			if (this.callers.empty())
@@ -1526,14 +1517,9 @@
 				{
 					String s = unconvert(n.toString());
 					JOptionPane.showMessageDialog(diagram, s,
-							"Returned result", 0);
-				}
-			}
-=======
-			String s = unconvert(n.toString());
-			JOptionPane.showMessageDialog(diagram, s,
-					"Returned result", JOptionPane.INFORMATION_MESSAGE);
->>>>>>> e16a407e
+							"Returned result", JOptionPane.INFORMATION_MESSAGE);
+				}
+			}
 		}
 		this.returnedValue = n;
 		// END KGU#77 (#21) 2015-11-13

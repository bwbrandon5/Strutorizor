--- conflicted
+++ resolved
@@ -49,16 +49,12 @@
 *                                      wrong equality operator in stepCase().
 *      Kay Gürtzig     2015.11.11      Issue #21 KGU#77 fixed: return instructions didn't terminate the execution.
 *      Kay Gürtzig     2015.11.12      Bugfix KGU#79: WHILE condition wasn't effectively converted.
-<<<<<<< HEAD
 *      Kay Gürtzig     2015.11.13/14   Enhancement #9 (KGU#2) to allow the execution of subroutine calls
 *      Kay Gürtzig     2015.11.20      Bugfix KGU#86: Interpreter was improperly set up for functions sqr, sqrt;
 *                                      Message types for output and return value information corrected
 *      Kay Gürtzig     2015.11.23      Enhancement #36 (KGU#84) allowing to pause from input and output dialogs.
 *      Kay Gürtzig     2015.11.24/25   Enhancement #9 (KGU#2) enabling the execution of calls accomplished.
 *      Kay Gürtzig     2015.11.25/27   Enhancement #23 (KGU#78) to handle Jump elements properly.
-=======
-*      Kay Gürtzig     2015.11.23      Enhancement #36 (KGU#84) allowing to pause from input and output dialogs.
->>>>>>> 66dac921
 *      Kay Gürtzig     2015.12.10      Bugfix #49 (KGU#99): wrapper objects in variables obstructed comparison,
 *                                      ER #48 (KGU#97) w.r.t. delay control of diagramControllers
 *      Kay Gürtzig     2015.12.11      Enhancement #54 KGU#101: List of output expressions
@@ -79,12 +75,9 @@
 *          On cancelling input now first a warning box opens and after having quit the execution is in pause
 *          mode such that the user may edit values, abort or continue in either run oder step mode.
 *          Output and result message dialogs now provide a Pause button to allow to pause mode (see above).
-<<<<<<< HEAD
 *      2015.11.13 (KGU#2) Subroutine call mechanisms introduced
 *          Recursively callable submethod of execute(Root) added plus new call-handling method executeCall()
 *          Error handling in some subroutine level still neither prepared nor tested
-=======
->>>>>>> 66dac921
 *      2015.11.04 (KGU#65) Input/output execution mended
 *          The configured input / output parser settings triggered input or output action also if found
 *          deep in a line, even within a string literal. This was mended.
@@ -1769,11 +1762,7 @@
 		// END KGU33 2014-12-05
 		String str = JOptionPane.showInputDialog(null,
 				"Please enter a value for <" + in + ">", null);
-<<<<<<< HEAD
-		// START KGU#84 2015-11-23: Allow a controlled continuation on cancelled input
-=======
 		// START KGU#84 2015-11-23: ER #36 - Allow a controlled continuation on cancelled input
->>>>>>> 66dac921
 		//setVarRaw(in, str);
 		if (str == null)
 		{
@@ -1804,21 +1793,6 @@
 	private String tryOutput(String cmd) throws EvalError
 	{
 		String result = "";
-<<<<<<< HEAD
-		String out = cmd.substring(D7Parser.output.trim().length()).trim();
-		Object n = interpreter.eval(out);
-		if (n == null)
-		{
-			result = "<"
-					+ out
-					+ "> is not a correct or existing expression.";
-		} else
-		{
-			String s = unconvert(n.toString());
-			// START KGU#84 2015-11-23: Enhancement to give a chance to pause
-			//JOptionPane.showMessageDialog(diagram, s, "Output",
-			//		JOptionPane.INFORMATION_MESSAGE);
-=======
 		// KGU 2015-12-11: Instruction is supposed to start with the output keyword!
 		String out = cmd.substring(/*cmd.indexOf(D7Parser.output) +*/
 						D7Parser.output.trim().length()).trim();
@@ -1849,7 +1823,6 @@
 			// START KGU#84 2015-11-23: Enhancement #36 to give a chance to pause
 			//JOptionPane.showMessageDialog(diagram, s, "Output",
 			//		0);
->>>>>>> 66dac921
 			//System.out.println("running/step/paus/stop: " +
 			//		running + " / " + step + " / " + paus + " / " + " / " + stop);
 			if (step)
@@ -1897,7 +1870,6 @@
 		Object n = null;
 		if (!out.isEmpty())
 		{
-<<<<<<< HEAD
 			n = interpreter.eval(out);
 			// If this diagram is executed at top level then show the return value
 			if (this.callers.empty())
@@ -1924,22 +1896,6 @@
 					// END KGU#84 2015-11-23
 				}
 			}
-=======
-			String s = unconvert(n.toString());
-			// START KGU#84 2015-11-23: Enhancement #36 to give a chance to pause
-			//JOptionPane.showMessageDialog(diagram, s,
-			//		"Returned result", 0);
-			Object[] options = {"OK", "Pause"};		// FIXME: Provide a translation
-			int pressed = JOptionPane.showOptionDialog(diagram, s, "Returned result",
-					JOptionPane.OK_CANCEL_OPTION, JOptionPane.INFORMATION_MESSAGE, null, options, null);
-			if (pressed == 1)
-			{
-				step = true;
-				paus = true;
-				control.setButtonsForPause();
-			}
-			// END KGU#84 2015-11-23
->>>>>>> 66dac921
 		}
 		this.returnedValue = n;
 		// END KGU#77 (#21) 2015-11-13

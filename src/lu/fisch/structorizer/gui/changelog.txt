﻿Legend:
[Foo]   -->     idea provided by Foo, coding done by Bob Fisch
[Foo]2  -->     idea provided by Foo, coding done by Kay Gürtzig
<Foo>   -->     idea AND coding done by Foo
<2>     -->     idea and coding done by Kay Gürtzig

Current development version: 3.25-04 (2016.11.02)
- 01: Issue #213: FOR transmutation now inserts WHILE parser preferences <2>
- 01: Issue #213: Selected state of FOR transmutation result now visible <2>
- 01: Bugfix #241: Translation bugs for element editor mended <2>
- 01: Bugfix #243: Forgotten translations for some message boxes [Rolf Schmidt]<2>
- 01: Bugfix #244: Flawed logic for the save actions mended <2>
- 01: Bugfix #246: Executor now checks conditions for Boolean results <2>
- 01: Issue #245: Browser launching workaround for Linux systems [Rolf Schmidt]2
- 01: Bugfix #247: Defective BASH export of ENDLESS loops [Rolf Schmidt]2
- 01: Issue #248: Linux workaround for setting breakpoint triggers <2>
- 01: Issue #248: Linux workaround for number conversions in Locales and Executor <2>
- 01: Enh. #249: New Analyser check for subroutine argument parenthesis <2>
- 01: Analyser preferences order modified <2>
- 01: Enh. #250: FOR/FOR-IN loop editor partially redesigned <2>
- 01: Bugfix #251: Look and feel problems with Executor console window <2>
- 01: Bugfix #252: Analyser FOR loop check (14) should tolerate ":=" vs "<-" <2>
- 01: Saved diagrams now prepared for #253 (parser info included) <2>
- 01: Bugfix #254: CASE execution failed when parser keywords were used <2>
- 01: Enh. #255: Analyser now names the assumed loop variables if supernumerous <2>
- 02: Enh. #253: Keyword refactoring option for loading diagrams (files ≥ 3.25-01) <2>
- 02: Enh. #253: Keyword refactoring offer on changing parser preferences <2>
- 02: Enh. #253: Keyword refactoring offer on loading preferences from file <2>
- 02: Enh. #257: Decomposing transmutation of CASE elements <2>
- 02: Bugfix #258: Saving of FOR loops wasn't robust against keyword changes <2>
- 02: Bugfix #260: Variable name column in Executor control no longer editable <2>
- 02: Bugfix #261: Stop didn't work immediately within multi-line instructions <2>
- 02: Bugfix #262: Selection/dragging problems after insertion, undo, and redo <2>
- 02: Bugfix #263: "Save as" now updates the cached current directory <2>
- 02: Issue #264: Frequent silent exceptions caused by Executor variable display <2>
- 03: Bugfix #266: Executor failed with built-in routines copy, delete, insert <2>
- 03: Enh. #267: New Analyser check for CALLs with unavailable subroutines <2>
- 03: Issue #268: Executor output window no longer editable but font scalable <2>
- 03: Enh. #270: Possibility of disabling elements (Executor, Export, Analyser) <2
- 03: Issue #271: User-defined prompt strings in input instructions (exec+gen) <2>
- 03: Issue #272: Turtleizer now also provides a double precision mode <2>
- 03: Issue #227: For Oberon, output of literals is now exported to proper procedure <2>
- 03: Issue #273: Input of "true" and "false" now accepted as boolean values <2> 
- 03: Enh. #274: On code export, Turtleizer commands now augmented with colour info <2>
<<<<<<< HEAD
- 03: Bugfix #275: Topological sorting of subroutines involved in export fixed <2>
- 03: Bugfix #276: Flaws in parsing input values and converting Pascal strings fixed <2>
- 04: Bugfix #272: The Turtle instruction replacement produced void undo entries <2>
- 04: Bugfix #268: Controlling the output console font sometimes changed colours <2>
- 04: Issue #81: Ini-based scaling mechanism for icons, fonts, and frames in high DPI <2> 
=======
- 03: Bugfix #275: Topological sort of subroutines involved in export fixed <2>
- 03: Bugfix #276: Flaws in parsing value input and converting Pascal strings fixed <2>
- 04: Bugfix #278: java.lang.NoSuchMethodError: java.util.HashMap.getOrDefault (D7Parser.java:985) [Bob Fisch]
>>>>>>> aeb6f5d6

Version: 3.25 (2016.09.09)
- 01: Enh. #77: Test coverage mode highlights all code paths passed [elemhsb]2
- 01: Enh. #124: Generalized runtime data visualization <2>
- 01: Arranger now adopts current directory from first arranged diagram <2>
- 02: Bugfix #131: User activities during execution could compromise Executor <2>
- 02: Bugfix #132: Stale Structorizer references in Arranger caused trouble <2>
- 02: Enh. #133: Execution Call stack may now be inspected in paused state <2>
- 02: Enh. KGU#89: Executor: Extended language localization support <2>
- 03: Enh. #84/#135: For-In loops now consistently supported [R. Schmidt]<2>
- 03: Issue #79/#152: Requested Java version corrected (1.6 --> 1.8) <2>
- 04: Bugfix #96/#135: On BASH export conditions now put into [[ ]] [Rolf Schmidt]2
- 04: Bugfix #135/KGU#163: Detection of completely undefined variables <2>
- 04: Enh. #135: Improved array support on BASH export [Rolf Schmidt]2
- 04: Bugfix #138: Lvalues with nested indices like arr[arr[0]] had failed <2>
- 04: Bugfix #139: on BASH export Call instructions now converted <2>
- 05: Issue #135: Further improvements on BASH export [Rolf Schmidt] <2>
- 05: Enh. #142: New Accelerator keys (e.g. for switch text/comment) [Rolf Schmidt]2
- 05: Issue #143: Comment popups now close on editing and code export [Rolf Schmidt]2
- 05: Enh. #144: New export option to suppress content conversion <2>
- 05: Enh. #144: New "favourite code export" menu item (export preference) [Rolf Schmidt]2
- 05: Issue #145: Swapped text/comment now works on CASE and PARALLEL elements <2>
- 06: Pascal functions ord and chr supported (Executor + Code generators) <2>
- 06: Executor: Keyword case awareness (configurable) consistently ensured <2>
- 06: Issue #149: Character set (encoding) for export now selectable [Rolf Schmidt]2
- 06: Issue #151: Code export pumped the process up with useless GUI threads <2>
- 06: Issue #153: BASH export had ignored Parallel sections [Rolf Schmidt] <2> 
- 06: Bugfix #154: Analyser caused silent exception on Parallel sections <2>
- 06: Bugfix #155: "New" diagram didn't clear previous selection <2>
- 07: Enh. #158: New key bindings for element editing and selection [Rolf Schmidt]2
- 07: Enh. #137: Executor may direct all output to a text window <2>
- 07: Enh. #161: New Analyser warning on instructions following a Jump [Rolf Schmidt]2
- 07: Enh. #158: Diagram copy and paste among Structorizers and Arrangers [Rolf Schmidt]2
- 08: Issue #164: On element deletion the next element should be selected [Rolf Schmidt]2
- 08: Bugfix #165: Proper unselection on clicking outside the diagram <2>
- 09: Issue #168: Cutting an element is to pass the selection too (cf. #164) [Rolf Schmidt]2
- 09: Issue #169: Selection ensured on new / loading an NSD, undo, redo [Rolf Schmidt]2
- 09: Bugfix #171: Twos flaws in enh. #158 mended <2>
- 10: Issue #30: Lexicographic string comparison enabled (Executor). <2>
- 10: Issue #137: Output text window now styled and automatically scrolls to end. <2>
- 10: Issue #163: Tab / Shift-Tab key now move focus in element editor [Rolf Schmidt]2
- 10: Issue #169: Selection ensured on start / after export. [Rolf Schmidt]2
- 10: Issue #173: Mnemonics corrected (EN) and localized in most languages. <2>
- 10: Enh. #174: Input now accepts array initialisation expressions. <2>
- 11: Enh. #10 / bugfix #184: Flaws in Pascal import of FOR loops mended <2>
- 11: Enh. #179: Code generation and parsing in batch mode [Rolf Schmidt] <2>
- 11: Bugfix #181: Pascal export didn't convert all string delimiters <2>
- 11: Bugfix #184: Diagram imported from Pascal now enables save button <2>
- 12: Several minor bugfixes in Pascal export and import <2>
- 12: Issue #185: Pascal export of functions/procedures now as units. <2>
- 12: Issue #185: Pascal import now copes with multiple routines per file. <2> 
- 12: Executor: Enhanced language support (EN/DE/ES) and minor bugfixing <2>
- 12: Arranger now offers saving before removing "dirty" diagrams <2>
- 12: Enh. #62: Arranger may now save arrangements in a portable way <2>
- 12: Arranger: Partial language support (EN/DE/ES) introduced <2>
- 13: Enh. #188: Instruction transmutation, concatenation and splitting <2>
- 13: Enh. #185: Call identification on Pascal import improved <2>
- 13: Enh. #180: Initial editor focus dependent on switch text/comment mode [elemhsb]2
- 13: Bugfix #191: Defective FOR loop export to PHP [Frank Schenk]2
- 13: Enh. #192: File name proposals now involve parameter count <2>
- 13: Enh. #160: Code export with reachable subroutines [Rolf Schmidt]<2>
- 14: Issue #160: Subroutine export mode fixed for StrukTeX <2>
- 14: Issue #197: Keyboard selection actions on subsequences mended <2>
- 14: Issue #198: Flaw in key-controlled selection traversal <2>
- 14: Issue #199: Help menu now with link to the onlne User Guide <2>
- 14: Issue #77: Test coverage markers as set by Arranger didn't work <2>
- 14: Issue #200: The saving of preferences now closes the ini file <2>
- 14: Issue #201: Executor GUI revised, usability improved <2>
- 14: Issue #202: Arranger hadn't reacted to a Look-and-Feel change <2>
- 14: Issue #127: Height problem of Export Options dialog solved <2>
- 15: Bugfix #158: Selection traversal in un-boxed diagrams and FOREVER <2>
- 15: Bugfix #204: Width problem of Export Options dialog solved <2>
- 15: Bugfix #205: Un-boxed Roots variable highlighting didn't work <2> 
- 15: Bugfix #87: Collapsed CASE elements showed wrong icon <2>
- 15: Issue #207: Analyser warning during switch text/comment mode <2>
- 15: Issue #206: More executor error messages put under language control <2>
- 15: Bugfix #208: Subroutine diagrams now cleanly drawn <2>
- 15: Bugfix #209: Multiple PNG export fixed (uncut borders, file names) <2>
- 15: Bugfix #210: Wrong execution counting in recursive routines <2>
- 15: Issue #128: Combined comments and text mode [Hubert Klöser]2
- 15: Bugfix #211: Execution counting in recursions corrected <2>
- 15: Bugfix #212: Inverted logic of preference "enlarge FALSE" mended <2>
- 15: Icon sizes in Diagram menu unified <2>
- 15: Issue #213: FOR loop transmutation mechanism added <2>
- 15: Issue #215: New conditioned breakpoints (triggered by execution count) <2>
- 16: Bugfix #218: added new method to StringList [Bob Fisch]
- 16: Created and integrated translator [Bob Fisch]
- 16: Bugfix #214: recoded translator [Bob Fisch]
- 16: Issue #206: Table headers in Executor control now localizable <2>
- 16: Issue #220: Usability improvements for Translator [Bob Fisch]<2>
- 16: Issue #222: Structorizer localization from directly loadable file <2>
- 16: Issue #224: Workaround for table grids on Look and Feel changes <2>
- 16: Redesigned localization mechanism [Bob Fisch]
- 16: Locales: refactored some names to be more consistent [Bob Fisch]
- 16: Locales: added special case "external" [Bob Fisch]
- 16: Locales: save & load external loaded to and from the INI file [Bob Fisch]
- 16: Locales: make the INI file backward compatible [Bob Fisch]
- 16: Locales: memory usage optimisations [Bob Fisch]
- 16: Bugfix #227: Oberon module export must end with full stop [K.-P. Reimers]2
- 16: Bugfix #228: Unnecessary warning on code export of recursive routines <2>
- 17: Enh. #231: Variable name collision checks added to Analyser <2>
- 18: Bugfix #233: Function key F10 was caught by the menu bar [Rolf Schmidt]2
- 18: Issue #234: bash expression of ord and chr function restricted [Rolf Schmidt]2
- 18: Locales: Language button handling in Menu and Translator redesigned <2>
- 18: Locales: Translator enabled to reload edited files <2>

Version: 3.24 (2016.03.14)
- 01: Bugfix #50 - added return types to signature for function export in Pascal [lhoreman]
- 02: Bugfix #51 - stand-alone input/output keywords were not converted on export [IrisLuc]
- 03: Bugfix #48 - instant delay propagation to Turtleizer <2>
- 03: Bugfix #49 - failing equality detection among variables (also array elements) <2>
- 04: Enh. #36 - allowing to pause from input and output dialogs <2>
- 04: Enh. #54 - Output instruction with expression list (executor, most generators) <2>
- 04: Bugfix #55 - highlighting of variables with keywords as substring mended <2>
- 04: Bugfix #57 - Risk of endless loops and other flaws on Perl export <2>
- 04: Bugfix #59 - For loop export to Python was defective <2>
- 05: executor: Enh. #9 - Subroutine call now supported via Arranger as pool <2>
- 05: executor: Enh. #9 - Control panel shows call depth and (on error) stacktrace <2>
- 05: executor: Enh. #23 - Jump execution implemented in three categories <2>
- 05: arranger: Enh. #9 - Structorizer can now push diagrams into Arranger <2>
- 05: arranger: Enh. #35 - Arranger now got scrollbars and moves to a just added diagram <2>
- 05: arranger: Enh. #35 - Diagrams may be pinned (against replacement) and dropped <2>
- 05: generator: Enh. #23 - Export to C, C++, C#, Java, and Pascal now supports Jumps <2>
- 05: analyser: New checks for calls, jumps, return mechanisms and concurrency risks <2>
- 05: analyser: Analyser hadn't checked within Forever loops and Parallel sections <2>
- 05: Enh. #38: Multiple selection (Alt+Click: entire subqueue, Shift+Click: sequence) <2>
- 05: updated language files (DE,EN,ES) <2>
- 05: executor: Localisation attempts for Control panel <2>
- 05: Enh. #51 - Handling of empty input/output instructions by executor and export <2>
- 05: executor: Parameter splitting for function calls improved <2>
- 05: Bugfix #61: Executor precautions against type specifiers [elemhsb]<2>
- 05: Bugfix #63: Error messages on nsd loading failure no longer suppressed <2>
- 05: generator: Enh. #23 - Export to Python, Perl, PHP, and Bash/Ksh now supports Jumps <2>
- 05: generator: Enh. #23 + #66 - Export to Basic now supports Jumps and line numbers <2>
- 05: generator: Enh. #67 - Code style option (position of opening braces) for C,C++, Java <2>
- 05: generator: StrukTex export enhanced and corrected <2>
- 05: generator: Enh. #22 - Export to Pascal and Oberon now provides return values <2>
- 05: Arranger: Enh. #62 - Saving and loading arrangements provisionally enabled <2>
- 06: Bugfix #71 - Code export to shell scripts was defective (no text translation) <2>
- 06: Bugfix #51, #54 - Defective input / output export to Perl, Python <2>
- 07: Bugfix #74: Accidently disabled Pascal operators like =, <>, and, or <2>
- 07: Enh. #75: Highlighting of Jump element keywords (leave, return, exit) <2> 
- 08: Bugfix #82: Saving of NSDs with inconsistent FOR loops <2>
- 08: Bugfix #78: Reloading an Arranger constellation could cause duplicates [elemhsb]2
- 08: Bugfix #85: Diagram heading or comment changes now undoable <2>
- 09: Bugfix #65, Enh. #87: Collapsing/expanding reorganised, autoscrolling enabled [elemhsb]2 
- 10: Bugfix #89: Two flaws in variable detection (highlighting, analyser) <2>
- 10: Bugfix #90: Insufficient updating of executed subroutines in Arranger <2>
- 10: Bugfix #91: Unreliable execution of some empty Jump elements <2>
- 10: Bugfix #92: Executor: Unwanted replacements within string literals <2>
- 11: Bugfix #95: Executor: div operator support accidently dropped  <2>
- 11: Bugfix #96: export: variable prefix, test expressions for shell scripts <2>
- 12: Bugfix #99: FOR loops were saved defectively, new version can load them <2>
- 12: Arranger: Image buttons for saving and loading resized <2>
- 13: Bugfix #50: Return type specifications were split into several lines <2>
- 13: Executor enh.: Scrollable display of returned arrays (at top routine level) <2>
- 13: Enh. #101: Title string with version number and sub-thread mark [elemhsb]2
- 13: Bugfix #102: Selection wasn't cleared after deletion, undo or redo <2>
- 13: Issue #103: Save button visibility is to depend on change status <2>
- 13: Bugfix #104: Code export could provoke index range errors <2>
- 13: Bugfix #105: Displayed lines were cut off at apostrophes in keywords <2>
- 14: Bugfix #108: C++ export had converted bool type to int <2>
- 14: Bugfix #103: Change status hadn't been reset sufficiently on saving <2>
- 14: Enh. #84: C/Java-style array initialisation expressions enabled <2>
- 14: Bugfix #61+#107: More consistent handling of typed variables <2>
- 14: Enh. #110: File open dialogs now use the specific filter as default [elemshb]2
- 15: Bugfix #112: Several flaws on handling indexed variables <2>
- 15: Jump translation on export to Pascal or Oberon fixed <2>
- 15: Bugfix #114: Editing of elements being executed prevented <2>
- 15: Bugfix for enh. #38: moving up/down of multiple selection <2>
- 15: Accelerator key for breakpoints (also on multiple selection) <2>
- 15: Issue #115: Returned arrays now always presented as element list <2>
- 15: Enh. #84: Array initialisations now exportable to BASIC code <2>
- 15: Bugfix #117: Title and button update on diagram replacement <2>
- 15: Bugfix #97: Target selection on dragging stabilized <2>
- 15: Bugfix #121: Irritating error message box on file dropping <2>
- 16: Bugfix #122: Selection problems with enlargeFALSE set <2>
- 17: Bugfix #97 update: Arranger updated on global drawing changes <2>

Version 3.23 (2015.12.04)
- 01: executor: fixed a bug in the Repeat loop [Sylvio Tabor]
- 02: executor: fixed a bug while interpreting the title [Benjamin Bartsch]
- 03: export: split PNG export into multiple images [Moritz Schulze]
- 04: executor: logical operator in CASE-statement [Lies Callemeyn]
- 05: export: added code export option [Hanspeter Thöni]
- 06: export: added comments to Pascal export [Dirk Wilhelmi]
- 06: export: moved export options into menu [Hanspeter Thöni]
- 07: export: added namespace "nsd" to save files [Treaki]
- 08: added Polish translation [Jacek Dzieniewicz]
- 09: new drawing strategy for the IF statement [David Tremain]
- 09: new colorizing strategy for elements [David Tremain]
- 10: visual re-enforcement for drag & drop [David Tremain]
- 11: allow to collapse / expand elements by scrolling the mouse [David Tremain]
- 12: added preferences on how to draw IF statements [David Tremain]
- 13: fixed "empty line" bug [David Tremain]
- 14: fixed a drawing bug while dragging an element [Bob Fisch]
- 15: added a Python generator [Daniel Spittank]
- 16: removed a bug when double clicking en element [Bob Fisch]
- 16: variable highlighting did not work anymore [Andreas Schwierz]
- 17: executor: array support [Gennaro Donnarumma]
- 18: added traditional Chinese translation [Joe Chem]
- 19: multiple improvements <Kay Gürtzig>
- 20: DE: linguistic flaws corrected <Kay Gürtzig>
- 21: major revision of generators files <Kay Gürtzig>
- 22: possibility to switch text/comment in diagram [Samuel Schmidt]
- 23: bug while parsing NSD files [Benedict Thienpont]
- 24: fine tuning the ExportOptionDialoge <Kay Gürtzig>
- 24: updated language files (RU,DE,EN,ES) <Kay Gürtzig>
- 24: updated language files (LU,FR) [Bob Fisch]
- 25: added hints to speed buttons [Rens Duijsens]
- 26: export for Basic [Jacek Dzieniewicz]
- 26: PL: updated [Jacek Dzieniewicz]
- 27: Array variable improvements in executor <Kay Gürtzig>
- 27: updated language files (RU,DE,EN,ES) <Kay Gürtzig>
- 28: minor change in executor for comp. with Unimozer [Bob Fisch]
- 29: Complex changes and enhancements as described (pull-request #7) <codemanyak>
- 29: executor: breakpoints may now be placed throughout the diagram <2>
- 29: executor: implementation for Endless loops and Parallel elements <2>
- 29: executor: eexecution highlighting separated from selection <2>
- 29: executor: variable list now updated on every pause even with delay 0 <2>
- 29: gui: More localisation support for element editor (InputBox) <2>
- 29: updated language files (DE,EN,ES,RU,IT) <2>
- 29: export: indentation mechanism revised, BASH export corrected <2>
- 29: export: Python export no longer "eats" lines within Repeat loops <2>
- 29: comment popup: sticky popups eliminated, no element level limit <2>
- 29: Arranger: No longer loses track when related Structorizer reloads <2>
- 30: Several Chinese (ZH-CN) translations added and typos eliminated <Zijun Ke>
- 30: Issue on closing Structorizer fixed, file update question may be cancelled. <2>
- 31: Major enhancement supporting cleaner For loop evaluation (issue #10) <2>
- 31: Enhancement to allow lists of constants ruling a Case branch (issue #13) <2>
- 31: Code export process decomposed, less redundant Generator classes <2>
- 31: String handling improved (comparison, empty strings, quote consistency) <2>
- 31: Variables, function names etc. within strings no longer executed <2>
- 31: Newly created empty diagrams are no longer flagged as changed <2>
- 31: Content of array variables now sensibly displayed on execution (issue #14) <2>
- 31: Variable content may now effectively be edited on execution pauses (issue #15) <2>
- 31: Menu item File > Quit action consistent to the [x] button now (bug #16) <2>
- 31: Phenomenon of stalling execution on syntax errors within loops fixed (bug #17) <2>
- 31: Several fixes induced by wide-spread code rebuilding in versions 29...30 <2>
- 32: Bugfixes for code export C etc.: div operators remained, switch bug <2>
- 32: Issues #24 and #25 fixed (defective condition conversion) <2> 
- 32: Issue #21 fixed: return instructions now terminate the execution <2>
- 32: Operator highlighting fixed, new colouring for string and character literals <2>
- 32: Bugs #28, #31, and #32 fixed, all concerning element degrading on undoing/copying <2>
- 32: More adaptive approach to either exit or dispose a Structorizer on closing <2>
- 33: Bugfix #39 - Errors on drawing empty Case structures, confused texts and comments <2>
- 33: Bugfix #41 - Shift operators <<, >>, shl, shr hadn't been supported <2>
- 33: Bugfix #40 - Recent nsd files got truncated on saving errors <2>
- 33: Bugfix #42 - Default saving directory should not be root (/) but home <2>

Version 3.22 (2011.11.21)
- 01: Some fixes in Executor.java & Control.java [Kay Gürtzig]
- 02: Save & load INI configuration to and from external file [Dirk Wilhelmi]
- 03: Added Russian translation [Юра Лебедев]
- 04: double-clicking saved files now also works for JWS [David Mancini]
- 05: fixed a replacement issue while exporting to code [Sylvio Tabor]
- 06: implemented show/hideTurtle in Turtleizer [Sylvio Tabor]
- 07: do not allow ":" in parser preferences [Sylvio Tabor]

Version 3.21 [2011.06.28]
- 01: added possibility to scale all icons [Fabian Wenzel]
- 02: added element "parallel statement" as stated in DIN 66261 point 5.5 [Jun Pang]
- 03: first bugfix for the parallel statement [Jun Pang]
- 03: cleared the debugging output from the scaling feature [Bob Fisch]
- 04: visual performance updates [Bob Fisch]
- 05: fix of some small click problems [Bob Fisch]
- 06: fixing a performance problem [Laurent Haan]
- 07: fixing an diagram copy-to-clipboard problem [Neuberger Dominik]
- 08: visual performance updates [Bob Fisch]
- 09: recoded auto-size algorithm for alternatives [Matthias Paul]
- 09: updated drawing code to respect variable highlighting [Bob Fisch]
- 10: dialogue for graphics export now remembers the last visited path [Matthias Paul]
- 11: SVG export is now UTF-8-encoded [Csaba Rostagni]


Version 3.20 [2010.11.15]
- 01: Some bugfixes in the generator classes [Georg Braun]
- 02: Some more improvements to the C generator [Kay Gürtzig]
- 03: Different other bugfixes in the generator classes [Kay Gürtzig]
- 03: Some small changes to the variable highlighting [Kay Gürtzig]
- 04: More bugfixes for C, C#, and Java generator [Kay Gürtzig]
- 05: Step-by-step didn't work in Turtleizer [Kay Gürtzig]
- 06: Coded PHP generator [Rolf Schmidt]
- 07: do not allow negative position [EVEGI]
- 08: added Czech language support [Vaščák Vladimír]

Version 3.19 [2010.08.07]
- Have a backup of the INI file in the current application directory.
  This makes the application "portable" [Peter Ehrlich]
- Added "sqrt" to the function export of the executor [FISRO]
- Bug while printing in landscape [Albrecht Dreß]
- UTF-8 encoded Oberon output [Thijs Zandwijk]
- StrucTeX generator update [Matthias Plha / Klaus-Peter Reimers]
- Added Chinese translation (simplified Chinese) [Wang Lei]
- C#-Generator [Gunter Schillebeeckx]

Version 3.18 [2009.12.20]
- Update for the Brazilian Portuguese localization [Theldo Cruz]
- Gave the SVG export a new try using Freehep (bug #14) [Marcus Radisch]
- Activated anti-aliasing (bug #20) Reinhard Schiedermeier]
- Overwrite prompt when exporting a diagram as picture (issue #2897065) [Marcus Radisch]
- Overwrite prompt when exporting a diagram as source code (issue #2897065) [Marcus Radisch]
- "Show comments?" settings being overwritten by diagram (issue #2898346) [Marcus Radisch]
- Structorizer is now published under the terms of the GPLv3 license [FISRO]
- Italian localization [Andrea Maiani]
- ANALYSER: "Result" is now a good variable name for function results [FISRO]

Version 3.17 [2009.10.18]
- Brazilian Portuguese localization [Theldo Cruz]
- Bug in the executor not correctly setting some variable values [FISRO]
- The keyword "var" is now supported for functions/procedures [FISRO]
- Bug while saving diagram type (bug #15) [Marcus Radisch]
- Bug while using "save as" (bug #15) [Marcus Radisch]
- EXECUTOR: Problem on comparing two items (bug #18) [FISRO]
- Show the filename in the main window title (bug #16) [Marcus Radisch]
- EXECUTOR: Problem with the FOR loop variable (bug #19) [Jos Swennen / FISRO]
- Problem with the path of the INI file using Vista (bug #17) [Marcus Radisch]

Version 3.16 [2009.08.22]
- MAC: Files do not open with double click (bug #7) [Thijs Zandwijk]
    * Re-added the "AppleJavaExtensions.jar" to the libraries
    * This should not interfere with other OS
    * It will not be included in the source package either ...
- MAC: The menubar was disappearing after opening any dialog [FISRO]
    * This is a known apple bug with a known workaround *uff*
- MAC: Shortcut key stopped working [FISRO]
    * I found that this was related to the previous bug, so fixing
      that one fixed this issue as well.
- Added file association in Java Web Start [FISRO]
- Fixed an issue with the Luxemburgish language file [FISRO]
- Bugfixes in the "C" & "Java" source code generator (bug #8) [Theldo Cruz]
- Updates of the "C", "Java" & "Pascal" code generators [FISRO]
- Added "Structorizer Arranger" [Stephan O. Merckens]
    * Start via Java Web Start: http://structorizer.fisch.lu/webstart/Arranger.jnlp

Version 3.15 [2009.08.13]
- Fixed a bug concerning execution of a "REPEAT" loop (bug #3) [Jos Swennen]
- Implemented the execution of the "CASE" structure (bug #4) [Jos Swennen]
- Fixed a bug in class responsible for saving the preferences [FISRO]
- Bugfixes in the C source code export [Gunter Schillebeeckx]
- Implementation of a Java source code export [Gunter Schillebeeckx]
- Bug fixed concerning the displaying of a comment (bug #6) [Nico]

Version 3.14 [2009.07.06]
- Updated NSD execution feature [FISRO]
  * pascal syntax:
    ° pascal string notation
    ° defined second "pos" function
    ° operator conversion: different from
- The development will be continued using NetBeans instead of XCode [FISRO]
- Bug in the EMF export [Jan Hilsdorf]
- Yet another scrolling bug [Bernhard Grünewaldt]
- Generated NSD files are now UTF-8-coded [Bernhard Grünewaldt]

Version 3.13 [2009.05.23]
- Corrected the C generator [FISRO]
- Corrected the Perl generator [FISRO]
- Added turtle drawing module [FISRO]
  * implemented procedures
    ° init()
    ° forward(int)
    ° backward(int)
    ° left(double)
    ° right(double)
    ° gotoXY(int,int)
    ° gotoX(int)
    ° gotoY(int)
    ° penUp()
    ° penDown()
- Added NSD execution feature [FISRO]
  * use of variables
  * use of general expressions
  * input (parameter or prompt): String, Character, Integer or Double
  * output: direct and function result
  * Java syntax => built in (BeanShell)
  * Pascal syntax:
    ° standard math functions: abs, sqrt, sqr, cos, sin, tan, acos, asin, atan
    ° random functions: randomize(), random(int)
    ° compare strings with "=" (auto conversion to "equals")
    ° compare primitive types with "=" (auto conversion to "==")
    ° string functions: length, pos, copy, lowercase, uppercase, trim
      (auto convert)
    ° string procedure: delete, insert (auto convert to function)
  * pause, step-by-step & break functionality
  * live variable watch (execution table)
- Analyser: the use of the "return" instruction is now allowed [FISRO]

Version 3.12 [18/01/09]
- Added a C generator [Parveen Kumar]
- Fixed a bug for saving preferences [FISRO]

Version 3.11 [14/11/08]
- Double-clicking a file under Windows which contained spaces in
  its name did not open correctly [FABFR]

Version 3.10 [28/09/08]
- Added Spanish translation [Andrés Cabrera]

Version 3.09 [14/08/08]
- Minor bug in analyzer while analyzing functions [FISRO]
- Added parameter name check "pABC" [FISRO]
- Added analyzer preferences [FISRO]
- D7 parser problem with {...} comments [FABFR]
- Added a new error to analyzer (now 13) [FISRO]
- BASH Code Export [Markus Grundner]
- Added translations for analyzer [FISRO]
- Added source package for Eclipse [Markus Grundner]
- Added simple command line compilation script [Klaus-Peter Reimers]
- Unification of the previous mentioned source packages [FISRO]
- NL translated strings [Jerone]
- Modified OBERON code generator [Klaus-Peter Reimers]

Version 3.08 [16/05/08]
- KSH & Perl Code Export [Jan Peter Klippel]
- Added code generator plugin architecture [Jan Peter Klippel]
- Implemented NSD analyzer [FISRO]
- Improvement of the analyzer routines [FISRO]
- "Show comments" option now persistent [FISRO]
- "Highlight variables" option now persistent [FISRO]
- D7 parser problem with (*...*) comments [Klaus-Peter Reimers]
- INI-file now in home directory of user [Klaus-Peter Reimers]
- Recent file list bug [Klaus-Peter Reimers]

Version 3.07 [04/03/2008]
- Open file from directory with ASCII-characters > 127 [FISRO]
- Save and export bug [FISRO]
- Vector graphics exports: EMF, SWF & PDF [Serge Linckels]
- EMF export to clipboard (Windows only!) [Serge Linckels]

Version 3.06 [10/02/2008]
- Add DIN / non-DIN switch [Klaus-Peter Reimers]
- Added "ENDLESS Loop" [Klaus-Peter Reimers]
- "Save preferences now" button [Klaus-Peter Reimers]
- New Windows wrapper which [FISRO]

Version 3.05 [05/02/2008]
- Comments / popup bug detected [Jerone]
- Another bug in undo/redo function detected [Jan Kruschwitz]
- Removed flickering while working on huge diagrams [FISRO]
- Copy diagram to system clipboard [FISRO]
- Highlighting input/output [FISRO]
- Added recently opened files to menu [FABFR]
- Bug while saving INI-files on Windows systems [Heinrich Villinger]
- Restructured INI-file to XML [FISRO]

Version 3.04 [28/01/2008]
- Added language system [FISRO]
- Bug detected in PAS & MOD generator [Klaus-Peter Reimers]
- Modified TEX generator [Klaus-Peter Reimers]
- Moved "Parser.java" to parsers lu.fisch.structorizer.package [FISRO]
- Renamed "Parser.java" to "NSDParser.java" [FISRO]
- French translation [FISRO]
- Dutch translation [Jerone]
- German translation [Klaus-Peter Reimers]
- Luxemburgish translation [Laurent Zender]
- Persistent Look & Feel [Klaus-Peter Reimers]
- Changed language file encoding to UTF-8 [FISRO]
- Bug in undo/redo function detected [Jan Kruschwitz]
- Print preview dialog [FISRO]
- Mac version opens NSD-files by double-click [FISRO]
- Scrolling bug detected [Lucas Cabeza]

Version 3.03 [11/01/2008]
- Minor bugs in the variable detection routine [FISRO]
- Added colorization of special symbols [FISRO]
- Added Oberon source code generator [Klaus-Peter Reimers]
- Program proposes filename to save [Jerone]
- Replaced "backspace" by "delete" for removing items [Jerone]
- Added correct headers to all source files [Klaus-Peter Reimers]
- Remember last file location [Jerone]

Version 3.02 [07/01/2008]
- Added Pascal input parser [FISRO]
- Added Look & Feel choice in menu (not persistent) [FISRO]
- Modified test string in font dialog to test for symbols [FISRO]
- Modified parser engine to load grammars from JAR file [FISRO]
- Broke up toolbars to fit in design [Klaus-Peter Reimers]
- Toolbars are now floatable (not persistent) [FISRO]
- Added simple variable detection [FISRO]
- Added variable highlighting [FISRO]

Version 3.01 [02/01/2008]
- Moved INI file to "Structorizer.app" folder [FISRO]
- Bug for WHILE/REPEAT preferences [FISRO]
- Ask for saving while quitting application [FISRO]
- Fixing different minor "save & open" bugs [FISRO]
- Fixing a minor bug with the border of the exported PNG file [FISRO]
- Dialogs "remember" the location of the opened file [FISRO]
- Added rounded corners for "sub" diagrams [FISRO]

Version 3.00 [01/01/2008]
- First public release of the new JAVA-Version [FISRO]

----%<---------------------------------------------------

Version 2.06 [01/11/2007]
- Integrated changelog in "About" dialog [FISRO]
- Umlaut-Problem solved for MAC
- Scroll-box seems to work now => adaptation [FISRO]
- Bug while exporting to picture [11TG1 2007/2008 - Ben Elsen]
- Export defaults now to JPG, but BMP is still possible. [FISRO]

Version 2.05 [28/10/2007] - LINUX GTK2 & Mac
- StrukTeX export debugging [Klaus-Peter Reimers]
- New "About" dialog [FISRO]

Version 2.04 [25/10/2007] - LINUX GTK2 only
- I think that the "Umlaut" Problem has been solved
  for GTK2. GTK does not seem to be capable of managing
  UTF-8 correctly? [FISRO]
- Added Umlaut export for StrukTeX [Klaus-Peter Reimers]

Version 2.03 [20/10/2007] - LINUX only
- StrucTeX output [Klaus-Peter Reimers]
- languages files rewritten [FABFR]
- coherent dialogs and menu entries [FABFR]

Version 2.02 [05/09/2007] - LINUX only
- Depending on some libraries, the Linux version
  did not run on some machines without root privileges.
  I found a workaround, but I'm still not really happy
  with it.

Version 2.01 [14/08/2007]
- Autoscroll was not enabled [Sascha Meyer]
  This seems not yet to work under Mac OSX (Windows & Linux = OK)
- The language choice for LU was not persistent, no load from
  and save to INI file [11TG2 2006/2007 - Laurent Zender]
- UTF-8 conversion was missing for imported source code.

Version 2.00 [09/08/2007]
- Please take also a look at the file "_D6 to Lazarus.txt"

----%<---------------------------------------------------

Version 1.31 [07/11/2007]
- Case without "else"-part [Andreas Jenet]
- JPG export [FISRO]
- Bug on loading a CASE statement from a savefile [FISRO]

Version 1.30 [27/10/2007]
- Bug detected in analyser [Iris Adae]
- German Umlaute export for StrukTeX [Klaus-Peter Reimers]
- Serious speed improvements [FISRO]
- Executor now calls analyser too [FISRO]

Version 1.29 [19/10/2007]
- Allow ":=" as assignment while parsing out variable names [Sebastian Lehn]
- BUG: "<-" are not drawn correctly in version 1.28 because
  of a problem in the drawing method. [FISRO]
- rotating text for instructions by 90° [Michael Gerdes]
- language support for analyser messages [FISRO]
- minor bugs in the analyser algorithms [FISRO]
- StrucTeX output [Klaus-Peter Reimers]

Version 1.28 [13/10/2007]
- analyser: different minor bugs fixed [FISRO]
- analyser: different minor improvements [FISRO]
- activating analyser for anybody [FISRO]
- language files rewritten [FABFR]
- bugs when pressing CANCEL [FABFR]
- "Initialising" screen [FABFR]
- modified diagram for simplified scheme (not "nice") [FABFR]
- different improvements in the parser interpretation [FABFR]
- missing CASE statement while importing from source code [FABFR]
- new "about" dialogs [FABFR]
- added "changelog.txt" to about-dialog [FISRO]
- coherent dialogs and menu entries [FABFR]

Version 1.27 [???]
- copy & paste between MDI children works fine [FISRO]
- variable names are now also extracted from method parameters [FISRO]
- Added language file for LU [11TG2 2006/2007 - Laurent Zender]

Version 1.26 [12/06/2007]
- Bug detected in BCall, BJump and BCase [Andreas Jenet]
- Bug detected in the cut method [Andreas Jenet]
- MDI: Eliminated memory bug in MDI application [FISRO]
- MDI: First working MDI application called "Projectorizer"
- MDI: Projet save and load works. Filetype = combined NSD
  files in XML format. Extension = nsdp [FISRO]
- MDI: Add diagram to project [FISRO]
- MDI: Menu integration [FISRO]

Version 1.25 [05/06/2007]
- conversion between (instruction, call, jump) [FISRO]
- analyser: read INI-file [FISRO]
- conversion from (instruction, call, jump)
  to (if, for, repeat, while) [FISRO]
- user colors [Sascha Meyer]
- made all subforms owned by the mainform
  => create an MDI application [FISRO]
  ~> The 'utils' class still depends on two other
     classes, so the mainform cannot be used independently!
- Wiped out a bug due to the recent owner changes [FISRO]
- Added code the capture <ESC> during showmodal of some windows [FISRO]
- Changed vertical lines in the case statement
  to intersect with the falling line. [Andreas Jenet]
- Created a BUtils class for interaction between
  parameters and forms
  => create an MDI application [FISRO]

Version 1.24 [30/05/2007]
- analyser: Problem with non-initialized
  variables in REPEAT loops [FISRO]
- analyser: recognises "lire A,B" without
  spaces [T1IF1 2006/2007 - Tom Schons]
- Minimum font size [T1IF1 2006/2007 - Kevin Schoup]
- Maximum font size [T1IF1 2006/2007 - Jill Saudt]
- Disable MouseWheel scrolling because
  of blank scrolling problems [T1IF1 2006/2007 - JosÈ Espinosa]
- Adaptation of auto-size algorithm when
  analyser is *on* [FISRO]
- Drag & drop of an emtpy element should
  not be possible [T1IF1 2006/2007 - Tom Schons]
- Bug in analyser while loading grammar
  files [FISRO]
- Missing translations found [T0IF2 2006/2007 - Mike Lill]
- Added JUMP statement [Christian Fandel]
- Changed call to analyser procedure in
  order to speed up the entire GUI [FISRO]

Version 1.23 [never published]
- added paste from windows clipboard [T1IF1 2006/2007 - Marc Schonckert]
- removed automatic ":=" to "<-" conversion [FISRO]
- added array support

Version 1.22 [23/01/2007]
- added: application.title = NSD title
  [T1IF2 2006/2007 - Stephen Edwards]
- added: mainform.caption = NSD title [FISRO]
- bugfix in schematic of the CASE
  statement [FISRO]
- added nederlands lang-file [Tom Van Houdenhove]
- added more strings to the language
  systems [Tom Van Houdenhove]
- added customisation for CASE
  statement [Tom Van Houdenhove]
- changes to customisation for IF
  statement [Tom Van Houdenhove]
- eliminated bug in the CASE statement [Tom Van Houdenhove]
- added btnCancel to InputBox [Tom Van Houdenhove]
- bug fixed in display (red-color-bug) [FISOR]

Version 1.21 [15/01/2007]
- added CASE statement [MARSE]
- added call [Prophet05]
- small fixes in PAS2NSD [FISRO]
- small fix in "save-as" routine [T1IF2 2006/2007 - NoÈmie Feltgen]

Version 1.20 [never published]
- some small fixes [FISRO]

Version 1.19 [16/12/2006]
- selection can now be moved with
  the arrow keys [T1IF1]
- The default content of the different
  structures can now be modified via
  the options menu [FISRO]
- code optimization to block out some
  wanna-be-hackers ;-) [FISRO]

Version 1.18 [13/12/2006]
- multi-language support [Bernhard Wiesner]
- Another small bug in the save routine [PYRSI]
- Langs: EN [FISRO]
         DE [FISRO]
         FR [FISRO]

Version 1.17 [05/12/2006]
- Bug detected while updating comments [FISRO]
- Bug on saving when title contained
  illegal characters. Solved for ":" [PYRSI]
- First Linux-Version written in Lazarus! [FISRO]

Version 1.16 [26/11/2006]
- Copy & Paste of elements [FISRO]
- Structorizer was unable to close
  on a medium marked read-only [MARSE]
- Fixed some small bugs concerning
  element selection. [FISRO]
- Shortcuts for inserting elements [BELGI]
- User check buttons for visual styles [SIBCL]
- Fixed some bugs during first
  colorizer use [FISRO]
- Added shortcut for colorizer [FISRO]

Version 1.15 [never published]
- Small bug in code generator
  erased [FISRO]
- Small bug in PAS2NSD generator
  fixed [FISRO]
- For instructions only: automatically
  convert ":=" to " <- " [FISRO]
- Printing support with
  print-preview [T1IF1 2006/2007 - JosÈ-Maria Espinosa]

Version 1.14 [16/11/2006]
- Press <ESC> to cancel input
  dialog [T1IF1 2006/2007]
- Switch visual style [LOEGU]

Version 1.13 [13/11/2006]
- Each element also contains
  a comment now. [FISRO]
- An new-old bug had reappeared
  an been elominated once again [MARSE]

Version 1.12 [never published]
- Variable colorizing [FISRO]
- Drag & drop of NSD-Files [T1IF1 2006/2007]

Version 1.11 [25/10/2006]
- <Shift-Enter> or <Return-Enter>
  for validating input [T1IF1 2006/2007]
- Drag'n'Drop bug wiped out. [FISRO]
- Disable buttons if no element
  selected [T1IF1 2006/2007]

Version 1.10 [22/10/2006]
- Undo / Redo functionality [MARSE]
- NSD can be scrolled if larger
  then the visible area [MARSE]
- Automatic NSD title or savename
  proposal [MARSE]
- Fixed "const"-section recognition
  for PAS2NSD-conversion [MARSE]
- Fixed wrong displayed dialogs at
  120 dpi font size [MARSE + GAMCA]
- New name for new diagram [PIRSY]
- Double-click on empty queue = new
  instruction [PIRSY]

Version 1.09 [never published]
- Dynamic increase/decrease font [FISRO]

Version 1.08 [never published]
- BMP Export of the diagram [FISRO]

Version 1.07 [01/10/2006]
- A security bug has been reported
  and finally sweeped out... [FISRO]

Version 1.06 [27/09/2006]
- The different elements can now be
  colorized. Color is persistent,
  which means that it is stored in
  the NSD-File. [FISRO]

Version 1.05 [19/09/2006]
- I implemented an NSD-2-PAS conversion.
  This includes a variable auto-detection,
  which, unfortunately, does not work
  yet with complex types. [FISRO]
- Read-Only-INI-File Bug => fixed [MARSE]

Version 1.04 [15/09/2006]
- I finally found a working Delphi/Pascal
  parser that operates with tree generation. The
  PAS-2-NSD converter now works fine :-D [FISRO]

  Added functionality:
  * Load from source file [FISRO]
  * Create from source text [FISRO]
  * Real-time creation while typing [FISRO]

Version 1.03 [never published]
- First "satisfying" implementation of
  a PAS-2-NSD converter. Simple examples
  are OK, but bigger ones ... hmmm ... :-/
  => Would need a "real" Pascal syntax parser [FISRO]

Version 1.02 [14/09/2006]
- Change font.name and font.size of the
  graph, even on the fly! Store information
  in the INI-File. [FISRO]
- Two types of graphs [FISRO]
  * programs (rectangle)
  * subs (rounded rectangle)

Version 1.01 [01/09/2006]
- Added click-to-open support, so you now
  only need to double-click an NSD-File to
  open it immediately. [FISRO]
<|MERGE_RESOLUTION|>--- conflicted
+++ resolved
@@ -42,17 +42,12 @@
 - 03: Issue #227: For Oberon, output of literals is now exported to proper procedure <2>
 - 03: Issue #273: Input of "true" and "false" now accepted as boolean values <2> 
 - 03: Enh. #274: On code export, Turtleizer commands now augmented with colour info <2>
-<<<<<<< HEAD
 - 03: Bugfix #275: Topological sorting of subroutines involved in export fixed <2>
 - 03: Bugfix #276: Flaws in parsing input values and converting Pascal strings fixed <2>
-- 04: Bugfix #272: The Turtle instruction replacement produced void undo entries <2>
-- 04: Bugfix #268: Controlling the output console font sometimes changed colours <2>
-- 04: Issue #81: Ini-based scaling mechanism for icons, fonts, and frames in high DPI <2> 
-=======
-- 03: Bugfix #275: Topological sort of subroutines involved in export fixed <2>
-- 03: Bugfix #276: Flaws in parsing value input and converting Pascal strings fixed <2>
 - 04: Bugfix #278: java.lang.NoSuchMethodError: java.util.HashMap.getOrDefault (D7Parser.java:985) [Bob Fisch]
->>>>>>> aeb6f5d6
+- 05: Bugfix #272: The Turtle instruction replacement produced void undo entries <2>
+- 05: Bugfix #268: Controlling the output console font sometimes changed colours <2>
+- 05: Issue #81: Ini-based scaling mechanism for icons, fonts, and frames in high DPI <2> 
 
 Version: 3.25 (2016.09.09)
 - 01: Enh. #77: Test coverage mode highlights all code paths passed [elemhsb]2

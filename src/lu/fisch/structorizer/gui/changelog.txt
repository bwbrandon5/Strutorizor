﻿Todo
- options allowing to have symmetric or asymmetric alternatives [Matthias Paul]
- "default" button to set the parser preferences [Benjamin Bartsch]
  The default values filled should be dependent on the selected GUI language,
  e.g. GUI=EN, Input will be "IN"
       GUI=LU, Input will be "lire" ...
- allow text formating of elements --> must also be saved to the NSD file [David Tremain]

Legend:
[Foo]   -->     idea provided by Foo, coding done by Bob Fisch
<Foo>   -->     idea AND coding done by Foo

<<<<<<< HEAD
Current development version: 3.23-17dev (2016.03.14)
=======
Version: 3.24 (2016.03.14)
>>>>>>> fcdad436
- 01: Bugfix #50 - added return types to signature for function export in Pascal [lhoreman]
- 02: Bugfix #51 - stand-alone input/output keywords were not converted on export [IrisLuc]
- 03: Bugfix #48 - instant delay propagation to Turtleizer <Kay Gürtzig>
- 03: Bugfix #49 - failing equality detection among variables (also array elements) <Kay Gürtzig>
- 04: Enh. #36 - allowing to pause from input and output dialogs <Kay Gürtzig>
- 04: Enh. #54 - Output instruction with expression list (executor, most generators) <Kay Gürtzig>
- 04: Bugfix #55 - highlighting of variables with keywords as substring mended <Kay Gürtzig>
- 04: Bugfix #57 - Risk of endless loops and other flaws on Perl export <Kay Gürtzig>
- 04: Bugfix #59 - For loop export to Python was defective <Kay Gürtzig>
- 05: executor: Enh. #9 - Subroutine call now supported via Arranger as pool <Kay Gürtzig>
- 05: executor: Enh. #9 - Control panel shows call depth and (on error) stacktrace <Kay Gürtzig>
- 05: executor: Enh. #23 - Jump execution implemented in three categories <Kay Gürtzig>
- 05: arranger: Enh. #9 - Structorizer can now push diagrams into Arranger <Kay Gürtzig>
- 05: arranger: Enh. #35 - Arranger now got scrollbars and moves to a just added diagram <Kay Gürtzig>
- 05: arranger: Enh. #35 - Diagrams may be pinned (against replacement) and dropped <Kay Gürtzig>
- 05: generator: Enh. #23 - Export to C, C++, C#, Java, and Pascal now supports Jumps <Kay Gürtzig>
- 05: analyser: New checks for calls, jumps, return mechanisms and concurrency risks <Kay Gürtzig>
- 05: analyser: Analyser hadn't checked within Forever loops and Parallel sections <Kay Gürtzig>
- 05: Enh. #38: Multiple selection (Alt+Click: entire subqueue, Shift+Click: sequence) <Kay Gürtzig>
- 05: updated language files (DE,EN,ES) <Kay Gürtzig>
- 05: executor: Localisation attempts for Control panel <Kay Gürtzig>
- 05: Enh. #51 - Handling of empty input/output instructions by executor and export <Kay Gürtzig>
- 05: executor: Parameter splitting for function calls improved <Kay Gürtzig>
- 05: Bugfix #61: Executor precautions against type specifiers [elemhsb]<Kay Gürtzig>
- 05: Bugfix #63: Error messages on nsd loading failure no longer suppressed <Kay Gürtzig>
- 05: generator: Enh. #23 - Export to Python, Perl, PHP, and Bash/Ksh now supports Jumps <Kay Gürtzig>
- 05: generator: Enh. #23 + #66 - Export to Basic now supports Jumps and line numbers <Kay Gürtzig>
- 05: generator: Enh. #67 - Code style option (position of opening braces) for C,C++, Java <Kay Gürtzig>
- 05: generator: StrukTex export enhanced and corrected <Kay Gürtzig>
- 05: generator: Enh. #22 - Export to Pascal and Oberon now provides return values <Kay Gürtzig>
- 05: Arranger: Enh. #62 - Saving and loading arrangements provisionally enabled <Kay Gürtzig>
- 06: Bugfix #71 - Code export to shell scripts was defective (no text translation) <Kay Gürtzig>
- 06: Bugfix #51, #54 - Defective input / output export to Perl, Python <Kay Gürtzig>
- 07: Bugfix #74: Accidently disabled Pascal operators like =, <>, and, or <Kay Gürtzig>
- 07: Enh. #75: Highlighting of Jump element keywords (leave, return, exit) <Kay Gürtzig> 
- 08: Bugfix #82: Saving of NSDs with inconsistent FOR loops <Kay Gürtzig>
- 08: Bugfix #78: Reloading an Arranger constellation could cause duplicates [elemhsb]
- 08: Bugfix #85: Diagram heading or comment changes now undoable <Kay Gürtzig>
- 09: Bugfix #65, Enh. #87: Collapsing/expanding reorganised, autoscrolling enabled [elemhsb] 
- 10: Bugfix #89: Two flaws in variable detection (highlighting, analyser) <Kay Gürtzig>
- 10: Bugfix #90: Insufficient updating of executed subroutines in Arranger <Kay Gürtzig>
- 10: Bugfix #91: Unreliable execution of some empty Jump elements <Kay Gürtzig>
- 10: Bugfix #92: Executor: Unwanted replacements within string literals <Kay Gürtzig>
- 11: Bugfix #95: Executor: div operator support accidently dropped  <Kay Gürtzig>
- 11: Bugfix #96: export: variable prefix, test expressions for shell scripts <Kay Gürtzig>
- 12: Bugfix #99: FOR loops were saved defectively, new version can load them <Kay Gürtzig>
- 12: Arranger: Image buttons for saving and loading resized <Kay Gürtzig>
- 13: Bugfix #50: Return type specifications were split into several lines <Kay Gürtzig>
- 13: Executor enh.: Scrollable display of returned arrays (at top routine level) <Kay Gürtzig>
- 13: Enh. #101: Title string with version number and sub-thread mark [elemhsb]
- 13: Bugfix #102: Selection wasn't cleared after deletion, undo or redo <Kay Gürtzig>
- 13: Issue #103: Save button visibility is to depend on change status <Kay Gürtzig>
- 13: Bugfix #104: Code export could provoke index range errors <Kay Gürtzig>
- 13: Bugfix #105: Displayed lines were cut off at apostrophes in keywords <Kay Gürtzig>
- 14: Bugfix #108: C++ export had converted bool type to int <Kay Gürtzig>
- 14: Bugfix #103: Change status hadn't been reset sufficiently on saving <Kay Gürtzig>
- 14: Enh. #84: C/Java-style array initialisation expressions enabled <Kay Gürtzig>
- 14: Bugfix #61+#107: More consistent handling of typed variables <Kay Gürtzig>
- 14: Enh. #110: File open dialogs now use the specific filter as default [elemshb]
- 15: Bugfix #112: Several flaws on handling indexed variables <Kay Gürtzig>
- 15: Jump translation on export to Pascal or Oberon fixed <Kay Gürtzig>
- 15: Bugfix #114: Editing of elements being executed prevented <Kay Gürtzig>
- 15: Bugfix for enh. #38: moving up/down of multiple selection <Kay Gürtzig>
- 15: Accelerator key for breakpoints (also on multiple selection) <Kay Gürtzig>
- 15: Issue #115: Returned arrays now always presented as element list <Kay Gürtzig>
- 15: Enh. #84: Array initialisations now exportable to BASIC code <Kay Gürtzig>
- 15: Bugfix #117: Title and button update on diagram replacement <Kay Gürtzig>
- 15: Bugfix #97: Target selection on dragging stabilized <Kay Gürtzig>
- 15: Bugfix #121: Irritating error message box on file dropping <Kay Gürtzig>
- 16: Bugfix #122: Selection problems with enlargeFALSE set <Kay Gürtzig>
- 17: Bugfix #97 update: Arranger updated on global drawing changes <Kay Gürtzig>
- 17: Enh. #77: Test coverage mode highlights passed code paths [elemhsb]
- 17: Enh. #124: Generalized runtime data visualisation <Kay Gürtzig>

Version 3.23 (2015.12.04)
- 01: executor: fixed a bug in the repeat loop [Sylvio Tabor]
- 02: executor: fixed a bug while interpreting the title [Benjamin Bartsch]
- 03: export: split PNG export into multiple images [Moritz Schulze]
- 04: executor: logical operator in CASE-statement [Lies Callemeyn]
- 05: export: added code export option [Hanspeter Thöni]
- 06: export: added comments to Pascal export [Dirk Wilhelmi]
- 06: export: moved export options into menu [Hanspeter Thöni]
- 07: export: added namespace "nsd" to save files [Treaki]
- 08: added polish translation [Jacek Dzieniewicz]
- 09: new drawing strategy for the IF statement [David Tremain]
- 09: new colorizing strategy for elements [David Tremain]
- 10: visual re-enforcement for drag & drop [David Tremain]
- 11: allow to collapse / expand elements by scrolling the mouse [David Tremain]
- 12: added preferences on how to draw IF statements [David Tremain]
- 13: fixed "empty line" bug [David Tremain]
- 14: fixed a drawing bug while dragging an element [Bob Fisch]
- 15: added a Python generator [Daniel Spittank]
- 16: removed a bug when double clicking en element [Bob Fisch]
- 16: variable highlighting did not work anymore [Andreas Schwierz]
- 17: executor: array support [Gennaro Donnarumma]
- 18: added traditional Chinese translation [Joe Chem]
- 19: multiple improvements <Kay Gürtzig>
- 20: DE: linguistic flaws corrected <Kay Gürtzig>
- 21: major revision of generators files <Kay Gürtzig>
- 22: possibility to switch text/comment in diagram [Samuel Schmidt]
- 23: bug while parsing NSD files [Benedict Thienpont]
- 24: fine tuning the ExportOptionDialoge <Kay Gürtzig>
- 24: updated language files (RU,DE,EN,ES) <Kay Gürtzig>
- 24: updated language files (LU,FR) [Bob Fisch]
- 25: added hints to speed buttons [Rens Duijsens]
- 26: export for Basic [Jacek Dzieniewicz]
- 26: PL: updated [Jacek Dzieniewicz]
- 27: Array variable improvements in executor <Kay Gürtzig>
- 27: updated language files (RU,DE,EN,ES) <Kay Gürtzig>
- 28: minor change in executor for comp. with Unimozer [Bob Fisch]
- 29: Complex changes and enhancements as described (pull-request #7) <codemanyak>
- 29: executor: breakpoints may now be placed throughout the diagram <Kay Gürtzig>
- 29: executor: implementation for Endless loops and Parallel elements <Kay Gürtzig>
- 29: executor: element highlighting separated from selection <Kay Gürtzig>
- 29: executor: variable list now updated on every pause even with delay 0 <Kay Gürtzig>
- 29: gui: More localisation support for element editor (InputBox) <Kay Gürtzig>
- 29: updated language files (DE,EN,ES,RU,IT) <Kay Gürtzig>
- 29: export: indentation mechanism revised, BASH export corrected <Kay Gürtzig>
- 29: export: Python export no longer "eats" lines within Repeat loops <Kay Gürtzig>
- 29: comment popup: sticky popups eliminated, no element level limit <Kay Gürtzig>
- 29: Arranger: No longer loses track when related Structorizer reloads <Kay Gürtzig>
- 29: Known NEW ISSUE: Closing a dependent Structorizer kills the owning Arranger!
- 30: Several Chinese (CHS) translations added and typos eliminated <Zijun Ke>
- 30: Issue on closing a Structorizer fixed, file update question may be cancelled. <Kay Gürtzig>
- 31: Major enhancement supporting cleaner For loop evaluation (issue #10) <Kay Gürtzig>
- 31: Enhancement to allow lists of constants controlling a Case branch (issue #13) <Kay Gürtzig>
- 31: Code export process decomposed, less redundant Generator classes <Kay Gürtzig>
- 31: String handling improved (comparison, empty strings, quote consistency) <Kay Gürtzig>
- 31: Variables, function names etc. within strings no longer executed <Kay Gürtzig>
- 31: Newly created empty diagrams are no longer flagged as changed <Kay Gürtzig>
- 31: Content of array variables now sensibly displayed on execution (issue #14) <Kay Gürtzig>
- 31: Variable content may now effectively be edited on excution pauses (issue #15) <Kay Gürtzig>
- 31: Menu item File > Quit action consistent to the [x] button now (bug #16) <Kay Gürtzig>
- 31: Phenomenon of stalling execution on syntax errors within loops fixed (bug #17) <Kay Gürtzig>
- 31: Several fixes induced by wide-spread code rebuilding in versions 29...30 <Kay Gürtzig>
- 32: Bugfixes for code export C etc.: div operators remained, switch bug <Kay Gürtzig>
- 32: Issues #24 and #25 fixed (defective condition conversion) <Kay Gürtzig> 
- 32: Issue #21 fixed: return instructions now terminate the execution <Kay Gürtzig>
- 32: Operator highlighting fixed, new colouring for string and character literals <Kay Gürtzig>
- 32: Bugs #28, #31, and #32 fixed, all concerning element degrading on undoing/copying <Kay Gürtzig>
- 32: More adaptive approach to either exit or dispose a Structorizer on closing <Kay Gürtzig>
- 33: Bugfix #39 - Errors on drawing empty Case structures, confused texts and comments <Kay Gürtzig>
- 33: Bugfix #41 - shift operators <<, >>, shl, shr hadn't been supported <Kay Gürtzig>
- 33: Bugfix #40 - Recent nsd files got truncated on saving errors <Kay Gürtzig>
- 33: Bugfix #42 - Default saving directory should not be root (/) but home <Kay Gürtzig>

Version 3.22 (2011.11.21)
- 01: Some fixes in Executor.java & Control.java [Kay Gürtzig]
- 02: Save & load INI configuration to and from external file [Dirk Wilhelmi]
- 03: Added Russian translation [Юра Лебедев]
- 04: double clicking save files now also works for JWS [David Mancini]
- 05: fixed a replacement issue while exporting to code [Sylvio Tabor]
- 06: implemented show/hideTurtle in Turtleizer [Sylvio Tabor]
- 07: do not allow ":" in parser preferences [Sylvio Tabor]

Version 3.21 [2011.06.28]
- 01: added possibility to scale all icons [Fabian Wenzel]
- 02: added element "parallel statement" as stated in DIN 66261 point 5.5 [Jun Pang]
- 03: first bugfix for the parallel statement [Jun Pang]
- 03: cleared the debugging output from the scaling feature [Bob Fisch]
- 04: visual performance updates [Bob Fisch]
- 05: fix of some small click problems [Bob Fisch]
- 06: fixing a performance problem [Laurent Haan]
- 07: fixing an diagram copy-to-clipboard problem [Neuberger Dominik]
- 08: visual performance updates [Bob Fisch]
- 09: recoded auto size algorithm for alternatives [Matthias Paul]
- 09: updated drawing code to respect variable highlighting [Bob Fisch]
- 10: dialogue for graphics export now remembers the last visited path [Matthias Paul]
- 11: SVG export is now UTF-8 encoded [Csaba Rostagni]


Version 3.20 [2010.11.15]
- 01: Some bugfixes in the generator classes [Georg Braun]
- 02: Some more improuvements to the C generator [Kay Gürtzig]
- 03: Different other bugfixes in the generator classes [Kay Gürtzig]
- 03: Some small changes to the variable highlighting [Kay Gürtzig]
- 04: More bugfixes for C, C# and Java generator [Kay Gürtzig]
- 05: Step-by-step didn't work in Turtleizer [Kay Gürtzig]
- 06: Coded PHP generator [Rolf Schmidt]
- 07: do not allow negative position [EVEGI]
- 08: added czech language support [Vaščák Vladimír]

Version 3.19 [2010.08.07]
- Have a backup of the INI file in the current application directory.
  This makes the application "portable" [Peter Ehrlich]
- Added "sqrt" to the function export of the executor [FISRO]
- Bug while printing in landscape [Albrecht Dreß]
- UTF-8 encoded Oberon output [Thijs Zandwijk]
- StrucTeX generator update [Matthias Plha / Klaus-Peter Reimers]
- Added chinese translation [Wang Lei]
- C#-Generator [Gunter Schillebeeckx]

Version 3.18 [2009.12.20]
- Update for the brazilian portuguese localization [Theldo Cruz]
- Gave the SVG export a new try using Freehep (bug #14) [Marcus Radisch]
- Activated anti-aliasing (bug #20) Reinhard Schiedermeier]
- Overwrite prompt when exporting a diagram as picture (issue #2897065) [Marcus Radisch]
- Overwrite prompt when exporting a diagram as source code (issue #2897065) [Marcus Radisch]
- "Show comments?" settings being overwritten by diagram (issue #2898346) [Marcus Radisch]
- Structorizer is now published under the terms of the GPLv3 license [FISRO]
- Italian localization [Andrea Maiani]
- ANALYSER: "Result" is now a good variable name for fonction results [FISRO]

Version 3.17 [2009.10.18]
- Brazilian portuguese localization [Theldo Cruz]
- Bug in the executor not setting correct some variable values [FISRO]
- The keyword "var" is now supported for functions/procedures [FISRO]
- Bug while saving diagram type (bug #15) [Marcus Radisch]
- Bug while using "save as" (bug #15) [Marcus Radisch]
- EXECUTOR: Problem while compairing two items (bug #18) [FISRO]
- Show the filename in the main window title (bug #16) [Marcus Radisch]
- EXECUTOR: Problem with the FOR loop variable (bug #19) [Jos Swennen / FISRO]
- Problem with the path of the INI file using Vista (bug #17) [Marcus Radisch]

Version 3.16 [2009.08.22]
- MAC: Files do not open with double click (bug #7) [Thijs Zandwijk]
    * Re-added the "AppleJavaExtensions.jar" to the libraries
    * This should not interfer with other OS
    * It will not be included in the source package either ...
- MAC: The menubar was disapearing after opening a any dialog [FISRO]
    * This is a known apple bug with a know workaround *uff*
- MAC: Shortcut key stopped working [FISRO]
    * I found that this was related to the previous bug, so fixing
      that one fixed this issue as well.
- Added file association in Java Web Start [FISRO]
- Fixed an issue with the luxemburgish language file [FISRO]
- Bugfixes in the "C" & "Java" source code genetator (bug #8) [Theldo Cruz]
- Updates of the "C", "Java" & "Pascal" code generatos [FISRO]
- Added "Structorizer Arranger" [Stephan O. Merckens]
    * Start via Java Web Start: http://structorizer.fisch.lu/webstart/Arranger.jnlp

Version 3.15 [2009.08.13]
- Fixed a bug while execution a "REPEAT" loop (bug #3) [Jos Swennen]
- Implemented the execution of the "CASE" structure (bug #4) [Jos Swennen]
- Fixed a bug in class responsible for saving the preferences [FISRO]
- Bugfixes in the C source code export [Gunter Schillebeeckx]
- Implementation of a Java gsource code export [Gunter Schillebeeckx]
- Bug fixed while displaying a comment (bug #6) [Nico]

Version 3.14 [2009.07.06]
- Updated NSD execution feature [FISRO]
  * pascal syntax:
    ° pascal string notation
    ° defined second "pos" function
    ° operator conversion: different from
- The development will be continued using NetBeans instead of XCode [FISRO]
- Bug in the EMF-export [Jan Hilsdorf]
- Yet another scrolling bug [Bernhard Grünewaldt]
- Generated NSD-files are now UTF-8 coded [Bernhard Grünewaldt]

Version 3.13 [2009.05.23]
- Corrected the C-Generator [FISRO]
- Corrected the Perl-Generator [FISRO]
- Added turtle drawing module [FISRO]
  * implemented procedures
    ° init()
    ° forward(int)
    ° backward(int)
    ° left(double)
    ° right(double)
    ° gotoXY(int,int)
    ° gotoX(int)
    ° gotoY(int)
    ° penUp()
    ° penDown()
- Added NSD execution feature [FISRO]
  * use of variables
  * user of general expressions
  * input (parameter or prompt): String, Character, Integer or Double
  * output: direct and function result
  * java syntax => build in (BeanShell)
  * pascal syntax:
    ° standard math functions: abs, sqrt, sqr, cos, sin, tan, acos, asin, atan
    ° random functions: randomize(), random(int)
    ° compare strings with "=" (auto conversion to "equals")
    ° compare primitive types with "=" (auto conversion to "==")
    ° string functions: length, pos, copy, lowercase, uppercase, trim
      (auto convert)
    ° string procedure: delete, insert (auto convert to function)
  * pause, step-by-step & break functionality
  * live variable watch (execution table)
- Analyzer: the use of the "return" instruction is now allowed [FISRO]

Version 3.12 [18/01/09]
- Added a C-generator [Parveen Kumar]
- Fixed a bug for saving preferences [FISRO]

Version 3.11 [14/11/08]
- Double clicking a file under Windows which contained spaces in
  its name did not open correctly with a double-click on it [FABFR]

Version 3.10 [28/09/08]
- Added spanish translation [Andrés Cabrera]

Version 3.09 [14/08/08]
- Minor bug in analyzer while analyzing functions [FISRO]
- Added parameter name check "pABC" [FISRO]
- Added analyzer preferences [FISRO]
- D7 parser problem with {...} comments [FABFR]
- Added a new error to analyzer (now 13) [FISRO]
- BASH Code Export [Markus Grundner]
- Added translations for analyzer [FISRO]
- Added source package for Eclipse [Markus Grundner]
- Added simply command line compilation script [Klaus-Peter Reimers]
- Unification of the previous mentioned source packages [FISRO]
- NL translated strings [Jerone]
_ Modified OBERON code generator [Klaus-Peter Reimers]

Version 3.08 [16/05/08]
- KSH & Perl Code Export [Jan Peter Klippel]
- Added code generator plugin architecture [Jan Peter Klippel]
- Implemented NSD analyzer [FISRO]
- Improvement of the analyzer routines [FISRO]
- "Show comments" option now persistent [FISRO]
- "Highlight variables" option now persistent [FISRO]
- D7 parser problem with (*...*) comments [Klaus-Peter Reimers]
- INI-file now in home directory of user [Klaus-Peter Reimers]
- Recent file list bug [Klaus-Peter Reimers]

Version 3.07 [04/03/2008]
- Open file from directory with ASCII-characters > 127 [FISRO]
- Save and export bug [FISRO]
- Vector graphics exports: EMF, SWF & PDF [Serge Linckels]
- EMF export to clipboard (Windows only!) [Serge Linckels]

Version 3.06 [10/02/2008]
- Add DIN / non-DIN switch [Klaus-Peter Reimers]
- Added "ENDLESS Loop" [Klaus-Peter Reimers]
- "Save preferences now" button [Klaus-Peter Reimers]
- New Windows-wrapper which [FISRO]

Version 3.05 [05/02/2008]
- Comments / popup bug detected [Jerone]
- Another bug in undo/redo function detected [Jan Kruschwitz]
- Removed flickering while working on huge diagrams [FISRO]
- Copy diagram to system clipboard [FISRO]
- Highlighting input/output [FISRO]
- Added recently opened files to menu [FABFR]
- Bug while saving INI-files on Windows systems [Heinrich Villinger]
- Restructured INI-file to XML [FISRO]

Version 3.04 [28/01/2008]
- Added language system [FISRO]
- Bug detected in PAS & MOD generator [Klaus-Peter Reimers]
- Modified TEX generator [Klaus-Peter Reimers]
- Moved "Parser.java" to parsers lu.fisch.structorizer.package [FISRO]
- Renamed "Parser.java" to "NSDParser.java" [FISRO]
- French translation [FISRO]
- Dutch translation [Jerone]
- German translation [Klaus-Peter Reimers]
- Luxemburgish translation [Laurent Zender]
- Persistent Look & Feel [Klaus-Peter Reimers]
- Changed language file encoding to UFT-8 [FISRO]
- Bug in undo/redo function detected [Jan Kruschwitz]
- Print preview dialog [FISRO]
- Mac version opens NSD-files by double-click [FISRO]
- Scrolling bug detected [Lucas Cabeza]

Version 3.03 [11/01/2008]
- Minors bugs in the variable detection routine [FISRO]
- Added colorization of special signs [FISRO]
- Added Oberon source code generator [Klaus-Peter Reimers]
- Program proposes filename to save [Jerone]
- Replaced "backspace" by "delete" for removing items [Jerone]
- Added correct headers to all source files [Klaus-Peter Reimers]
- Remember last file location [Jerone]

Version 3.02 [07/01/2008]
- Added Pascal input-parser [FISRO]
- Added Look & Feel choice in menu (not persistent) [FISRO]
- Modified test string in font dialog to test for symbols [FISRO]
- Modified parser engine to load grammars from JAR file [FISRO]
- Broke up toolbars to fit in design [Klaus-Peter Reimers]
- Toolbars are now floatable (not persistent) [FISRO]
- Added simple variable detection [FISRO]
- Added variable highlighting [FISRO]

Version 3.01 [02/01/2008]
- Moved INI file to "Structorizer.app" folder [FISRO]
- Bug for WHILE/REPEAT preferences [FISRO]
- Ask for saving while quitting application [FISRO]
- Fixing different minor "save & open" bugs [FISRO]
- Fixing a minor bug with the border of the exported PNG file [FISRO]
- Dialogs "remember" the location of the opened file [FISRO]
- Added rounded corners for "sub" diagrams [FISRO]

Version 3.00 [01/01/2008]
- First public release of the new JAVA-Version [FISRO]

----%<---------------------------------------------------

Version 2.06 [01/11/2007]
- Integrated changelog in "About" dialog [FISRO]
- Umlaut-Problem solved for MAC
- Scroll-box seems to work now => adaptation [FISRO]
- Bug while exporting to picture [11TG1 2007/2008 - Ben Elsen]
- Export defaults now to JPG, but BMP is still possible. [FISRO]

Version 2.05 [28/10/2007] - LINUX GTK2 & Mac
- StrukTeX export debugging [Klaus-Peter Reimers]
- New "About" Dialog [FISRO]

Version 2.04 [25/10/2007] - LINUX GTK2 only
- I thing that the "Umlaut" Problem has been solved
  for GTK2. GTK does not seem to be capable in managing
  UFT8 correctly? [FISRO]
- Added Umlaut export for StrukTeX [Klaus-Peter Reimers]

Version 2.03 [20/10/2007] - LINUX only
- StrucTeX output [Klaus-Peter Reimers]
- languages files rewritten [FABFR]
- coherent dialogs and menu entries [FABFR]

Version 2.02 [05/09/2007] - LINUX only
- Depending on some libraries, the Linux version
  did not run on some machines without root privileges.
  I found a workaround, but I'm still not really happy
  with it.

Version 2.01 [14/08/2007]
- Autoscroll was not enabled [Sascha Meyer]
  This seams not yet to work under Mac OSX (Windows & Linux = OK)
- The language choice for LU was not persistent, no load from
  and save to INI file [11TG2 2006/2007 - Laurent Zender]
- UFT8-conversion was missing for imported sourceß-code.

Version 2.00 [09/08/2007]
- Please take also a look at the file "_D6 to Lazarus.txt"

----%<---------------------------------------------------

Version 1.31 [07/11/2007]
- Case without "else"-part [Andreas Jenet]
- JPG-Export [FISRO]
- Bug whilo loading a CASE-statemet from a savefile [FISRO]

Version 1.30 [27/10/2007]
- Bug detected in analyser [Iris Adae]
- German Umlaute export for StrukTeX [Klaus-Peter Reimers]
- Serious speed improuvements [FISRO]
- Executor now calls analyser too [FISRO]

Version 1.29 [19/10/2007]
- Allow ":=" as assignment while parsing out variable names [Sebastian Lehn]
- BUG: "<-" are not draw correctly in version 1.28 because
  of a problem in the drawing method. [FISRO]
- rotating text for instructions by 90∞ [Michael Gerdes]
- language support for analyser messages [FISRO]
- minor bugs in the analyser algorithms [FISRO]
- StrucTeX output [Klaus-Peter Reimers]

Version 1.28 [13/10/2007]
- analyser: different minor bugs fixed [FISRO]
- analyser: different minor improuvements [FISRO]
- activating analyser for anybody [FISRO]
- languages files rewritten [FABFR]
- bugs when pressing CANCEL [FABFR]
- "Initialising" screen [FABFR]
- modified diagram for simplified sheme (not "nice") [FABFR]
- different improuvement in the parser interpretation [FABFR]
- missing CASE-statement while importing from source code [FABFR]
- new "about" dialogs [FABFR]
- added "changelog.txt" to about-dialog [FISRO]
- coherent dialogs and menu entries [FABFR]

Version 1.27 [???]
- copy & paste bewteen MDI children works fine [FISRO]
- variable names are now also extracted from methode parameters [FISRO]
- Added language file for LU [11TG2 2006/2007 - Laurent Zender]

Version 1.26 [12/06/2007]
- Bug detected in BCall, BJump and BCase [Andreas Jenet]
- Bug detected in the cut method [Andreas Jenet]
- MDI: Eliminated memory bug in MDI application [FISRO]
- MDI: First working MDI application called "Projectorizer"
- MDI: Projet save and load works. Filetype = combined NSD
  files in XML format. Extension = nsdp [FISRO]
- MDI: Add diagram to project [FISRO]
- MDI: Menu integration [FISRO]

Version 1.25 [05/06/2007]
- convertion between (instruction, call, jump) [FISRO]
- analyser: read INI-file [FISRO]
- convertion from (instruction, call, jump)
  to (if, for, repeat, while) [FISRO]
- user colors [Sascha Meyer]
- made all subforms owned by the mainform
  => create an MDI application [FISRO]
  ~> The 'utils' class is still dependant on two other
     classes, so the mainform cannot be used indepenantly!
- Wiped out a bug due to the recent owner changes [FISRO]
- Added code the capture <ESC> during showmodal of some windows [FISRO]
- Changed vertical lines in the case statement
  to intersect with the falling line. [Andreas Jenet]
- Created a BUtils class for interaction between
  parameters and forms
  => create an MDI application [FISRO]

Version 1.24 [30/05/2007]
- analyser: Problem with non initialized
  variables in REPEAT loops [FISRO]
- analyser: recognises "lire A,B" without
  spaces [T1IF1 2006/2007 - Tom Schons]
- Minimum font size [T1IF1 2006/2007 - Kevin Schoup]
- Maximum font size [T1IF1 2006/2007 - Jill Saudt]
- Dissable MouseWheel scrolling because
  of blank scrolling problems [T1IF1 2006/2007 - JosÈ Espinosa]
- Adaptation of autosize algorithme when
  analyser is *on* [FISRO]
- Drag & drop of an emtpy element should
  not be possible [T1IF1 2006/2007 - Tom Schons]
- Bug in analyser while loading grammar
  files [FISRO]
- Missing translations found [T0IF2 2006/2007 - Mike Lill]
- Added JUMP-statement [Christian Fandel]
- Changes call to analyser procedure in
  order to speed up the entire GUI [FISRO]

Version 1.23 [never published]
- added paste from windows clipboard [T1IF1 2006/2007 - Marc Schonckert]
- removed automatic ":=" to "<-" conversion [FISRO]
- added array support

Version 1.22 [23/01/2007]
- added: application.title = NSD-title
  [T1IF2 2006/2007 - Stephen Edwards]
- added: mainform.caption = NSD-title [FISRO]
- bugfix in schematic of the CASE
  statement [FISRO]
- added nederlands lang-file [Tom Van Houdenhove]
- added more strings to the language
  systems [Tom Van Houdenhove]
- added costumisation for CASE
  statement [Tom Van Houdenhove]
- changes costumisation for IF
  statement [Tom Van Houdenhove]
- eliminated bug in the CASE-statement [Tom Van Houdenhove]
- added btnCancel to InputBox [Tom Van Houdenhove]
- bug fixed in display (red-color-bug) [FISOR]

Version 1.21 [15/01/2007]
- added case-statement [MARSE]
- added call [Prophet05]
- small fixes in PAS2NSD [FISRO]
- small fix in "save-as" routine [T1IF2 2006/2007 - NoÈmie Feltgen]

Version 1.20 [never published]
- some small fixes [FISRO]

Version 1.19 [16/12/2006]
- selection can now be moved with
  the arrow keys [T1IF1]
- The default content of the different
  structures can now be modified via
  the options menu [FISRO]
- code optimization to block out some
  wanna-be-hackers ;-) [FISRO]

Version 1.18 [13/12/2006]
- multi-lang support [Bernhard Wiesner]
- Another small bug in the save-routine [PYRSI]
- Langs: EN [FISRO]
         DE [FISRO]
         FR [FISRO]

Version 1.17 [05/12/2006]
- Bug detected while updating comments [FISRO]
- Bug while saving when title contains
  illegal characters. Solved for ":" [PYRSI]
- First Linux-Version written in Lazarus! [FISRO]

Version 1.16 [26/11/2006]
- Copy & Paste of elements [FISRO]
- Structorizer was unable to close
  on a read-only marked media [MARSE]
- Fixed some small bugs concerning
  element selection. [FISRO]
- Shortcuts for inserting elements [BELGI]
- User Check-Buttons for visual styles [SIBCL]
- Fixed some bugs during first
  colorizer use [FISRO]
- Added shortcut for colorizer [FISRO]

Version 1.15 [never published]
- Small bug in code generator
  erased [FISRO]
- Small bug in PAS2NSD generator
  fixed [FISRO]
- For instructions only: automatically
  convert ":=" to " <- " [FISRO]
- Printing support with
  print-preview [T1IF1 2006/2007 - JosÈ-Maria Espinosa]

Version 1.14 [16/11/2006]
- Press <ESC> to cancel input
  dialog [T1IF1 2006/2007]
- Switch visual style [LOEGU]

Version 1.13 [13/11/2006]
- Each element contains now
  also a comment. [FISRO]
- An new-old bug had reappeared
  an been elominated once again [MARSE]

Version 1.12 [never published]
- Variable colorizing [FISRO]
- Drag & drop of NSD-Files [T1IF1 2006/2007]

Version 1.11 [25/10/2006]
- <Shift-Enter> or <Return-Enter>
  for validating input [T1IF1 2006/2007]
- Drag'n'Drop bug wipe out. [FIRSO]
- Disable boutons if no element
  selected [T1IF1 2006/2007]

Version 1.10 [22/10/2006]
- Undo / Redo functionality [MARSE]
- NSD can be scrolled if larger
  then the visible area [MARSE]
- Automatic NSD-Title or savename
  proposal [MARSE]
- Fixed "const"-section recognition
  for PAS2NSD-conversion [MARSE]
- Fixed wrong displayed dialogs at
  120 dpi font size [MARSE + GAMCA]
- New name for new diagram [PIRSY]
- Doubleclick on empty queue = new
  instruction [PIRSY]

Version 1.09 [never published]
- Dynamic increase/decrease font [FISRO]

Version 1.08 [never published]
- BMP Export of the diagramm [FISRO]

Version 1.07 [01/10/2006]
- A securtiy bug has been reported
  and finally sweeped out... [FISRO]

Version 1.06 [27/09/2006]
- The different elements can now be
  colorized. Color is persistent,
  which means that it is stored in
  the NSD-File. [FISRO]

Version 1.05 [19/09/2006]
- I implemented a NSD-2-PAS convertion.
  This includes a varibale auto-detection,
  which, unfortunately, does not work
  yet with complex type. [FISRO]
- Read-Only-INI-File Bug => fixed [MARSE]

Version 1.04 [15/09/2006]
- I finally found a working Delphi/Pascal
  parser that with tree generation. The
  PAS-2-NSD converter now works fine :-D [FISRO]

  Added functionality:
  * Load from source file [FISRO]
  * Create from source text [FISRO]
  * Real-time creation qhile typing [FISRO]

Version 1.03 [never published]
- First "satisfying" implementation of
  a PAS-2-NSD converter. Simple examples
  are OK, but bigger ones ... hmmm ... :-/
  => Would need a "real" Pascal syntax parser [FISRO]

Version 1.02 [14/09/2006]
- Change font.name and font.size of the
  graph, eaven on the fly! Store information
  in the INI-File. [FISRO]
- Two types of graphs [FISRO]
  * programs (rectangle)
  * subs (rounded rectangle)

Version 1.01 [01/09/2006]
- Added click-to-open support, so you now
  only need to double-click a NSD-File to
  immediately open it. [FISRO]
<|MERGE_RESOLUTION|>--- conflicted
+++ resolved
@@ -10,11 +10,11 @@
 [Foo]   -->     idea provided by Foo, coding done by Bob Fisch
 <Foo>   -->     idea AND coding done by Foo
 
-<<<<<<< HEAD
-Current development version: 3.23-17dev (2016.03.14)
-=======
+Current development version: 3.24-01 (2016.03.15)
+- 01: Enh. #77: Test coverage mode highlights passed code paths [elemhsb]
+- 01: Enh. #124: Generalized runtime data visualisation <Kay Gürtzig>
+
 Version: 3.24 (2016.03.14)
->>>>>>> fcdad436
 - 01: Bugfix #50 - added return types to signature for function export in Pascal [lhoreman]
 - 02: Bugfix #51 - stand-alone input/output keywords were not converted on export [IrisLuc]
 - 03: Bugfix #48 - instant delay propagation to Turtleizer <Kay Gürtzig>
@@ -86,8 +86,6 @@
 - 15: Bugfix #121: Irritating error message box on file dropping <Kay Gürtzig>
 - 16: Bugfix #122: Selection problems with enlargeFALSE set <Kay Gürtzig>
 - 17: Bugfix #97 update: Arranger updated on global drawing changes <Kay Gürtzig>
-- 17: Enh. #77: Test coverage mode highlights passed code paths [elemhsb]
-- 17: Enh. #124: Generalized runtime data visualisation <Kay Gürtzig>
 
 Version 3.23 (2015.12.04)
 - 01: executor: fixed a bug in the repeat loop [Sylvio Tabor]

--- conflicted
+++ resolved
@@ -10,11 +10,7 @@
 [Foo]   -->     idea provided by Foo, coding done by Bob Fisch
 <Foo>   -->     idea AND coding done by Foo
 
-<<<<<<< HEAD
 Current development version: 3.23-17dev (2016.03.08)
-=======
-Current development version: 3.23-17 (2016.03.08)
->>>>>>> 1c711e2e
 - 01: Bugfix #50 - added return types to signature for function export in Pascal [lhoreman]
 - 02: Bugfix #51 - stand-alone input/output keywords were not converted on export [IrisLuc]
 - 03: Bugfix #48 - instant delay propagation to Turtleizer <Kay Gürtzig>
@@ -85,11 +81,8 @@
 - 15: Bugfix #97: Target selection on dragging stabilized <Kay Gürtzig>
 - 15: Bugfix #121: Irritating error message box on file dropping <Kay Gürtzig>
 - 16: Bugfix #122: Selection problems with enlargeFALSE set <Kay Gürtzig>
-<<<<<<< HEAD
+- 17: Bugfix #97 update: Arranger updated on global drawing changes <Kay Gürtzig>
 - 17: Enh. #77: Test coverage mode highlights passed code paths [elemhsb]
-=======
-- 17: Bugfix #97 update: Arranger updated on global drawing changes <Kay Gürtzig>
->>>>>>> 1c711e2e
 
 Version 3.23 (2015.12.04)
 - 01: executor: fixed a bug in the repeat loop [Sylvio Tabor]

﻿Legend:
-------
[Foo]   -->     idea provided by Foo, coding done by Bob Fisch
[Foo]2  -->     idea provided by Foo, coding done by Kay Gürtzig
<Foo>   -->     idea AND coding done by Foo
<2>     -->     idea and coding done by Kay Gürtzig

Known issues:
- Races on startup may contort the initial diagram view (scrollbars stumble)
- COBOL parsing may fail if certain single-letter identifiers are used (rename them!)
- COBOL import doesn't cope with some statement variants and variable redefinitions
- Some export generators haven't been enabled to support record type equivalents yet
- The many functional enhancements have further slowed down execution speed.

Current development version 3.27-01 (2017.11.03)
- 01: Bugfix #445: Array index out of bounds errors on COBOL import <2>
- 01: Bugfix #447: Line continuation backslashes in IF, CASE, FOR defanged <2>
- 01: Bugfix #417: Division by 0 exception averted in scroll unit adaptation <2>
<<<<<<< HEAD
- 01: Bugfix #448: Endless loop and regex exceptions in Find & Replace fixed <2>
=======
- 01: Enh. #439: Structured value presenter with pull-down buttons now recursive <2> 
>>>>>>> 45af4502

Version 3.27 (2017.10.30)
- 01: Issue #312: Work area now ensured to get initial focus <2>
- 01: Issue #319: Arranger index indicates "covered" status via icon now <2>
- 01: Issue #101: A dependent Structorizer now shows instance number in title <2>
- 01: Enh. #329: New Analyser warning on variable names "I", "l", or "O" <2>
- 01: Bugfix #330: With "Nimbus" look & feel checkbox states weren't visible <2>
- 01: Issue #81: DPI awareness workaround (GUI scaling) substantially improved <2>
- 01: Issue #81: New Preferences menu item "GUI Scaling" to preset next start <2>
- 02: Bugfix #233: Element insertion by keys F6 and F8 didn't work <2>
- 02: Issue #305: Diagram name and dirtiness changes notified to arranger index <2>
- 02: Enh. #333: Compound comparison operators displayed as symbols ≠, ≤, ≥ <2>
- 02: Enh. #335: Pascal/BASIC variable declarations in instructions tolerated <2>
- 02: Bugfix #336: Variable list proposed by code generators for declaration <2>
- 02: Issue #306: Possibility to start with several diagrams from command line <2>
- 02: Enh. #290: Start from command line with Arranger files as arguments, too <2>
- 02: Enh. #335: Type info retrieval for enhanced declarations on code export <2>
- 02: Bugfix #337: Code export of 2d arrays and nested index access mended <2>
- 02: Issue #113: More sophisticated code export w.r.t. array parameter types <2>
- 03: Issue #340: Silent NullPointerExceptions on Structorizer/Arranger start <2>
- 03: Wrong warnings on leave/break instruction export to C, Java etc. removed <2>
- 03: Bugfix #341: Wrong string literal detection with single and double quotes <2>
- 03: Bugfix #342: Disabled elements must be ignored on test coverage detection <2>
- 03: Bugfix #343: Code export to C etc. now with correct string literal quotes <2>
- 03: Analyser: Result checks (completeness, consistency) revised (KGU#343) <2>
- 03: Bugfix #198: Further navigation flaws in IF and CASE elements mended <2>
- 03: Enh. #344: Additional key binding Ctrl-Y for redo action [Fabian Röling]2
- 04: Some mis-spelled messages corrected <2>
- 04: Executor stacktrace now also shows arguments of top-level subroutine <2>
- 04: #348 Python export now translates Parallel sections, using threading module <2>
- 04: #348 C++ export now translates Parallel sections, using class std::thread <2>
- 04: #348 C# export now translates Parallel sections, using System.Threading <2>
- 04: #348 Java export now translates Parallel sections, using interface Callable <2>
- 04: #348 Perl export now translates Parallel sections, using threads 2.07 <2>
- 04: Bugfix #349: Generators hadn't coped with involved recursive subroutines <2>
- 04: Enh. #259/#335: Type info retrieval for code export enabled across CALLs <2>
- 04: Issue #350: OUTPUT instruction translation to Python was obsolete <2>
- 04: Perl export: variable prefixing improved w.r.t. arrays and references <2>
- 04: Enh. #346: Configuration of include directives to be exported [Rolf Schmidt]2
- 05: Some typos in the locale file keys mended
- 05: Bugfix #365: Improved FOR-IN loop export to C <2>
- 05: Enh. #367: Transmutation (swapping) of IF branches introduced [Simon Sobisch]2
- 05: Enh. #372: Date and author attributes in the NSD files [Simon Sobisch]2
- 05: Enh. #376: Opportunity to move elements among diagrams [Simon Sobisch]2
- 05: Issue #378: Charset indication in exported Python header [Rolf Schmidt]2
- 05: Bugfix #379: Inequality operator symbol was wrong in Python export <2>
- 05: Bugfix #382: defective value list conversion on FOR-IN loop export <2>
- 06: Issue #346: Specified includes for C weren't always exported <2>
- 06: Enh. #354: Plugin system for code import (in analogy to generators) [S. Sobisch]2
- 06: Enh. #354: ANSI-C parser added to code import plugins <2>
- 06: Enh. #356: Sensible reaction on the attempt to close the Executor [S. Sobisch]2
- 06: Enh. #368: New import option to load variable declarations <2>
- 06: Issue #368: Analyser no longer blames declarations of lacking initialization <2>
- 06: Issue #369: Executor got C-style array definitions wrong (int a[2] <- {5, 2}) <2>
- 06: Issue #354: GOLDParser update to version 5.0, unique menu item for import <2>
- 06: Enh. #370: Improved refactoring functionality on loading files [Simon Sobisch]2 
- 06: Issue #372: Author name now configurable, license editor added [Simon Sobisch]2
- 06: Enh. #380: New function to derive subroutines from sequences [Simon Sobisch]2
- 06: Enh. #387: "Save All" menu item and toolbar button <2>
- 06: Bugfix #365: FOR-IN loop export fix (to C) revised again <2>
- 06: Enh. #388: Concept of constants introduced (executor, import, analyser) <2>
- 06: Enh. #389: Mechanism to "include" diagrams on execution [Simon Sobisch]2
- 06: Enh. #390: Improved variable initialization check in multi-line instructions <2>
- 06: Bugfix #391: Debugger button control was defective in step mode <2>
- 06: Enh. #335/#388/#389: generators for Pascal, C, C++, and Java revised <2>
- 06: Bugfix #394: Defective export of "leave" jumps in CASE elements (to C etc.) <2>
- 06: Enh. #394: Loosened parameter restriction for exit instructions <2>
- 06: Enh. #259: Type detection for loop variables of FOR-IN loops improved <2>
- 06: Enh. #354: ANSI-C grammar accomplished, CParser revised <2>
- 06: Bugfix #386: BASH export of No-Op branches or loop bodies [Rolf Schmidt]2
- 06: Enh. #389: New analyser option "check against faulty diagram imports" <2>
- 06: Issue #62: Arranger should ask before an existing arr(z) file is overwritten <2>
- 06: Issue #318: Saving arrangements failed if some diagrams reside in an arrz <2>
- 06: Importer for "Struktogrammeditor" (http://whiledo.de) files added <2>
- 06: Enh. #354: New import option: file logging to a directory <2>
- 06: Enh. #354: gnuCOBOL import (still incomplete) <Simon Sobisch, 2>
- 06: Issue #354: Missing exception handling for code import added. <2>
- 06: Issue #396: Bash export now encloses function calls in $(...) [Rolf Schmidt]2
- 06: Bugfix #397: Wrong paste position with multiple selection as target <2>
- 06: Enh. #398: New built-in functions sgn (int result) and signum (float result) <2>
- 06: Enh. #399: Unsuited files dragged into Structorizer now induce a message <2>
- 06: Issue #400: Consistent behaviour of preferences dialogs [Simon Sobisch]2
- 06: Enh. #372: New export option to store author and license information <2>
- 06: Bugfix #403: Export of input/output instructions with parentheses [S. Sobisch]2
- 06: Bugfix #51: Export of empty input instructions to C# needed fixing <2>
- 06: Enh. #389: Third diagram type "includable" for importable definitons etc. <2>
- 06: Issue #405: Preference for width-reducing in CASE elements [Simon Sobisch]2
- 06: Issue #237: Efforts to improve expression transformation on BASH export <2>
- 06: Enh. #372: New dialog to inspect diagram attributes [Simon Sobisch]2
- 06: Bugfix: 411: Some unicode escape sequences caused trouble in Executor <2> 
- 06: Bugfix: 412: Code generators might produce defective unique identifiers <2>
- 06: Enh. #413: New built-in function split(strg, part) introduced <2>
- 06: Bugfix #414: Too large bounding boxes in Arranger caused GUI degrading <2>
- 06: Enh. #416: Line continuation by backslash at line end [Simon Sobisch]2
- 06: Enh. #415: Find & Replace dialog added and refined <2>
- 06: Enh. #354/#357: plugin-defined options for import/export [Simon Sobisch]2
- 06: Enh. #420: Comment import enabled for source code parsing [Simon Sobisch]2
- 06: Enh. #424: Turtleizer functions getX(), getY(), getOrientation() [newboerg]2
- 06: Enh. #423: Support for record types (structs) in Executor and Analyser <2>
- 06: Enh. #388,#389,#423: Export of Includables, records and constants to Pascal <2>
- 06: Enh. #428: Structorizer got stuck on using type name "short" <2>
- 06: Bugfix #429: Array/record literals in result statements fail in Executor <2>
- 07: Issue 430: Element editor font size now sustained in ini file [A. Poschinger]2
- 07: Execution Control frame now got a title string <2>
- 07: Issue #431: Modified handling of strings by FOR-IN loop <2>
- 07: Enh. #174/#423: Structorizer now understands nested initializers <2>
- 07: Bugfix #432: Precaution against possible sync problem on drawing diagrams <2>
- 07: Bugfix #433: Ghost results shown for procedures named like Java classes <2>
- 07: Bugfix #434: Pre-compilation of comparisons in loop conditions caused errors <2>
- 07: Bugfix #435: Executor checkboxes didn't show selected icons in scaled GUI mode <2>
- 07: Issue #432: Attempt to speed up execution by reducing redraw calls on delay 0 <2>
- 08: Issue #436: Reference consistency for array parameters (adding elements) <2>
- 08: Issue #437: Defective variable modifications in paused state now reported <2>
- 08: Issue #438: Pending variable editing now prevents from resuming execution <2>
- 08: Enh. #439: Tabular inspection/editing of array and record values in Executor <2>
- 08: Enh. #128: Design of IF and CASE elements in mode "comments + text" changed <2>
- 08: Positioning of dialog boxes no longer dependent on diagram size and selection <2>
- 08: Issue #417: Scrolling detention with many / large diagrams alleviated <2>
- 08: Enh. #423: Export support for records to Python, bash, Oberon <2>
- 08: Enh. #441: Java export now directly supports use of extracted Turtleizer <2>
- 08: Enh. #443: Preparations for multiple controller plugins like Turtleizer <2>  

Version: 3.26 (2017.01.06)
- 01: Issue #213: FOR transmutation now inserts WHILE parser preferences <2>
- 01: Issue #213: Selected state of FOR transmutation result now visible <2>
- 01: Bugfix #241: Translation bugs for element editor mended <2>
- 01: Bugfix #243: Forgotten translations for some message boxes [Rolf Schmidt]<2>
- 01: Bugfix #244: Flawed logic for the save actions mended <2>
- 01: Bugfix #246: Executor now checks conditions for Boolean results <2>
- 01: Issue #245: Browser launching workaround for Linux systems [Rolf Schmidt]2
- 01: Bugfix #247: Defective BASH export of ENDLESS loops [Rolf Schmidt]2
- 01: Issue #248: Linux workaround for setting breakpoint triggers <2>
- 01: Issue #248: Linux workaround for number conversions in Locales and Executor <2>
- 01: Enh. #249: New Analyser check for subroutine argument parenthesis <2>
- 01: Analyser preferences order modified <2>
- 01: Enh. #250: FOR/FOR-IN loop editor partially redesigned <2>
- 01: Bugfix #251: Look and feel problems with Executor console window <2>
- 01: Bugfix #252: Analyser FOR loop check (14) should tolerate ":=" vs "<-" <2>
- 01: Saved diagrams now prepared for #253 (parser info included) <2>
- 01: Bugfix #254: CASE execution failed when parser keywords were used <2>
- 01: Enh. #255: Analyser now names the assumed loop variables if supernumerous <2>
- 02: Enh. #253: Keyword refactoring option for loading diagrams (files ≥ 3.25-01) <2>
- 02: Enh. #253: Keyword refactoring offer on changing parser preferences <2>
- 02: Enh. #253: Keyword refactoring offer on loading preferences from file <2>
- 02: Enh. #257: Decomposing transmutation of CASE elements <2>
- 02: Bugfix #258: Saving of FOR loops wasn't robust against keyword changes <2>
- 02: Bugfix #260: Variable name column in Executor control no longer editable <2>
- 02: Bugfix #261: Stop didn't work immediately within multi-line instructions <2>
- 02: Bugfix #262: Selection/dragging problems after insertion, undo, and redo <2>
- 02: Bugfix #263: "Save as" now updates the cached current directory <2>
- 02: Issue #264: Frequent silent exceptions caused by Executor variable display <2>
- 03: Bugfix #266: Executor failed with built-in routines copy, delete, insert <2>
- 03: Enh. #267: New Analyser check for CALLs with unavailable subroutines <2>
- 03: Issue #268: Executor output window no longer editable but font scalable <2>
- 03: Enh. #270: Possibility of disabling elements (Executor, Export, Analyser) <2
- 03: Issue #271: User-defined prompt strings in input instructions (exec+gen) <2>
- 03: Issue #272: Turtleizer now also provides a double precision mode <2>
- 03: Issue #227: For Oberon, output of literals is now exported to proper procedure <2>
- 03: Issue #273: Input of "true" and "false" now accepted as boolean values <2> 
- 03: Enh. #274: On code export, Turtleizer commands now augmented with colour info <2>
- 03: Bugfix #275: Topological sorting of subroutines involved in export fixed <2>
- 03: Bugfix #276: Flaws in parsing input values and converting Pascal strings fixed <2>
- 04: Bugfix #278: java.lang.NoSuchMethodError: java.util.HashMap.getOrDefault [Bob Fisch]
- 04: Bugfix #279: Further references to method java.util.HashMap.getOrDefault replaced <2>
- 05: Bugfix #272: The Turtle instruction replacement produced void undo entries <2>
- 05: Bugfix #268: Controlling the output console font sometimes changed colours <2>
- 05: Issue #81: Ini-based scaling workaround for icons, fonts, and frames in high DPI <2>
- 06: Bugfix #281/#282: Again, a Java 1.8 method was a show-stopper for OpenJDK <2>
- 06: Enh. #270: Translations for controls disabling elements in EN, DE, ES, IT <2>
- 06: Issue #271: Correction of C++ code export for output instructions <2>
- 07: Enh. #286: Analyser Preferences now organized into two tabs with groups <2>
- 07: Issue #81: Checkbox and radio button scaling implemented <2>
- 07: Issue #288: Radio button fix in FOR loop editor <2>
- 07: Enh. #289: Arranger files (.arr, .arrz) may now be dragged into Arranger <2>
- 07: Enh. #290: Arranger files (.arr, .arrz) loadable from Structorizer, too <2>
- 07: Bugfix #291: REPEAT loops caught cursor up traversal <2> 
- 07: Bugfix #114: Prerequisites for editing and transmutation during execution revised <2>
- 07: Issue #269: Selecting an Analyser error now scrolls to the element <2>
- 07: Issue #269: Automatic scrolling to the element currently executed <2>
- 08: Issue #231: Traditional reserved BASIC words added to name collision checks <2>
- 08: Issue #269: Vertical scrolling alignment for large elements improved <2>
- 08: Issue #284: Text field fonts in element editor now interactively resizable [ebial]2
- 08: Bugfix #293: Input and output boxes no longer pop up at odd places on screen <2>
- 08: Font resizing accelerators unified among different dialogs and menus <2>
- 08: Label defect in FOR loop editor (class InputBoxFor) mended <2>
- 08: Bugfix #294: Test coverage wasn't shown for CASE elements w/o default branch <2>
- 08: Bugfix #295: Spurious Analyser warning "wrong assignment" in return statements <2>
- 08: Bugfix #296: Wrong transmutation of return or output instructions <2>
- 08: Enh. #297: Additional pause after a diagram's last instruction in step mode <2>
- 09: Issue #294: Test coverage rules for CASE elements w/o default branch refined <2>
- 09: Enh. #300: New option for online update retrieval and version notification <2>
- 09: Bugfix #301: Parentheses handling around conditions on code export fixed <2>
- 09: Enh. #302: New Turtleizer procedures setPenColor, setBackground [newboerg]2
- 09: Bugfix #302: Effects of previous penUp and hideTurtle now undone on new start <2>
- 10: Issue #304: Menu mnemonic localization killed the menu on legacy JavaRE <2>
- 10: Issue #305: Arranger diagram index added to the Structorizer GUI [newboerg]2
- 10: Issue #307: Executor error on manipulation of FOR loop variables [newboerg]2
- 10: Bugfix #308: Collapsed REPEAT loops weren't properly drawn <2>
- 11: Enh. #305: New menu item + key binding to show/hide Arranger index <2>
- 11: Enh. #310: New options for saving diagrams [newboerg]<2>
- 11: Enh. #311: Partial menu re-organisation: Debug menu <2>
- 11: Issue #312: Focus control among work area, error list, Arranger index fixed <2>
- 11: Bugfix #305: Arranger index now sorted case-indifferently <2>
- 12: Issue #305: Clicking into the Arranger index should force Arranger visibility <2>
- 12: Enh. #305: Key binding <del> added to Arranger index (removes diagram) <2>
- 12: Enh. #267: New Analyser check against ambiguous CALLs (multiple matches) <2>
- 12: Enh. #314: File I/O API introduced (Executor, Code export) [newboerg]<2>
- 12: Enh. #315: Better equivalence check on inserting diagrams to Arranger <2>
- 12: Bugfix #317: Color of empty sequences (like empty FALSE branch) now saved <2>
- 12: Issue #271: Comma between prompt string and input variable tolerated <2>
- 12: Enh. #318: Diagrams from arrz files now keep their origin and may be updated <2>
- 12: Enh. #305: Arranger index now marks diagrams with unsaved changes <2>
- 12: Bugfix #22/#23 - result mechanism had been missing in PHPGenerator <2>
- 12: Bugfix #57 (variable prefix) in PHP header and Perl result mechanism <2>
- 12: Bugfix #320: PHPGenerator added superfluous parentheses to correct CALLs <2>
- 12: Closing Structorizer now warns Arranger and secondary Structorizer instances <2>
- 12: Arranger strategy to request saving of dirty diagrams on closing fixed <2>
- 12: Bugfix #322: C# code export of input and output instructions was wrong <2>
- 12: Enh. #319: Context menu in Arranger index [Benjamin Neuberg]2
- 12: Bugfix #324: Arrays set by input couldn't be replaced by scalar input <2>
- 12: Enh. #325: Type test functions like isArray(), isNumber() etc. added <2>
- 12: Issue #327: French default keywords replaced by English ones [newboerg]2

Version: 3.25 (2016.09.09)
- 01: Enh. #77: Test coverage mode highlights all code paths passed [elemhsb]2
- 01: Enh. #124: Generalized runtime data visualization <2>
- 01: Arranger now adopts current directory from first arranged diagram <2>
- 02: Bugfix #131: User activities during execution could compromise Executor <2>
- 02: Bugfix #132: Stale Structorizer references in Arranger caused trouble <2>
- 02: Enh. #133: Execution Call stack may now be inspected in paused state <2>
- 02: Enh. KGU#89: Executor: Extended language localization support <2>
- 03: Enh. #84/#135: For-In loops now consistently supported [R. Schmidt]<2>
- 03: Issue #79/#152: Requested Java version corrected (1.6 --> 1.8) <2>
- 04: Bugfix #96/#135: On BASH export conditions now put into [[ ]] [Rolf Schmidt]2
- 04: Bugfix #135/KGU#163: Detection of completely undefined variables <2>
- 04: Enh. #135: Improved array support on BASH export [Rolf Schmidt]2
- 04: Bugfix #138: Lvalues with nested indices like arr[arr[0]] had failed <2>
- 04: Bugfix #139: on BASH export Call instructions now converted <2>
- 05: Issue #135: Further improvements on BASH export [Rolf Schmidt] <2>
- 05: Enh. #142: New Accelerator keys (e.g. for switch text/comment) [Rolf Schmidt]2
- 05: Issue #143: Comment popups now close on editing and code export [Rolf Schmidt]2
- 05: Enh. #144: New export option to suppress content conversion <2>
- 05: Enh. #144: New "favourite code export" menu item (export preference) [Rolf Schmidt]2
- 05: Issue #145: Swapped text/comment now works on CASE and PARALLEL elements <2>
- 06: Pascal functions ord and chr supported (Executor + Code generators) <2>
- 06: Executor: Keyword case awareness (configurable) consistently ensured <2>
- 06: Issue #149: Character set (encoding) for export now selectable [Rolf Schmidt]2
- 06: Issue #151: Code export pumped the process up with useless GUI threads <2>
- 06: Issue #153: BASH export had ignored Parallel sections [Rolf Schmidt] <2> 
- 06: Bugfix #154: Analyser caused silent exception on Parallel sections <2>
- 06: Bugfix #155: "New" diagram didn't clear previous selection <2>
- 07: Enh. #158: New key bindings for element editing and selection [Rolf Schmidt]2
- 07: Enh. #137: Executor may direct all output to a text window <2>
- 07: Enh. #161: New Analyser warning on instructions following a Jump [Rolf Schmidt]2
- 07: Enh. #158: Diagram copy and paste among Structorizers and Arrangers [Rolf Schmidt]2
- 08: Issue #164: On element deletion the next element should be selected [Rolf Schmidt]2
- 08: Bugfix #165: Proper unselection on clicking outside the diagram <2>
- 09: Issue #168: Cutting an element is to pass the selection too (cf. #164) [Rolf Schmidt]2
- 09: Issue #169: Selection ensured on new / loading an NSD, undo, redo [Rolf Schmidt]2
- 09: Bugfix #171: Twos flaws in enh. #158 mended <2>
- 10: Issue #30: Lexicographic string comparison enabled (Executor). <2>
- 10: Issue #137: Output text window now styled and automatically scrolls to end. <2>
- 10: Issue #163: Tab / Shift-Tab key now move focus in element editor [Rolf Schmidt]2
- 10: Issue #169: Selection ensured on start / after export. [Rolf Schmidt]2
- 10: Issue #173: Mnemonics corrected (EN) and localized in most languages. <2>
- 10: Enh. #174: Input now accepts array initialisation expressions. <2>
- 11: Enh. #10 / bugfix #184: Flaws in Pascal import of FOR loops mended <2>
- 11: Enh. #179: Code generation and parsing in batch mode [Rolf Schmidt] <2>
- 11: Bugfix #181: Pascal export didn't convert all string delimiters <2>
- 11: Bugfix #184: Diagram imported from Pascal now enables save button <2>
- 12: Several minor bugfixes in Pascal export and import <2>
- 12: Issue #185: Pascal export of functions/procedures now as units. <2>
- 12: Issue #185: Pascal import now copes with multiple routines per file. <2> 
- 12: Executor: Enhanced language support (EN/DE/ES) and minor bugfixing <2>
- 12: Arranger now offers saving before removing "dirty" diagrams <2>
- 12: Enh. #62: Arranger may now save arrangements in a portable way <2>
- 12: Arranger: Partial language support (EN/DE/ES) introduced <2>
- 13: Enh. #188: Instruction transmutation, concatenation and splitting <2>
- 13: Enh. #185: Call identification on Pascal import improved <2>
- 13: Enh. #180: Initial editor focus dependent on switch text/comment mode [elemhsb]2
- 13: Bugfix #191: Defective FOR loop export to PHP [Frank Schenk]2
- 13: Enh. #192: File name proposals now involve parameter count <2>
- 13: Enh. #160: Code export with reachable subroutines [Rolf Schmidt]<2>
- 14: Issue #160: Subroutine export mode fixed for StrukTeX <2>
- 14: Issue #197: Keyboard selection actions on subsequences mended <2>
- 14: Issue #198: Flaw in key-controlled selection traversal <2>
- 14: Issue #199: Help menu now with link to the onlne User Guide <2>
- 14: Issue #77: Test coverage markers as set by Arranger didn't work <2>
- 14: Issue #200: The saving of preferences now closes the ini file <2>
- 14: Issue #201: Executor GUI revised, usability improved <2>
- 14: Issue #202: Arranger hadn't reacted to a Look-and-Feel change <2>
- 14: Issue #127: Height problem of Export Options dialog solved <2>
- 15: Bugfix #158: Selection traversal in un-boxed diagrams and FOREVER <2>
- 15: Bugfix #204: Width problem of Export Options dialog solved <2>
- 15: Bugfix #205: Un-boxed Roots variable highlighting didn't work <2> 
- 15: Bugfix #87: Collapsed CASE elements showed wrong icon <2>
- 15: Issue #207: Analyser warning during switch text/comment mode <2>
- 15: Issue #206: More executor error messages put under language control <2>
- 15: Bugfix #208: Subroutine diagrams now cleanly drawn <2>
- 15: Bugfix #209: Multiple PNG export fixed (uncut borders, file names) <2>
- 15: Bugfix #210: Wrong execution counting in recursive routines <2>
- 15: Issue #128: Combined comments and text mode [Hubert Klöser]2
- 15: Bugfix #211: Execution counting in recursions corrected <2>
- 15: Bugfix #212: Inverted logic of preference "enlarge FALSE" mended <2>
- 15: Icon sizes in Diagram menu unified <2>
- 15: Issue #213: FOR loop transmutation mechanism added <2>
- 15: Issue #215: New conditioned breakpoints (triggered by execution count) <2>
- 16: Bugfix #218: added new method to StringList [Bob Fisch]
- 16: Created and integrated translator [Bob Fisch]
- 16: Bugfix #214: recoded translator [Bob Fisch]
- 16: Issue #206: Table headers in Executor control now localizable <2>
- 16: Issue #220: Usability improvements for Translator [Bob Fisch]<2>
- 16: Issue #222: Structorizer localization from directly loadable file <2>
- 16: Issue #224: Workaround for table grids on Look and Feel changes <2>
- 16: Redesigned localization mechanism [Bob Fisch]
- 16: Locales: refactored some names to be more consistent [Bob Fisch]
- 16: Locales: added special case "external" [Bob Fisch]
- 16: Locales: save & load external loaded to and from the INI file [Bob Fisch]
- 16: Locales: make the INI file backward compatible [Bob Fisch]
- 16: Locales: memory usage optimisations [Bob Fisch]
- 16: Bugfix #227: Oberon module export must end with full stop [K.-P. Reimers]2
- 16: Bugfix #228: Unnecessary warning on code export of recursive routines <2>
- 17: Enh. #231: Variable name collision checks added to Analyser <2>
- 18: Bugfix #233: Function key F10 was caught by the menu bar [Rolf Schmidt]2
- 18: Issue #234: bash expression of ord and chr function restricted [Rolf Schmidt]2
- 18: Locales: Language button handling in Menu and Translator redesigned <2>
- 18: Locales: Translator enabled to reload edited files <2>

Version: 3.24 (2016.03.14)
- 01: Bugfix #50 - added return types to signature for function export in Pascal [lhoreman]
- 02: Bugfix #51 - stand-alone input/output keywords were not converted on export [IrisLuc]
- 03: Bugfix #48 - instant delay propagation to Turtleizer <2>
- 03: Bugfix #49 - failing equality detection among variables (also array elements) <2>
- 04: Enh. #36 - allowing to pause from input and output dialogs <2>
- 04: Enh. #54 - Output instruction with expression list (executor, most generators) <2>
- 04: Bugfix #55 - highlighting of variables with keywords as substring mended <2>
- 04: Bugfix #57 - Risk of endless loops and other flaws on Perl export <2>
- 04: Bugfix #59 - For loop export to Python was defective <2>
- 05: executor: Enh. #9 - Subroutine call now supported via Arranger as pool <2>
- 05: executor: Enh. #9 - Control panel shows call depth and (on error) stacktrace <2>
- 05: executor: Enh. #23 - Jump execution implemented in three categories <2>
- 05: arranger: Enh. #9 - Structorizer can now push diagrams into Arranger <2>
- 05: arranger: Enh. #35 - Arranger now got scrollbars and moves to a just added diagram <2>
- 05: arranger: Enh. #35 - Diagrams may be pinned (against replacement) and dropped <2>
- 05: generator: Enh. #23 - Export to C, C++, C#, Java, and Pascal now supports Jumps <2>
- 05: analyser: New checks for calls, jumps, return mechanisms and concurrency risks <2>
- 05: analyser: Analyser hadn't checked within Forever loops and Parallel sections <2>
- 05: Enh. #38: Multiple selection (Alt+Click: entire subqueue, Shift+Click: sequence) <2>
- 05: updated language files (DE,EN,ES) <2>
- 05: executor: Localisation attempts for Control panel <2>
- 05: Enh. #51 - Handling of empty input/output instructions by executor and export <2>
- 05: executor: Parameter splitting for function calls improved <2>
- 05: Bugfix #61: Executor precautions against type specifiers [elemhsb]<2>
- 05: Bugfix #63: Error messages on nsd loading failure no longer suppressed <2>
- 05: generator: Enh. #23 - Export to Python, Perl, PHP, and Bash/Ksh now supports Jumps <2>
- 05: generator: Enh. #23 + #66 - Export to Basic now supports Jumps and line numbers <2>
- 05: generator: Enh. #67 - Code style option (position of opening braces) for C,C++, Java <2>
- 05: generator: StrukTex export enhanced and corrected <2>
- 05: generator: Enh. #22 - Export to Pascal and Oberon now provides return values <2>
- 05: Arranger: Enh. #62 - Saving and loading arrangements provisionally enabled <2>
- 06: Bugfix #71 - Code export to shell scripts was defective (no text translation) <2>
- 06: Bugfix #51, #54 - Defective input / output export to Perl, Python <2>
- 07: Bugfix #74: Accidently disabled Pascal operators like =, <>, and, or <2>
- 07: Enh. #75: Highlighting of Jump element keywords (leave, return, exit) <2> 
- 08: Bugfix #82: Saving of NSDs with inconsistent FOR loops <2>
- 08: Bugfix #78: Reloading an Arranger constellation could cause duplicates [elemhsb]2
- 08: Bugfix #85: Diagram heading or comment changes now undoable <2>
- 09: Bugfix #65, Enh. #87: Collapsing/expanding reorganised, autoscrolling enabled [elemhsb]2 
- 10: Bugfix #89: Two flaws in variable detection (highlighting, analyser) <2>
- 10: Bugfix #90: Insufficient updating of executed subroutines in Arranger <2>
- 10: Bugfix #91: Unreliable execution of some empty Jump elements <2>
- 10: Bugfix #92: Executor: Unwanted replacements within string literals <2>
- 11: Bugfix #95: Executor: div operator support accidently dropped  <2>
- 11: Bugfix #96: export: variable prefix, test expressions for shell scripts <2>
- 12: Bugfix #99: FOR loops were saved defectively, new version can load them <2>
- 12: Arranger: Image buttons for saving and loading resized <2>
- 13: Bugfix #50: Return type specifications were split into several lines <2>
- 13: Executor enh.: Scrollable display of returned arrays (at top routine level) <2>
- 13: Enh. #101: Title string with version number and sub-thread mark [elemhsb]2
- 13: Bugfix #102: Selection wasn't cleared after deletion, undo or redo <2>
- 13: Issue #103: Save button visibility is to depend on change status <2>
- 13: Bugfix #104: Code export could provoke index range errors <2>
- 13: Bugfix #105: Displayed lines were cut off at apostrophes in keywords <2>
- 14: Bugfix #108: C++ export had converted bool type to int <2>
- 14: Bugfix #103: Change status hadn't been reset sufficiently on saving <2>
- 14: Enh. #84: C/Java-style array initialisation expressions enabled <2>
- 14: Bugfix #61+#107: More consistent handling of typed variables <2>
- 14: Enh. #110: File open dialogs now use the specific filter as default [elemshb]2
- 15: Bugfix #112: Several flaws on handling indexed variables <2>
- 15: Jump translation on export to Pascal or Oberon fixed <2>
- 15: Bugfix #114: Editing of elements being executed prevented <2>
- 15: Bugfix for enh. #38: moving up/down of multiple selection <2>
- 15: Accelerator key for breakpoints (also on multiple selection) <2>
- 15: Issue #115: Returned arrays now always presented as element list <2>
- 15: Enh. #84: Array initialisations now exportable to BASIC code <2>
- 15: Bugfix #117: Title and button update on diagram replacement <2>
- 15: Bugfix #97: Target selection on dragging stabilized <2>
- 15: Bugfix #121: Irritating error message box on file dropping <2>
- 16: Bugfix #122: Selection problems with enlargeFALSE set <2>
- 17: Bugfix #97 update: Arranger updated on global drawing changes <2>

Version 3.23 (2015.12.04)
- 01: executor: fixed a bug in the Repeat loop [Sylvio Tabor]
- 02: executor: fixed a bug while interpreting the title [Benjamin Bartsch]
- 03: export: split PNG export into multiple images [Moritz Schulze]
- 04: executor: logical operator in CASE-statement [Lies Callemeyn]
- 05: export: added code export option [Hanspeter Thöni]
- 06: export: added comments to Pascal export [Dirk Wilhelmi]
- 06: export: moved export options into menu [Hanspeter Thöni]
- 07: export: added namespace "nsd" to save files [Treaki]
- 08: added Polish translation [Jacek Dzieniewicz]
- 09: new drawing strategy for the IF statement [David Tremain]
- 09: new colorizing strategy for elements [David Tremain]
- 10: visual re-enforcement for drag & drop [David Tremain]
- 11: allow to collapse / expand elements by scrolling the mouse [David Tremain]
- 12: added preferences on how to draw IF statements [David Tremain]
- 13: fixed "empty line" bug [David Tremain]
- 14: fixed a drawing bug while dragging an element [Bob Fisch]
- 15: added a Python generator [Daniel Spittank]
- 16: removed a bug when double clicking en element [Bob Fisch]
- 16: variable highlighting did not work anymore [Andreas Schwierz]
- 17: executor: array support [Gennaro Donnarumma]
- 18: added traditional Chinese translation [Joe Chem]
- 19: multiple improvements <Kay Gürtzig>
- 20: DE: linguistic flaws corrected <Kay Gürtzig>
- 21: major revision of generators files <Kay Gürtzig>
- 22: possibility to switch text/comment in diagram [Samuel Schmidt]
- 23: bug while parsing NSD files [Benedict Thienpont]
- 24: fine tuning the ExportOptionDialoge <Kay Gürtzig>
- 24: updated language files (RU,DE,EN,ES) <Kay Gürtzig>
- 24: updated language files (LU,FR) [Bob Fisch]
- 25: added hints to speed buttons [Rens Duijsens]
- 26: export for Basic [Jacek Dzieniewicz]
- 26: PL: updated [Jacek Dzieniewicz]
- 27: Array variable improvements in executor <Kay Gürtzig>
- 27: updated language files (RU,DE,EN,ES) <Kay Gürtzig>
- 28: minor change in executor for comp. with Unimozer [Bob Fisch]
- 29: Complex changes and enhancements as described (pull-request #7) <codemanyak>
- 29: executor: breakpoints may now be placed throughout the diagram <2>
- 29: executor: implementation for Endless loops and Parallel elements <2>
- 29: executor: eexecution highlighting separated from selection <2>
- 29: executor: variable list now updated on every pause even with delay 0 <2>
- 29: gui: More localisation support for element editor (InputBox) <2>
- 29: updated language files (DE,EN,ES,RU,IT) <2>
- 29: export: indentation mechanism revised, BASH export corrected <2>
- 29: export: Python export no longer "eats" lines within Repeat loops <2>
- 29: comment popup: sticky popups eliminated, no element level limit <2>
- 29: Arranger: No longer loses track when related Structorizer reloads <2>
- 30: Several Chinese (ZH-CN) translations added and typos eliminated <Zijun Ke>
- 30: Issue on closing Structorizer fixed, file update question may be cancelled. <2>
- 31: Major enhancement supporting cleaner For loop evaluation (issue #10) <2>
- 31: Enhancement to allow lists of constants ruling a Case branch (issue #13) <2>
- 31: Code export process decomposed, less redundant Generator classes <2>
- 31: String handling improved (comparison, empty strings, quote consistency) <2>
- 31: Variables, function names etc. within strings no longer executed <2>
- 31: Newly created empty diagrams are no longer flagged as changed <2>
- 31: Content of array variables now sensibly displayed on execution (issue #14) <2>
- 31: Variable content may now effectively be edited on execution pauses (issue #15) <2>
- 31: Menu item File > Quit action consistent to the [x] button now (bug #16) <2>
- 31: Phenomenon of stalling execution on syntax errors within loops fixed (bug #17) <2>
- 31: Several fixes induced by wide-spread code rebuilding in versions 29...30 <2>
- 32: Bugfixes for code export C etc.: div operators remained, switch bug <2>
- 32: Issues #24 and #25 fixed (defective condition conversion) <2> 
- 32: Issue #21 fixed: return instructions now terminate the execution <2>
- 32: Operator highlighting fixed, new colouring for string and character literals <2>
- 32: Bugs #28, #31, and #32 fixed, all concerning element degrading on undoing/copying <2>
- 32: More adaptive approach to either exit or dispose a Structorizer on closing <2>
- 33: Bugfix #39 - Errors on drawing empty Case structures, confused texts and comments <2>
- 33: Bugfix #41 - Shift operators <<, >>, shl, shr hadn't been supported <2>
- 33: Bugfix #40 - Recent nsd files got truncated on saving errors <2>
- 33: Bugfix #42 - Default saving directory should not be root (/) but home <2>

Version 3.22 (2011.11.21)
- 01: Some fixes in Executor.java & Control.java [Kay Gürtzig]
- 02: Save & load INI configuration to and from external file [Dirk Wilhelmi]
- 03: Added Russian translation [Юра Лебедев]
- 04: double-clicking saved files now also works for JWS [David Mancini]
- 05: fixed a replacement issue while exporting to code [Sylvio Tabor]
- 06: implemented show/hideTurtle in Turtleizer [Sylvio Tabor]
- 07: do not allow ":" in parser preferences [Sylvio Tabor]

Version 3.21 [2011.06.28]
- 01: added possibility to scale all icons [Fabian Wenzel]
- 02: added element "parallel statement" as stated in DIN 66261 point 5.5 [Jun Pang]
- 03: first bugfix for the parallel statement [Jun Pang]
- 03: cleared the debugging output from the scaling feature [Bob Fisch]
- 04: visual performance updates [Bob Fisch]
- 05: fix of some small click problems [Bob Fisch]
- 06: fixing a performance problem [Laurent Haan]
- 07: fixing an diagram copy-to-clipboard problem [Neuberger Dominik]
- 08: visual performance updates [Bob Fisch]
- 09: recoded auto-size algorithm for alternatives [Matthias Paul]
- 09: updated drawing code to respect variable highlighting [Bob Fisch]
- 10: dialogue for graphics export now remembers the last visited path [Matthias Paul]
- 11: SVG export is now UTF-8-encoded [Csaba Rostagni]


Version 3.20 [2010.11.15]
- 01: Some bugfixes in the generator classes [Georg Braun]
- 02: Some more improvements to the C generator [Kay Gürtzig]
- 03: Different other bugfixes in the generator classes [Kay Gürtzig]
- 03: Some small changes to the variable highlighting [Kay Gürtzig]
- 04: More bugfixes for C, C#, and Java generator [Kay Gürtzig]
- 05: Step-by-step didn't work in Turtleizer [Kay Gürtzig]
- 06: Coded PHP generator [Rolf Schmidt]
- 07: do not allow negative position [EVEGI]
- 08: added Czech language support [Vaščák Vladimír]

Version 3.19 [2010.08.07]
- Have a backup of the INI file in the current application directory.
  This makes the application "portable" [Peter Ehrlich]
- Added "sqrt" to the function export of the executor [FISRO]
- Bug while printing in landscape [Albrecht Dreß]
- UTF-8 encoded Oberon output [Thijs Zandwijk]
- StrucTeX generator update [Matthias Plha / Klaus-Peter Reimers]
- Added Chinese translation (simplified Chinese) [Wang Lei]
- C#-Generator [Gunter Schillebeeckx]

Version 3.18 [2009.12.20]
- Update for the Brazilian Portuguese localization [Theldo Cruz]
- Gave the SVG export a new try using Freehep (bug #14) [Marcus Radisch]
- Activated anti-aliasing (bug #20) Reinhard Schiedermeier]
- Overwrite prompt when exporting a diagram as picture (issue #2897065) [Marcus Radisch]
- Overwrite prompt when exporting a diagram as source code (issue #2897065) [Marcus Radisch]
- "Show comments?" settings being overwritten by diagram (issue #2898346) [Marcus Radisch]
- Structorizer is now published under the terms of the GPLv3 license [FISRO]
- Italian localization [Andrea Maiani]
- ANALYSER: "Result" is now a good variable name for function results [FISRO]

Version 3.17 [2009.10.18]
- Brazilian Portuguese localization [Theldo Cruz]
- Bug in the executor not correctly setting some variable values [FISRO]
- The keyword "var" is now supported for functions/procedures [FISRO]
- Bug while saving diagram type (bug #15) [Marcus Radisch]
- Bug while using "save as" (bug #15) [Marcus Radisch]
- EXECUTOR: Problem on comparing two items (bug #18) [FISRO]
- Show the filename in the main window title (bug #16) [Marcus Radisch]
- EXECUTOR: Problem with the FOR loop variable (bug #19) [Jos Swennen / FISRO]
- Problem with the path of the INI file using Vista (bug #17) [Marcus Radisch]

Version 3.16 [2009.08.22]
- MAC: Files do not open with double click (bug #7) [Thijs Zandwijk]
    * Re-added the "AppleJavaExtensions.jar" to the libraries
    * This should not interfere with other OS
    * It will not be included in the source package either ...
- MAC: The menubar was disappearing after opening any dialog [FISRO]
    * This is a known apple bug with a known workaround *uff*
- MAC: Shortcut key stopped working [FISRO]
    * I found that this was related to the previous bug, so fixing
      that one fixed this issue as well.
- Added file association in Java Web Start [FISRO]
- Fixed an issue with the Luxemburgish language file [FISRO]
- Bugfixes in the "C" & "Java" source code generator (bug #8) [Theldo Cruz]
- Updates of the "C", "Java" & "Pascal" code generators [FISRO]
- Added "Structorizer Arranger" [Stephan O. Merckens]
    * Start via Java Web Start: http://structorizer.fisch.lu/webstart/Arranger.jnlp

Version 3.15 [2009.08.13]
- Fixed a bug concerning execution of a "REPEAT" loop (bug #3) [Jos Swennen]
- Implemented the execution of the "CASE" structure (bug #4) [Jos Swennen]
- Fixed a bug in class responsible for saving the preferences [FISRO]
- Bugfixes in the C source code export [Gunter Schillebeeckx]
- Implementation of a Java source code export [Gunter Schillebeeckx]
- Bug fixed concerning the displaying of a comment (bug #6) [Nico]

Version 3.14 [2009.07.06]
- Updated NSD execution feature [FISRO]
  * pascal syntax:
    ° pascal string notation
    ° defined second "pos" function
    ° operator conversion: different from
- The development will be continued using NetBeans instead of XCode [FISRO]
- Bug in the EMF export [Jan Hilsdorf]
- Yet another scrolling bug [Bernhard Grünewaldt]
- Generated NSD files are now UTF-8-coded [Bernhard Grünewaldt]

Version 3.13 [2009.05.23]
- Corrected the C generator [FISRO]
- Corrected the Perl generator [FISRO]
- Added turtle drawing module [FISRO]
  * implemented procedures
    ° init()
    ° forward(int)
    ° backward(int)
    ° left(double)
    ° right(double)
    ° gotoXY(int,int)
    ° gotoX(int)
    ° gotoY(int)
    ° penUp()
    ° penDown()
- Added NSD execution feature [FISRO]
  * use of variables
  * use of general expressions
  * input (parameter or prompt): String, Character, Integer or Double
  * output: direct and function result
  * Java syntax => built in (BeanShell)
  * Pascal syntax:
    ° standard math functions: abs, sqrt, sqr, cos, sin, tan, acos, asin, atan
    ° random functions: randomize(), random(int)
    ° compare strings with "=" (auto conversion to "equals")
    ° compare primitive types with "=" (auto conversion to "==")
    ° string functions: length, pos, copy, lowercase, uppercase, trim
      (auto convert)
    ° string procedure: delete, insert (auto convert to function)
  * pause, step-by-step & break functionality
  * live variable watch (execution table)
- Analyser: the use of the "return" instruction is now allowed [FISRO]

Version 3.12 [18/01/09]
- Added a C generator [Parveen Kumar]
- Fixed a bug for saving preferences [FISRO]

Version 3.11 [14/11/08]
- Double-clicking a file under Windows which contained spaces in
  its name did not open correctly [FABFR]

Version 3.10 [28/09/08]
- Added Spanish translation [Andrés Cabrera]

Version 3.09 [14/08/08]
- Minor bug in analyzer while analyzing functions [FISRO]
- Added parameter name check "pABC" [FISRO]
- Added analyzer preferences [FISRO]
- D7 parser problem with {...} comments [FABFR]
- Added a new error to analyzer (now 13) [FISRO]
- BASH Code Export [Markus Grundner]
- Added translations for analyzer [FISRO]
- Added source package for Eclipse [Markus Grundner]
- Added simple command line compilation script [Klaus-Peter Reimers]
- Unification of the previous mentioned source packages [FISRO]
- NL translated strings [Jerone]
- Modified OBERON code generator [Klaus-Peter Reimers]

Version 3.08 [16/05/08]
- KSH & Perl Code Export [Jan Peter Klippel]
- Added code generator plugin architecture [Jan Peter Klippel]
- Implemented NSD analyzer [FISRO]
- Improvement of the analyzer routines [FISRO]
- "Show comments" option now persistent [FISRO]
- "Highlight variables" option now persistent [FISRO]
- D7 parser problem with (*...*) comments [Klaus-Peter Reimers]
- INI-file now in home directory of user [Klaus-Peter Reimers]
- Recent file list bug [Klaus-Peter Reimers]

Version 3.07 [04/03/2008]
- Open file from directory with ASCII-characters > 127 [FISRO]
- Save and export bug [FISRO]
- Vector graphics exports: EMF, SWF & PDF [Serge Linckels]
- EMF export to clipboard (Windows only!) [Serge Linckels]

Version 3.06 [10/02/2008]
- Add DIN / non-DIN switch [Klaus-Peter Reimers]
- Added "ENDLESS Loop" [Klaus-Peter Reimers]
- "Save preferences now" button [Klaus-Peter Reimers]
- New Windows wrapper which [FISRO]

Version 3.05 [05/02/2008]
- Comments / popup bug detected [Jerone]
- Another bug in undo/redo function detected [Jan Kruschwitz]
- Removed flickering while working on huge diagrams [FISRO]
- Copy diagram to system clipboard [FISRO]
- Highlighting input/output [FISRO]
- Added recently opened files to menu [FABFR]
- Bug while saving INI-files on Windows systems [Heinrich Villinger]
- Restructured INI-file to XML [FISRO]

Version 3.04 [28/01/2008]
- Added language system [FISRO]
- Bug detected in PAS & MOD generator [Klaus-Peter Reimers]
- Modified TEX generator [Klaus-Peter Reimers]
- Moved "Parser.java" to parsers lu.fisch.structorizer.package [FISRO]
- Renamed "Parser.java" to "NSDParser.java" [FISRO]
- French translation [FISRO]
- Dutch translation [Jerone]
- German translation [Klaus-Peter Reimers]
- Luxemburgish translation [Laurent Zender]
- Persistent Look & Feel [Klaus-Peter Reimers]
- Changed language file encoding to UTF-8 [FISRO]
- Bug in undo/redo function detected [Jan Kruschwitz]
- Print preview dialog [FISRO]
- Mac version opens NSD-files by double-click [FISRO]
- Scrolling bug detected [Lucas Cabeza]

Version 3.03 [11/01/2008]
- Minor bugs in the variable detection routine [FISRO]
- Added colorization of special symbols [FISRO]
- Added Oberon source code generator [Klaus-Peter Reimers]
- Program proposes filename to save [Jerone]
- Replaced "backspace" by "delete" for removing items [Jerone]
- Added correct headers to all source files [Klaus-Peter Reimers]
- Remember last file location [Jerone]

Version 3.02 [07/01/2008]
- Added Pascal input parser [FISRO]
- Added Look & Feel choice in menu (not persistent) [FISRO]
- Modified test string in font dialog to test for symbols [FISRO]
- Modified parser engine to load grammars from JAR file [FISRO]
- Broke up toolbars to fit in design [Klaus-Peter Reimers]
- Toolbars are now floatable (not persistent) [FISRO]
- Added simple variable detection [FISRO]
- Added variable highlighting [FISRO]

Version 3.01 [02/01/2008]
- Moved INI file to "Structorizer.app" folder [FISRO]
- Bug for WHILE/REPEAT preferences [FISRO]
- Ask for saving while quitting application [FISRO]
- Fixing different minor "save & open" bugs [FISRO]
- Fixing a minor bug with the border of the exported PNG file [FISRO]
- Dialogs "remember" the location of the opened file [FISRO]
- Added rounded corners for "sub" diagrams [FISRO]

Version 3.00 [01/01/2008]
- First public release of the new JAVA-Version [FISRO]

----%<---------------------------------------------------

Version 2.06 [01/11/2007]
- Integrated changelog in "About" dialog [FISRO]
- Umlaut-Problem solved for MAC
- Scroll-box seems to work now => adaptation [FISRO]
- Bug while exporting to picture [11TG1 2007/2008 - Ben Elsen]
- Export defaults now to JPG, but BMP is still possible. [FISRO]

Version 2.05 [28/10/2007] - LINUX GTK2 & Mac
- StrukTeX export debugging [Klaus-Peter Reimers]
- New "About" dialog [FISRO]

Version 2.04 [25/10/2007] - LINUX GTK2 only
- I think that the "Umlaut" Problem has been solved
  for GTK2. GTK does not seem to be capable of managing
  UTF-8 correctly? [FISRO]
- Added Umlaut export for StrukTeX [Klaus-Peter Reimers]

Version 2.03 [20/10/2007] - LINUX only
- StrucTeX output [Klaus-Peter Reimers]
- languages files rewritten [FABFR]
- coherent dialogs and menu entries [FABFR]

Version 2.02 [05/09/2007] - LINUX only
- Depending on some libraries, the Linux version
  did not run on some machines without root privileges.
  I found a workaround, but I'm still not really happy
  with it.

Version 2.01 [14/08/2007]
- Autoscroll was not enabled [Sascha Meyer]
  This seems not yet to work under Mac OSX (Windows & Linux = OK)
- The language choice for LU was not persistent, no load from
  and save to INI file [11TG2 2006/2007 - Laurent Zender]
- UTF-8 conversion was missing for imported source code.

Version 2.00 [09/08/2007]
- Please take also a look at the file "_D6 to Lazarus.txt"

----%<---------------------------------------------------

Version 1.31 [07/11/2007]
- Case without "else"-part [Andreas Jenet]
- JPG export [FISRO]
- Bug on loading a CASE statement from a savefile [FISRO]

Version 1.30 [27/10/2007]
- Bug detected in analyser [Iris Adae]
- German Umlaute export for StrukTeX [Klaus-Peter Reimers]
- Serious speed improvements [FISRO]
- Executor now calls analyser too [FISRO]

Version 1.29 [19/10/2007]
- Allow ":=" as assignment while parsing out variable names [Sebastian Lehn]
- BUG: "<-" are not drawn correctly in version 1.28 because
  of a problem in the drawing method. [FISRO]
- rotating text for instructions by 90° [Michael Gerdes]
- language support for analyser messages [FISRO]
- minor bugs in the analyser algorithms [FISRO]
- StrucTeX output [Klaus-Peter Reimers]

Version 1.28 [13/10/2007]
- analyser: different minor bugs fixed [FISRO]
- analyser: different minor improvements [FISRO]
- activating analyser for anybody [FISRO]
- language files rewritten [FABFR]
- bugs when pressing CANCEL [FABFR]
- "Initialising" screen [FABFR]
- modified diagram for simplified scheme (not "nice") [FABFR]
- different improvements in the parser interpretation [FABFR]
- missing CASE statement while importing from source code [FABFR]
- new "about" dialogs [FABFR]
- added "changelog.txt" to about-dialog [FISRO]
- coherent dialogs and menu entries [FABFR]

Version 1.27 [???]
- copy & paste between MDI children works fine [FISRO]
- variable names are now also extracted from method parameters [FISRO]
- Added language file for LU [11TG2 2006/2007 - Laurent Zender]

Version 1.26 [12/06/2007]
- Bug detected in BCall, BJump and BCase [Andreas Jenet]
- Bug detected in the cut method [Andreas Jenet]
- MDI: Eliminated memory bug in MDI application [FISRO]
- MDI: First working MDI application called "Projectorizer"
- MDI: Project save and load works. Filetype = combined NSD
  files in XML format. Extension = nsdp [FISRO]
- MDI: Add diagram to project [FISRO]
- MDI: Menu integration [FISRO]

Version 1.25 [05/06/2007]
- conversion between (instruction, call, jump) [FISRO]
- analyser: read INI-file [FISRO]
- conversion from (instruction, call, jump)
  to (if, for, repeat, while) [FISRO]
- user colors [Sascha Meyer]
- made all subforms owned by the mainform
  => create an MDI application [FISRO]
  ~> The 'utils' class still depends on two other
     classes, so the mainform cannot be used independently!
- Wiped out a bug due to the recent owner changes [FISRO]
- Added code the capture <ESC> during showmodal of some windows [FISRO]
- Changed vertical lines in the case statement
  to intersect with the falling line. [Andreas Jenet]
- Created a BUtils class for interaction between
  parameters and forms
  => create an MDI application [FISRO]

Version 1.24 [30/05/2007]
- analyser: Problem with non-initialized
  variables in REPEAT loops [FISRO]
- analyser: recognises "lire A,B" without
  spaces [T1IF1 2006/2007 - Tom Schons]
- Minimum font size [T1IF1 2006/2007 - Kevin Schoup]
- Maximum font size [T1IF1 2006/2007 - Jill Saudt]
- Disable MouseWheel scrolling because
  of blank scrolling problems [T1IF1 2006/2007 - JosÈ Espinosa]
- Adaptation of auto-size algorithm when
  analyser is *on* [FISRO]
- Drag & drop of an emtpy element should
  not be possible [T1IF1 2006/2007 - Tom Schons]
- Bug in analyser while loading grammar
  files [FISRO]
- Missing translations found [T0IF2 2006/2007 - Mike Lill]
- Added JUMP statement [Christian Fandel]
- Changed call to analyser procedure in
  order to speed up the entire GUI [FISRO]

Version 1.23 [never published]
- added paste from windows clipboard [T1IF1 2006/2007 - Marc Schonckert]
- removed automatic ":=" to "<-" conversion [FISRO]
- added array support

Version 1.22 [23/01/2007]
- added: application.title = NSD title
  [T1IF2 2006/2007 - Stephen Edwards]
- added: mainform.caption = NSD title [FISRO]
- bugfix in schematic of the CASE
  statement [FISRO]
- added nederlands lang-file [Tom Van Houdenhove]
- added more strings to the language
  systems [Tom Van Houdenhove]
- added customisation for CASE
  statement [Tom Van Houdenhove]
- changes to customisation for IF
  statement [Tom Van Houdenhove]
- eliminated bug in the CASE statement [Tom Van Houdenhove]
- added btnCancel to InputBox [Tom Van Houdenhove]
- bug fixed in display (red-color-bug) [FISOR]

Version 1.21 [15/01/2007]
- added CASE statement [MARSE]
- added call [Prophet05]
- small fixes in PAS2NSD [FISRO]
- small fix in "save-as" routine [T1IF2 2006/2007 - NoÈmie Feltgen]

Version 1.20 [never published]
- some small fixes [FISRO]

Version 1.19 [16/12/2006]
- selection can now be moved with
  the arrow keys [T1IF1]
- The default content of the different
  structures can now be modified via
  the options menu [FISRO]
- code optimization to block out some
  wanna-be-hackers ;-) [FISRO]

Version 1.18 [13/12/2006]
- multi-language support [Bernhard Wiesner]
- Another small bug in the save routine [PYRSI]
- Langs: EN [FISRO]
         DE [FISRO]
         FR [FISRO]

Version 1.17 [05/12/2006]
- Bug detected while updating comments [FISRO]
- Bug on saving when title contained
  illegal characters. Solved for ":" [PYRSI]
- First Linux-Version written in Lazarus! [FISRO]

Version 1.16 [26/11/2006]
- Copy & Paste of elements [FISRO]
- Structorizer was unable to close
  on a medium marked read-only [MARSE]
- Fixed some small bugs concerning
  element selection. [FISRO]
- Shortcuts for inserting elements [BELGI]
- User check buttons for visual styles [SIBCL]
- Fixed some bugs during first
  colorizer use [FISRO]
- Added shortcut for colorizer [FISRO]

Version 1.15 [never published]
- Small bug in code generator
  erased [FISRO]
- Small bug in PAS2NSD generator
  fixed [FISRO]
- For instructions only: automatically
  convert ":=" to " <- " [FISRO]
- Printing support with
  print-preview [T1IF1 2006/2007 - JosÈ-Maria Espinosa]

Version 1.14 [16/11/2006]
- Press <ESC> to cancel input
  dialog [T1IF1 2006/2007]
- Switch visual style [LOEGU]

Version 1.13 [13/11/2006]
- Each element also contains
  a comment now. [FISRO]
- An new-old bug had reappeared
  an been elominated once again [MARSE]

Version 1.12 [never published]
- Variable colorizing [FISRO]
- Drag & drop of NSD-Files [T1IF1 2006/2007]

Version 1.11 [25/10/2006]
- <Shift-Enter> or <Return-Enter>
  for validating input [T1IF1 2006/2007]
- Drag'n'Drop bug wiped out. [FISRO]
- Disable buttons if no element
  selected [T1IF1 2006/2007]

Version 1.10 [22/10/2006]
- Undo / Redo functionality [MARSE]
- NSD can be scrolled if larger
  then the visible area [MARSE]
- Automatic NSD title or savename
  proposal [MARSE]
- Fixed "const"-section recognition
  for PAS2NSD-conversion [MARSE]
- Fixed wrong displayed dialogs at
  120 dpi font size [MARSE + GAMCA]
- New name for new diagram [PIRSY]
- Double-click on empty queue = new
  instruction [PIRSY]

Version 1.09 [never published]
- Dynamic increase/decrease font [FISRO]

Version 1.08 [never published]
- BMP Export of the diagram [FISRO]

Version 1.07 [01/10/2006]
- A security bug has been reported
  and finally sweeped out... [FISRO]

Version 1.06 [27/09/2006]
- The different elements can now be
  colorized. Color is persistent,
  which means that it is stored in
  the NSD-File. [FISRO]

Version 1.05 [19/09/2006]
- I implemented an NSD-2-PAS conversion.
  This includes a variable auto-detection,
  which, unfortunately, does not work
  yet with complex types. [FISRO]
- Read-Only-INI-File Bug => fixed [MARSE]

Version 1.04 [15/09/2006]
- I finally found a working Delphi/Pascal
  parser that operates with tree generation. The
  PAS-2-NSD converter now works fine :-D [FISRO]

  Added functionality:
  * Load from source file [FISRO]
  * Create from source text [FISRO]
  * Real-time creation while typing [FISRO]

Version 1.03 [never published]
- First "satisfying" implementation of
  a PAS-2-NSD converter. Simple examples
  are OK, but bigger ones ... hmmm ... :-/
  => Would need a "real" Pascal syntax parser [FISRO]

Version 1.02 [14/09/2006]
- Change font.name and font.size of the
  graph, even on the fly! Store information
  in the INI-File. [FISRO]
- Two types of graphs [FISRO]
  * programs (rectangle)
  * subs (rounded rectangle)

Version 1.01 [01/09/2006]
- Added click-to-open support, so you now
  only need to double-click an NSD-File to
  open it immediately. [FISRO]
<|MERGE_RESOLUTION|>--- conflicted
+++ resolved
@@ -16,11 +16,8 @@
 - 01: Bugfix #445: Array index out of bounds errors on COBOL import <2>
 - 01: Bugfix #447: Line continuation backslashes in IF, CASE, FOR defanged <2>
 - 01: Bugfix #417: Division by 0 exception averted in scroll unit adaptation <2>
-<<<<<<< HEAD
 - 01: Bugfix #448: Endless loop and regex exceptions in Find & Replace fixed <2>
-=======
 - 01: Enh. #439: Structured value presenter with pull-down buttons now recursive <2> 
->>>>>>> 45af4502
 
 Version 3.27 (2017.10.30)
 - 01: Issue #312: Work area now ensured to get initial focus <2>

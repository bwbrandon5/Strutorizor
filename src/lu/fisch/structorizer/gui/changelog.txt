--- conflicted
+++ resolved
@@ -11,31 +11,27 @@
 [Foo]   -->     idea provided by Foo, coding done by Bob Fisch
 <Foo>   -->     idea AND coding done by Foo
 
-<<<<<<< HEAD
-Current development version: 3.23-01 (2015.11.30)
-- 01: executor: Subroutine call now supported via Arranger as pool (#9) <Kay Gürtzig>
-- 01: executor: Control panel shows subdiagram call depth and (on error) stacktrace <Kay Gürtzig>
-- 01: executor: Jump execution according to enhancement request (#10) <Kay Gürtzig>
-- 01: arranger: Arranger can now be opened from Structorizer, diagrams sent there. <Kay Gürtzig>
-- 01: arranger: diagrams may be pinned (protected against replacement) and dropped <Kay Gürtzig>
-- 01: arranger: Display now has got scrollbars and moves to a just added diagram <Kay Gürtzig>
-- 01: generator: Export to C, C++, C#, Java, and Pascal now supports Jumps <Kay Gürtzig>
-- 01: analyser: New checks for calls, jumps, return mechanisms and concurrency risks <Kay Gürtzig>
-- 01: analyser: Analyser hadn't checked within Forever loops and Parallel sections <Kay Gürtzig>
-- 01: editor: Multiple element selection (all of subqueue on Alt, a sequence on shift) <Kay Gürtzig>
-- 01: executor: Dialog boxes for input / output now switch to step mode on Cancel/Pause <Kay Gürtzig>
-- 01: updated language files (DE,EN,ES) <Kay Gürtzig>
-
-Version 3.23 (2015.12.04)
-=======
+Current development version: 3.23-04 (2015.12.11)
+- 04: executor: Subroutine call now supported via Arranger as pool (#9) <Kay Gürtzig>
+- 04: executor: Control panel shows subdiagram call depth and (on error) stacktrace <Kay Gürtzig>
+- 04: executor: Jump execution according to enhancement request (#10) <Kay Gürtzig>
+- 04: arranger: Arranger can now be opened from Structorizer, diagrams sent there. <Kay Gürtzig>
+- 04: arranger: diagrams may be pinned (protected against replacement) and dropped <Kay Gürtzig>
+- 04: arranger: Display now has got scrollbars and moves to a just added diagram <Kay Gürtzig>
+- 04: generator: Export to C, C++, C#, Java, and Pascal now supports Jumps <Kay Gürtzig>
+- 04: analyser: New checks for calls, jumps, return mechanisms and concurrency risks <Kay Gürtzig>
+- 04: analyser: Analyser hadn't checked within Forever loops and Parallel sections <Kay Gürtzig>
+- 04: editor: Multiple element selection (all of subqueue on Alt, a sequence on shift) <Kay Gürtzig>
+- 04: executor: Dialog boxes for input / output now switch to step mode on Cancel/Pause <Kay Gürtzig>
+- 04: updated language files (DE,EN,ES) <Kay Gürtzig>
+
 Version 3.23-03 (2015.12.10)
 - 01: Bugfix #50 - added return types to signature for function export in Pascal [lhoreman]
 - 02: Bugfix #51 - stand alone input/output identifier where not converted in Pascal export [IrisLuc]
 - 03: Bugfix #48 - delay propagation to Turtleizer <Kay Gürtzig>
 - 03: Bugfix #49 - failing equality detection among variables (also array elements) <Kay Gürtzig>
 
-Version 3.22 (2015.12.04)
->>>>>>> 537ca772
+Version 3.23 (2015.12.04)
 - 01: executor: fixed a bug in the repeat loop [Sylvio Tabor]
 - 02: executor: fixed a bug while interpreting the title [Benjamin Bartsch]
 - 03: export: split PNG export into multiple images [Moritz Schulze]

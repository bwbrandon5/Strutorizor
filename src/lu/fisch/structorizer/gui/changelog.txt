--- conflicted
+++ resolved
@@ -25,14 +25,9 @@
 - 01: Bugfix #989: Missing translation of EXIT expressions on export to C etc. <2>
 - 01: Bugfix #990: Procedures could obtain made-up result types on group export <2>
 - 01: Bugfix #991: Analyser check for ensured function results was defective <2>
-<<<<<<< HEAD
-- 01: Enh. #992: New Analyser check for bracket balance and nesting <2>
-- 01: Bugfix #993: Defective export of constant routine parameters <2>
-- 01: Enh. #967: Generator for ARM code introduced <Alessandro Simonetta et al.>
-=======
 - 01: Enh. #992: New Analyser check for bracket balance and nesting added <2>
 - 01: Bugfix #993: Defective export of constant routine parameters mended <2>
->>>>>>> 50f93196
+- 01: Enh. #967: Generator for ARM code introduced <Alessandro Simonetta et al.>
 
 Version 3.32 (2021-09-19) requiring Java 11 or newer
 - 01: Bugfix #851/2: COBOL import: SPECIAL-NAMES sections caused parser abort <2>

--- conflicted
+++ resolved
@@ -16,11 +16,7 @@
 - Shell export copes neither with nested array/record initialisers and component access
   nor with cleanly handling usual and associative arrays as parameters or results.
 
-<<<<<<< HEAD
 Current development version: 3.30-12 (2020-12-12)
-=======
-Current development version: 3.30-12 (2020-12-11)
->>>>>>> 6e302fb6
 - 01: Bugfix #759: Dried up another source of stale Mainforms. <2>
 - 01: Bugfix #761: Code preview defect flooded the log stream. <2>
 - 01: Precautions against empty error messages on startup <2>

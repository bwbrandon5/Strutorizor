/*
    Structorizer Italian language file

    Copyright (C) 2009-2016  Maiani Andrea

    This file is free software: you can redistribute it and/or modify
    it under the terms of the GNU Lesser General Public License as published by
    the Free Software Foundation, either version 3 of the License, or any
    later version.

    This file is distributed in the hope that it will be useful,
    but WITHOUT ANY WARRANTY; without even the implied warranty of
    MERCHANTABILITY or FITNESS FOR A PARTICULAR PURPOSE.  See the
    GNU Lesser General Public License for more details.

    You should have received a copy of the GNU Lesser General Public License
    along with this program.  If not, see <http://www.gnu.org/licenses/>.

    This file is part of the "Structorizer" project.     
*/

/******************************************************************************************************
 *
 *      Author:         Maiani Andrea
 *
 *      Description:    Italian language file
 *
 ******************************************************************************************************
 *
 *      Revision List
 *
 *      Author          Date            Description
 *      ------          ----            -----------
 *      Andrea Maiani   2009.12.01      Created
 *      Kay Gürtzig     2015.10.06      Obvious mis-spellings mended (cilc -> ciclo, contenuro -> contenuto etc.)
 *      Kay Gürtzig     2015.10.14      InputBox-specific part enhanced
 *      Kay Gürtzig     2015.10.14      FOR-specific part enhanced and Arranger buttons added
 *      Kay Gürtzig     2016.01.21              Breakpoint message also in Menu now
 *      Kay Gürtzig     2016.04.24              Issue #173: New mnemonic configurations added   
 *      Andrea Maiani   2016.08.01              Updated
 *      Kay Gürtzig     2016.07.26      Issue #206: Provisional translation of most important new menu items
 *      Kay Gürtzig     2016.07.27      Enh. #270: New message Menu.warning_1 (must be consistent with menu entry names!) 
 *
 ******************************************************************************************************
 *
 *      Comment:	
 *
 ******************************************************************************************************/
>>>
-----[ Menu ]-----
//Menu File
Menu.menuFile.text=File
Menu.menuFile.mnemonic=f
// Submenus of "File"
Menu.menuFileNew.text=Nuovo
Menu.menuFileOpen.text=Apri ...
Menu.menuFileOpenRecent.text=Recentemente utilizzato
Menu.menuFileSave.text=Salva
Menu.menuFileSaveAs.text=Salva con nome...
Menu.menuFileExport.text=Esporta
// Submenu of "File -> Export"
Menu.menuFileExportPicture.text=Immagine ...
Menu.menuFileExportCode.text=Codice ...
Menu.lbFileExportCodeFavorite.text=Esporta come % code
Menu.menuFileExportCodeFavorite.tooltip=Puoi cambiare il linguaggio preferito nelle opzioni sull export
Menu.menuFileImport.text=Importa
// Submenu of "File -> Import"
Menu.menuFileImportPascal.text=Codice Pascal...
Menu.menuFilePrint.text=Stampa ...
Menu.menuFileArrange.text=Collocare in Arranger
Menu.menuFileQuit.text=Esci
// Menu "Edit"
Menu.menuEdit.text=Modifica
Menu.menuEdit.mnemonic=m
// Submenu of "Edit"
Menu.menuEditUndo.text=Annula
Menu.menuEditRedo.text=Ripeti
Menu.menuEditCut.text=Taglia
Menu.menuEditCopy.text=Copia
Menu.menuEditPaste.text=Incolla
Menu.menuEditCopyDiagramPNG.text=Copia immagine PNG
Menu.menuEditCopyDiagramEMF.text=Copia immagine EMF
// Menu "Diagram"
Menu.menuDiagram.text=Diagramma
Menu.menuDiagram.mnemonic=d
// Submenus of "Diagram"
Menu.menuDiagramAdd.text=Aggiungi
// Submenu "Diagram -> Add -> Before"
Menu.menuDiagramAddBefore.text=Prima
// Submenus for adding Elements "Before"
Menu.menuDiagramAddBeforeInst.text=Istruzione
Menu.menuDiagramAddBeforeAlt.text=Selezione
Menu.menuDiagramAddBeforeCase.text=Selezione multipla
Menu.menuDiagramAddBeforeFor.text=Ciclo FOR
Menu.menuDiagramAddBeforeWhile.text=Ciclo WHILE
Menu.menuDiagramAddBeforeRepeat.text=Ciclo REPEAT
Menu.menuDiagramAddBeforeForever.text=Ciclo ENDLESS
Menu.menuDiagramAddBeforeCall.text=Chiamata
Menu.menuDiagramAddBeforeJump.text=Salto
Menu.menuDiagramAddBeforePara.text=Parallelo
// Submenu "Diagram -> Add -> After"
Menu.menuDiagramAddAfter.text=Dopo
// Submenus for adding Elements "After"
Menu.menuDiagramAddAfterInst.text=Istruzione
Menu.menuDiagramAddAfterAlt.text=Selezione
Menu.menuDiagramAddAfterCase.text=Selezione multipla
Menu.menuDiagramAddAfterFor.text=Ciclo FOR
Menu.menuDiagramAddAfterWhile.text=Ciclo WHILE
Menu.menuDiagramAddAfterRepeat.text=Ciclo REPEAT
Menu.menuDiagramAddAfterForever.text=Ciclo ENDLESS
Menu.menuDiagramAddAfterCall.text=Chiamata
Menu.menuDiagramAddAfterJump.text=Salto
Menu.menuDiagramAddAfterPara.text=Parallelo
Menu.menuDiagramEdit.text=Modifica
Menu.menuDiagramDelete.text=Cancella
Menu.menuDiagramMoveUp.text=Sposta in alto
Menu.menuDiagramMoveDown.text=Sposta in basso
Menu.menuDiagramTransmute.text=Trasmuta
Menu.menuDiagramCollapse.text=Collassa
Menu.menuDiagramExpand.text=Espandi
// Breakpoint
Menu.menuDiagramBreakpoint.text=Alterna breakpoint
// Diagram Appearance
Menu.menuDiagramType.text=Tipo
Menu.menuDiagramTypeProgram.text=Principale
Menu.menuDiagramTypeFunction.text=Funzione
Menu.menuDiagramNice.text=Stile box?
Menu.menuDiagramComment.text=Mostra commenti?
// Menu "Preferences"
Menu.menuPreferences.text=Opzioni
Menu.menuPreferences.mnemonic=o
// Submenu of "Preferences"
Menu.menuPreferencesFont.text=Caratteri ...
Menu.menuPreferencesColors.text=Colori ...
Menu.menuPreferencesOptions.text=Strutture ...
Menu.menuPreferencesParser.text=Parser ...
<<<<<<< HEAD
Menu.menuPreferencesAnalyser.text=Analizzatore ...
Menu.menuPreferencesExport.text=Esporta ...
Menu.menuPreferencesLanguage.text=Lingua
Menu.menuPreferencesLanguageEnglish.text=Inglese
Menu.menuPreferencesLanguageGerman.text=Tedesco
Menu.menuPreferencesLanguageFrench.text=Francese
Menu.menuPreferencesLanguageDutch.text=Olandese
Menu.menuPreferencesLanguageItalian.text=Italiano
Menu.menuPreferencesLanguageSpanish.text=Spagnolo
Menu.menuPreferencesLanguagePortugalBrazil.text=Portoghese (Brazil)
Menu.menuPreferencesLanguageLuxemburgish.text=Lussemburghese
Menu.menuPreferencesLanguageSimplifiedChinese.text=Cinese (semplificato)
Menu.menuPreferencesLanguageTraditionalChinese.text=Cinese (tradizionale)
Menu.menuPreferencesLanguageCzech.text=Ceco
Menu.menuPreferencesLanguageRussian.text=Russo
Menu.menuPreferencesLanguagePolish.text=Polacco
=======
>>>>>>> 656b195c
Menu.menuPreferencesLookAndFeel.text=Aspetto

Menu.menuPreferencesSave.text=Salva tutte le impostazioni ora
Menu.menuPreferencesSaveAll.text=Salva
Menu.menuPreferencesSaveDump.text=Salva su file ...
Menu.menuPreferencesSaveLoad.text=Carica da file ...


// Menu "Help"
Menu.menuHelp.text=Aiuto
Menu.menuHelp.mnemonic=a
// Submenu of "Help"
Menu.menuHelpAbout.text=About ...
Menu.menuHelpUpdate.text=Aggiorna ...
// Error messages for analyser
// warning_1 must be consistent with Menu.menuDiagram.text and Menu.menuDiagramSwitchComments.text!
Menu.warning_1.text=Attenzione: ¡TESTI E COMMENTI SONO CAMBIATI! → Menu "Diagramma > Cambia testi/commenti?".
Menu.error01_1.text=Attenzione: Variabile di ciclo non trovate ...
Menu.error01_2.text=Attenzione: Trovate più di una variabile di ciclo ...
Menu.error01_3.text=Non ti è permesso modificare la variabile del cilco «%» all'interno di esso!
Menu.error02.text=Cambio del valore di verità della condizione non trovato. Possibile ciclo infinito ...
Menu.error03_1.text=La variabile «%» non è ancora stata inizializzata!
Menu.error03_2.text=La variabile «%» può non essere stata ancora inizializzata!
Menu.error04.text=Non ti è permesso usare una Selezione con un blocco di istruzioni V vuoto!
Menu.error05.text=La variabile «%» deve essere scritta in maiuscolo!
Menu.error06.text=Il nome del programma «%» deve essere scritta in maiuscolo!
Menu.error07_1.text=«%» non è un nome valido per un programma o un metodo!
Menu.error07_2.text=«%» non è un nome valido per un parametero!
Menu.error07_3.text=«%» non è un nome valido per una variabile!
Menu.error08.text=Non ti è permesso fare un assegnamento dentro una condizione!
Menu.error09.text=Il tuo programma («%») non può avere lo stesso nome di una variabile o di un parametero!
Menu.error10_1.text=Una singola istruzione non potrebbe contenere istruzioni di input/output e assegnamenti!
Menu.error10_2.text=Una singola istruzione non potrebbe contenere più istruzioni di input e output!
Menu.error10_3.text=Una singola istruzione non potrebbe contenere istruzioni di input ed assegnamenti!
Menu.error10_4.text=Una singola istruzione non potrebbe contenere istruzioni di output e assegnamenti!
Menu.error11.text=Hai probabilmente commesso un errore di assegnamento. Leggi questa istruzione!
Menu.error12.text=Il parametro «%» deve iniziare con la lettera "p" seguita da sole lettere maiuscole!
Menu.error13_1.text=La tua funzione non ritorna alcun valore!
Menu.error13_2.text=La tua funzione potrebbe non ritornare alcun risultato!
Menu.error13_3.text=La tua funzione sembra usare diversi meccanismi di return in competizione: «%»!
Menu.error14_1.text=Parametri del ciclo FOR non sono consistenti con la intestazione dello medesimo!
Menu.error14_2.text=Il passo del ciclo FOR non è una constante intera!
Menu.error14_3.text=Il nome della variabile «%» potrebbe collidere con una delle parole chiave di un ciclo FOR
Menu.error15.text= La CALL non è partita da «[ <var> " + "\u2190" +" ] <routine_name>(<arg_list>)»
Menu.error16_1.text=Un elemento JUMP potrebbe essere vuoto o partire con uno di %, possibilmente seguito da un argomento!
Menu.error16_2.text=Un istruzione di return, a meno che non sia  in posizione finale, deve formare un elemento JUMP!
Menu.error16_3.text=Un'istruzione di exit, leave o break è consentita solo come lemento di JUMP!
Menu.error16_4.text=Non puoi lasciare o interrompere più livelli di ciclo di quelli che sono stati incapsulati in (%)!
Menu.error16_5.text=Non devi mai usare return fuori da un thread parallelo!
Menu.error16_6.text=Argomento incompatibile con questo tipo di JUMP (dovrebbe essere un intero costante)!
Menu.error16_7.text=Istruzione non raggiungibile dopo un JUMP!
Menu.error17.text=Rischio consistente dovuto all'accesso simultaneo della variabile «%» da diversi thread paralleli!

-----[ AnalyserPreferences ]-----
AnalyserPreferences.title=Preferenze dell'analizzatore
AnalyserPreferences.check1.text=Controlla variabile di ciclo modificata.
AnalyserPreferences.check2.text=Controlla cicli infiniti (finchè e rilevabile!)
AnalyserPreferences.check3.text=Controlla variabili non inizializzate.
AnalyserPreferences.check4.text=Controlla errori nell'uso della Selezione.
AnalyserPreferences.check5.text=Controlla nomi delle variabili in maiuscolo. (LUX/MEN)
AnalyserPreferences.check6.text=Controlla nomi del programma e dei sottoprogrammi in maiuscolo. (LUX/MEN)
AnalyserPreferences.check7.text=Controlla identificatori validi.
AnalyserPreferences.check8.text=Controlla assegnamenti nelle condizioni.
AnalyserPreferences.check9.text=Controlla che il nome del programma e quelli dei sotto programmi siano diversi da ogni altro identificatore.
AnalyserPreferences.check10.text=Controlla istruzioni con comandi multipli.
AnalyserPreferences.check11.text=Controlla errori di assegnamento.
AnalyserPreferences.check12.text=Controlla nomi dei parametri standardizzati. (LUX/MEN)
AnalyserPreferences.check13.text=Controlla se una funzione ritorna un risultato.
AnalyserPreferences.check14.text=Controlla se parametri del ciclo FOR si confan con la intestazione dello medesimo.
AnalyserPreferences.check15.text=Controlla CALL inappropiate nelle subroutine.
AnalyserPreferences.check16.text=Controlla usi impropri di un elemento JUMP.
AnalyserPreferences.check17.text=Controlla rischi di inconsistenza nelle sezioni in PARALLEL.
AnalyserPreferences.okButton.text=OK



-----[ Diagram ]-----
// Buttons
// I/O
Editor.btnNew.tooltip=Crea un nuovo diagramma vuoto.
Editor.btnOpen.tooltip=Apri un diagramma esistente.
Editor.btnSave.tooltip=Sava il diagramma attuale.
// InsertBefore
Editor.btnBeforeInst.tooltip=Inserisci una nuova istruzione prima dell'elemento selezionato.
Editor.btnBeforeAlt.tooltip=Inserisci una nuova Selezione prima dell'elemento selezionato.
Editor.btnBeforeFor.tooltip=Inserisci un nuovo ciclo FOR prima dell'elemento selezionato.
Editor.btnBeforeWhile.tooltip=Inserisci un nuovo cilo WHILE prima dell'elemento selezionato.
Editor.btnBeforeRepeat.tooltip=Inserisci un nuovo ciclo REPEAT prima dell'elemento selezionato.
Editor.btnBeforeForever.tooltip=Inserisci un nuovo ciclo ENDLESS prima dell'elemento selezionato.
Editor.btnBeforeCall.tooltip=Inserisci una nuova chiamata prima dell'elemento selezionato.
Editor.btnBeforeJump.tooltip=Inserisci un nuovo salto prima dell'elemento selezionato.
Editor.btnBeforeCase.tooltip=Inserisci una nuova Selezione Multipla prima dell'elemento selezionato.
Editor.btnBeforePara.tooltip=Inserisci un nuovo passaggio Parallelo prima dell'elemento selezionato.
// InsertAfter
Editor.btnAfterInst.tooltip=Inserisci una nuova istruzione dopo l'elemento selezionato.
Editor.btnAfterAlt.tooltip=Inserisci una nuova Selezione dopo l'elemento selezionato.
Editor.btnAfterFor.tooltip=Inserisci un nuovo ciclo FOR dopo l'elemento selezionato.
Editor.btnAfterWhile.tooltip=Inserisci un nuovo ciclo WHILE dopo l'elemento selezionato.
Editor.btnAfterRepeat.tooltip=Inserisci un nuovo ciclo REPEAT dopo l'elemento selezionato.
Editor.btnAfterForever.tooltip=Inserisci un nuovo ciclo ENDLESS dopo l'elemento selezionato.
Editor.btnAfterCall.tooltip=Inserisci una nuova Chiamata dopo l'elemento selezionato.
Editor.btnAfterJump.tooltip=Inserisci un nuovo Salto dopo l'elemento selezionato.
Editor.btnAfterCase.tooltip=Inserisci una nuova Selezione Multipla dopo l'elemento selezionato.
Editor.btnAfterPara.tooltip=Inserisci un nuovo passaggio Parallelo dopo l'elemento selezionato.
// undo & redo
Editor.btnUndo.tooltip=Annulla l'ultima azione.
Editor.btnRedo.tooltip=Ripeti l'ultima azione.
// copy & paste
Editor.btnCut.tooltip=Taglia l'elemento selezionato.
Editor.btnCopy.tooltip=Copia l'elemento selezionato.
Editor.btnPaste.tooltip=Incolla l'elemento selezionato.
// style 
Editor.btnNice.tooltip=Cabia lop stile di visualizzazione del diagramma.
Editor.btnFunction.tooltip=Sottoprogramma (angoli arrotondati).
Editor.btnProgram.tooltip=Programma (angoli retti).
// editing
Editor.btnEdit.tooltip=Modifica l'elemento selezionato.
Editor.btnDelete.tooltip=Cancella l'elemento selezionato.
Editor.btnMoveUp.tooltip=Sposta in alto l'elemento selezionato.
Editor.btnMoveDown.tooltip=Sposta in basso l'elemento selezionato.
Editor.btnTransmute.tooltip=Trasmuta istruzioni in Chiamate o Salti, combina o dividi sequenze
//printing
Editor.btnPrint.tooltip=Stampa il diapramma.
Editor.btnArrange.tooltip=Aggiungi il diagramma al pannello Arranger
// font
Editor.btnFontUp.tooltip=Aumenta la dimensione del carattere.
Editor.btnFontDown.tooltip=Diminuisci la dimensione del carattere.
// copyright 
Editor.btnAbout.tooltip=Mostra informazioni su Structorizer.
// colors
Editor.btnColor0.tooltip=Colora l'elemento selezionato con questo colore.
Editor.btnColor1.tooltip=Colora l'elemento selezionato con questo colore.
Editor.btnColor2.tooltip=Colora l'elemento selezionato con questo colore.
Editor.btnColor3.tooltip=Colora l'elemento selezionato con questo colore.
Editor.btnColor4.tooltip=Colora l'elemento selezionato con questo colore.
Editor.btnColor5.tooltip=Colora l'elemento selezionato con questo colore.
Editor.btnColor6.tooltip=Colora l'elemento selezionato con questo colore.
Editor.btnColor7.tooltip=Colora l'elemento selezionato con questo colore.
Editor.btnColor8.tooltip=Colora l'elemento selezionato con questo colore.
Editor.btnColor9.tooltip=Colora l'elemento selezionato con questo colore.
// collapsing
Editor.btnCollapse.tooltip=Collassa l'elemento selezionato.
Editor.btnExpand.tooltip=Espandi l'elemento selezionato.
// turtleizer & executor
Editor.btnTurtle.tooltip=Apri Turtleizer ...
Editor.btnMake.tooltip=Apri debugger (controllo di esecuzione) ...
Editor.btnDropBrk.tooltip=Cancella tutti breakpoint.
// Popup menu
Editor.popupCut.text=Taglia
Editor.popupCopy.text=Copia
Editor.popupPaste.text=Incolla
Editor.popupAdd.text=Aggiungi
// Submenu of "Add"
Editor.popupAddBefore.text=Prima
// Submenus of "Add -> Before"
Editor.popupAddBeforeInst.text=Istruzione
Editor.popupAddBeforeAlt.text=Selezione
Editor.popupAddBeforeCase.text=Selezione Multipla
Editor.popupAddBeforeFor.text=Ciclo FOR
Editor.popupAddBeforeWhile.text=Ciclo WHILE
Editor.popupAddBeforeRepeat.text=Ciclo REPEAT
Editor.popupAddBeforeForever.text=Ciclo ENDLESS
Editor.popupAddBeforeCall.text=Chiamata
Editor.popupAddBeforeJump.text=Salto
Editor.popupAddBeforePara.text=Parallelo
// After
Editor.popupAddAfter.text=Dopo
// Submenus of "Add -> After"
Editor.popupAddAfterInst.text=Istruzione
Editor.popupAddAfterAlt.text=Selezione
Editor.popupAddAfterCase.text=Selezione Multipla
Editor.popupAddAfterFor.text=Ciclo FOR
Editor.popupAddAfterWhile.text=Ciclo WHILE
Editor.popupAddAfterRepeat.text=Ciclo REPEAT
Editor.popupAddAfterForever.text=Ciclo ENDLESS
Editor.popupAddAfterCall.text=Chiamata
Editor.popupAddAfterJump.text=Salto
Editor.popupAddAfterPara.text=Parallelo
// Edit	
Editor.popupEdit.text=Modifica
Editor.popupDelete.text=Cancella
Editor.popupMoveUp.text=Sposta in alto
Editor.popupMoveDown.text=Sposta in basso
Menu.menuDiagramSwitchComments.text=Scambia testo/commenti?
Menu.menuDiagramMarker.text=Evidenzia variabili?
Menu.menuDiagramDIN.text=DIN?
Menu.menuDiagramAnalyser.text=Analizza struttogramma?
Menu.menuDiagramWheel.text=Usa la rotella del mouse per collassare
// Breakpoint
Editor.popupBreakpoint.text=Alterna breakpoint


-----[ InputBox ]-----
InputBox.lblText.text=Inserisci il testo
InputBox.lblText.tooltip=
InputBox.lblComment.text=Commento
InputBox.lblComment.tooltip=
InputBox.txtText.tooltip=Contenuto dell'elemento
InputBox.txtComment.tooltip=Commento dell'elemento
InputBox.btnOK.text=OK
InputBox.btnOK.tooltip=Valida la tua scelta.
InputBox.btnCancel.text=Annulla
InputBox.btnCancel.tooltip=Annulla la tua scelta.
InputBox.class_specific.Alternative.lblText=Inserisci la condicione
InputBox.class_specific.While.lblText=Inserisci la condicione para entrar y quedar
InputBox.class_specific.Repeat.lblText=Inserisci la conditione para salir
InputBox.class_specific.Case.lblText=Inserisci l'espressione e le constanti della selezione
InputBox.class_specific.Parallel.lblText=Nummero dei rami paraleli

-----[ Preferences ]-----
Preferences.title=Preferenze di struttura
Preferences.pnlAlt.border=Selezione
Preferences.pnlAlt.tooltip=
Preferences.lblAltT.text=Etichietta V
Preferences.lblAltT.tooltip=L'etichetta per il lato sinistro.
Preferences.lblAltF.text=Etichetta F
Preferences.lblAltF.tooltip=Etichetta per il lato destro.
Preferences.lblAltContent.text=Contenuto di Default
Preferences.lblAltContent.tooltip=Il contenuto di default per la Selezione.
Preferences.altPadRight.text=Allarga FALSE
Preferences.pnlCase.border=Selezione multipla
Preferences.pnlCase.tooltip=
Preferences.lblCase.text=Contenuto di default
Preferences.lblCase.tooltip=Il contenuto di default di una Selezione Multipla.
Preferences.pnlFor.border=Ciclo FOR
Preferences.pnlFor.tooltip=
Preferences.lblFor.text=Contenuto di default
Preferences.lblFor.tooltip=Il contenuto di default per il ciclo FOR.
Preferences.pnlWhile.border=Ciclp WHILE
Preferences.pnlWhile.tooltip=
Preferences.lblWhile.text=Contenuto di default
Preferences.lblWhile.tooltip=Il contenuto di default del ciclo WHILE
Preferences.pnlRepeat.border=Ciclo REPEAT
Preferences.pnlRepeat.tooltip=
Preferences.lblRepeat.text=Contenuto di default
Preferences.lblRepeat.tooltip=Il contenuto di default del ciclo REPEAT.
Preferences.btnOK.text=OK
Preferences.btnOK.tooltip=Valida le tue scelte.


-----[ About ]-----
About.title=About
About.pnlTabbed.tab.0=Implicated Persons
About.pnlTabbed.tab.1=Changelog
About.btnOK.text=OK
About.btnOK.tooltip=Valida la tua scelta.


-----[ FontChooser ]-----
FontChooser.title=Font
FontChooser.lblTest.tooltip=Una strinfa di testo così che tu possa vedere come apparirebbe nel tuo Editor.
FontChooser.lblName.text=Nome
FontChooser.lblName.tooltip=Il nome dei caratteri selezionabili.
FontChooser.lblSize.text=Grandezza
FontChooser.lblSize.tooltip=La grandezza dei caratteri selezionabili.
FontChooser.btnOK.text=OK
FontChooser.btnOK.tooltip=Valida le tue scelte.


-----[ Colors ]-----
Colors.title=Opzioni sui colori
Colors.lblColor0.text=Colore 0
Colors.lblColor1.text=Colore 1
Colors.lblColor2.text=Colore 2
Colors.lblColor3.text=Colore 3
Colors.lblColor4.text=Colore 4
Colors.lblColor5.text=Colore 5
Colors.lblColor6.text=Colore 6
Colors.lblColor7.text=Colore 7
Colors.lblColor8.text=Colore 8
Colors.lblColor9.text=Colore 9
Colors.lblColor0.tooltip=La tua scelta per il colore n° 0.
Colors.lblColor1.tooltip=La tua scelta per il colore n° 1.
Colors.lblColor2.tooltip=La tua scelta per il colore n° 2.
Colors.lblColor3.tooltip=La tua scelta per il colore n° 3.
Colors.lblColor4.tooltip=La tua scelta per il colore n° 4.
Colors.lblColor5.tooltip=La tua scelta per il colore n° 5.
Colors.lblColor6.tooltip=La tua scelta per il colore n° 6.
Colors.lblColor7.tooltip=La tua scelta per il colore n° 7.
Colors.lblColor8.tooltip=La tua scelta per il colore n° 8.
Colors.lblColor9.tooltip=La tua scelta per il colore n° 9.
Colors.color0.tooltip=Clicca per editare...
Colors.color1.tooltip=Clicca per editare...
Colors.color2.tooltip=Clicca per editare...
Colors.color3.tooltip=Clicca per editare...
Colors.color4.tooltip=Clicca per editare...
Colors.color5.tooltip=Clicca per editare...
Colors.color6.tooltip=Clicca per editare...
Colors.color7.tooltip=Clicca per editare...
Colors.color8.tooltip=Clicca per editare...
Colors.color9.tooltip=Clicca per editare...
Colors.btnOK.text=OK
Colors.btnOK.tooltip=Valida la tua scelta.


-----[ ColorChooser ]-----
ColorChooser.title=Colori
ColorChooser.btnCancel.text=Annulla
ColorChooser.btnCancel.tooltip=Annulla la tua scelta.
ColorChooser.btnOK.text=OK
ColorChooser.btnOK.tooltip=Valida la tua scelta.


-----[ ParserPreferences ]-----
ParserPreferences.title=Parser Ozioni
ParserPreferences.lblPre.text=Pre
ParserPreferences.lblPre.tooltip=Aggiungi la stringa davanti alla main entry
ParserPreferences.lblPost.text=Post
ParserPreferences.lblPost.tooltip=Aggiungi la stringa dopo la main entry
ParserPreferences.lblAlt.text=Selezione
ParserPreferences.lblAlt.tooltip=Stringhe intorno alla condizione nell'instestazione dell'IF
ParserPreferences.lblCase.text=Selezione Multipla
ParserPreferences.lblCase.tooltip=Stringhe intorno alla condizione nell'instestazione del CASE
ParserPreferences.lblFor.text=Ciclo FOR
ParserPreferences.lblFor.tooltip=Stringhe intorno alla condizione nell'instestazione del ciclo FOR
ParserPreferences.lblForStep.text=Separatore step
ParserPreferences.lblForIn.text=Ciclo FOR-IN
ParserPreferences.lblForIn.tooltip=Stringhe per separare le intestazioni dei cicli FOR-IN
ParserPreferences.edtForInPre.tooltip=Potrebbe essere uguale ai cicli FOR (o rimanere vuto, con lo stesso effetto).
ParserPreferences.edtForInPost.tooltip=Deve esere diverso da tutte le parole chiave selezionate qua!
ParserPreferences.lblWhile.text=Ciclo WHILE
ParserPreferences.lblWhile.tooltip=Stringhe intorno alla condizione nell'instestazione del ciclo WHILE
ParserPreferences.lblRepeat.text=Ciclo REPEAT
ParserPreferences.lblRepeat.tooltip=Stringhe intorno alla condizione nell'instestazione del ciclo REPEAT
ParserPreferences.lblJump.text=Istruzione JUMP
ParserPreferences.lblJump.tooltip=Classifica le parole chiave per le istruzioni per uscire da un'unità.
ParserPreferences.lblJumpLeave.text=Dal ciclo (o i cicli)
ParserPreferences.lblJumpReturn.text=dalla routine
ParserPreferences.lblJumpExit.text=dal programma
ParserPreferences.lblInput.text=Input
ParserPreferences.lblInput.tooltip=Aggiungi la parola chiave prima dell'istruzione di input
ParserPreferences.lblOutput.text=Output
ParserPreferences.lblOutput.tooltip=Aggiungi la parola chiave prima dell'istruzione di output
ParserPreferences.chkIgnoreCase.text=Ignora parentesi
ParserPreferences.btnOK.text=OK
ParserPreferences.btnOK.tooltip=Valida la tua scelta.
ParserPreferences.lblErrorSign.text=Non è possibile usare il carattere ':' in nessuna stringa del parser!
ParserPreferences.lblErrorSign2.text=La seconda stringa del ciclo FOR-IN deve essere diversa da ogni altro parser token!

-----[ PrintPreview ]-----
PrintPreview.title=Anteprima di stampa
PrintPreview.btnOrientation.text=Cambia orientamento
PrintPreview.btnOrientation.tooltip=Ruota la pagina di 90°.
PrintPreview.btnCancel.text=Annulla
PrintPreview.btnCancel.tooltip=Annulla la stampa.
PrintPreview.btnOK.text=Stampa
PrintPreview.btnOK.tooltip=Stampa il diagramma.

-----[ ExportOptionDialoge ]-----
ExportOptionDialoge.title=Impostazione di export ... 
ExportOptionDialoge.noConversionCheckBox.text=Nessuna conversione del contenuto dell'espressione/istruzione.
ExportOptionDialoge.noConversionCheckBox.tooltip=Seleziona questa opzione se il testo contenente i tuoi elementi è già rappresentato nel linguaggio prescelto.
ExportOptionDialoge.commentsCheckBox.text=Esporta istruzioni come commenti.
ExportOptionDialoge.bracesCheckBox.text=Inserisci parentesi di inzio blocco in linea (C/C++/Java etc..)
ExportOptionDialoge.lineNumbersCheckBox.text=Genera numeri di riga quando esporti in BASIC.
ExportOptionDialoge.chkExportSubroutines.text=Includi le subroutine chiamate.
ExportOptionDialoge.lbPrefGenerator.text=Export Code preferito:
ExportOptionDialoge.lbCharset.text=Set dei caratteri:
ExportOptionDialoge.chkCharsetAll.text=Elenca tutto?
ExportOptionDialoge.jLabel1.text=Per favore seleziona le opzioni che vuoi attivare ...
ExportOptionDialoge.jButton1.text=OK
ExportOptionDialoge.jButton1.tooltip=Salva le impostazioni.
Menu.menuPreferencesAnalyser.text=Analizzatore ...
Menu.menuPreferencesExport.text=Esporta ...
Menu.menuPreferencesLanguage.text=Lingua
Menu.menuPreferencesLanguageEnglish.text=English
Menu.menuPreferencesLanguageGerman.text=German
Menu.menuPreferencesLanguageFrench.text=French
Menu.menuPreferencesLanguageDutch.text=Dutch
Menu.menuPreferencesLanguageLuxemburgish.text=Luxemburgish
Menu.menuPreferencesLanguageSpanish.text=Spanish
Menu.menuPreferencesLanguageItalian.text=Italian
Menu.menuPreferencesLanguagePortugalBrazil.text=Portugese brazilian
Menu.menuPreferencesLanguageSimplifiedChinese.text=Chinese (simplified)
Menu.menuPreferencesLanguageTraditionalChinese.text=Chinese (traditional)
Menu.menuPreferencesLanguageCzech.text=Czech
Menu.menuPreferencesLanguageRussian.text=Russian
Menu.menuPreferencesLanguagePolish.text=Polish
<|MERGE_RESOLUTION|>--- conflicted
+++ resolved
@@ -35,11 +35,10 @@
  *      Kay Gürtzig     2015.10.06      Obvious mis-spellings mended (cilc -> ciclo, contenuro -> contenuto etc.)
  *      Kay Gürtzig     2015.10.14      InputBox-specific part enhanced
  *      Kay Gürtzig     2015.10.14      FOR-specific part enhanced and Arranger buttons added
- *      Kay Gürtzig     2016.01.21              Breakpoint message also in Menu now
- *      Kay Gürtzig     2016.04.24              Issue #173: New mnemonic configurations added   
- *      Andrea Maiani   2016.08.01              Updated
- *      Kay Gürtzig     2016.07.26      Issue #206: Provisional translation of most important new menu items
+ *      Kay Gürtzig     2016.01.21      Breakpoint message also in Menu now
+ *      Kay Gürtzig     2016.04.24      Issue #173: New mnemonic configurations added   
  *      Kay Gürtzig     2016.07.27      Enh. #270: New message Menu.warning_1 (must be consistent with menu entry names!) 
+ *      Andrea Maiani   2016.08.01      Updated
  *
  ******************************************************************************************************
  *
@@ -126,6 +125,11 @@
 Menu.menuDiagramTypeFunction.text=Funzione
 Menu.menuDiagramNice.text=Stile box?
 Menu.menuDiagramComment.text=Mostra commenti?
+Menu.menuDiagramSwitchComments.text=Scambia testo/commenti?
+Menu.menuDiagramMarker.text=Evidenzia variabili?
+Menu.menuDiagramDIN.text=DIN?
+Menu.menuDiagramAnalyser.text=Analizza struttogramma?
+Menu.menuDiagramWheel.text=Usa la rotella del mouse per collassare
 // Menu "Preferences"
 Menu.menuPreferences.text=Opzioni
 Menu.menuPreferences.mnemonic=o
@@ -134,7 +138,6 @@
 Menu.menuPreferencesColors.text=Colori ...
 Menu.menuPreferencesOptions.text=Strutture ...
 Menu.menuPreferencesParser.text=Parser ...
-<<<<<<< HEAD
 Menu.menuPreferencesAnalyser.text=Analizzatore ...
 Menu.menuPreferencesExport.text=Esporta ...
 Menu.menuPreferencesLanguage.text=Lingua
@@ -151,8 +154,6 @@
 Menu.menuPreferencesLanguageCzech.text=Ceco
 Menu.menuPreferencesLanguageRussian.text=Russo
 Menu.menuPreferencesLanguagePolish.text=Polacco
-=======
->>>>>>> 656b195c
 Menu.menuPreferencesLookAndFeel.text=Aspetto
 
 Menu.menuPreferencesSave.text=Salva tutte le impostazioni ora
@@ -336,11 +337,10 @@
 Editor.popupDelete.text=Cancella
 Editor.popupMoveUp.text=Sposta in alto
 Editor.popupMoveDown.text=Sposta in basso
-Menu.menuDiagramSwitchComments.text=Scambia testo/commenti?
-Menu.menuDiagramMarker.text=Evidenzia variabili?
-Menu.menuDiagramDIN.text=DIN?
-Menu.menuDiagramAnalyser.text=Analizza struttogramma?
-Menu.menuDiagramWheel.text=Usa la rotella del mouse per collassare
+ditor.popupTransmute.text=Trasmuta
+// Collapsing
+Editor.popupCollapse.text=Collassa
+Editor.popupExpand.text=Espandi
 // Breakpoint
 Editor.popupBreakpoint.text=Alterna breakpoint
 
@@ -515,19 +515,4 @@
 ExportOptionDialoge.jLabel1.text=Per favore seleziona le opzioni che vuoi attivare ...
 ExportOptionDialoge.jButton1.text=OK
 ExportOptionDialoge.jButton1.tooltip=Salva le impostazioni.
-Menu.menuPreferencesAnalyser.text=Analizzatore ...
-Menu.menuPreferencesExport.text=Esporta ...
-Menu.menuPreferencesLanguage.text=Lingua
-Menu.menuPreferencesLanguageEnglish.text=English
-Menu.menuPreferencesLanguageGerman.text=German
-Menu.menuPreferencesLanguageFrench.text=French
-Menu.menuPreferencesLanguageDutch.text=Dutch
-Menu.menuPreferencesLanguageLuxemburgish.text=Luxemburgish
-Menu.menuPreferencesLanguageSpanish.text=Spanish
-Menu.menuPreferencesLanguageItalian.text=Italian
-Menu.menuPreferencesLanguagePortugalBrazil.text=Portugese brazilian
-Menu.menuPreferencesLanguageSimplifiedChinese.text=Chinese (simplified)
-Menu.menuPreferencesLanguageTraditionalChinese.text=Chinese (traditional)
-Menu.menuPreferencesLanguageCzech.text=Czech
-Menu.menuPreferencesLanguageRussian.text=Russian
-Menu.menuPreferencesLanguagePolish.text=Polish
+

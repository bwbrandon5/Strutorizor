/*
    Structorizer
    A little tool which you can use to create Nassi-Shneiderman Diagrams (NSD)

    Copyright (C) 2009  Bob Fisch

    This program is free software: you can redistribute it and/or modify
    it under the terms of the GNU General Public License as published by
    the Free Software Foundation, either version 3 of the License, or any
    later version.

    This program is distributed in the hope that it will be useful,
    but WITHOUT ANY WARRANTY; without even the implied warranty of
    MERCHANTABILITY or FITNESS FOR A PARTICULAR PURPOSE.  See the
    GNU General Public License for more details.

    You should have received a copy of the GNU General Public License
    along with this program.  If not, see <http://www.gnu.org/licenses/>.
*/

package lu.fisch.structorizer.gui;

/******************************************************************************************************
 *
 *      Author:         Bob Fisch
 *
 *      Description:    This class is responsible for setting up the entire menubar.
 *
 ******************************************************************************************************
 *
 *      Revision List
 *
 *      Author          Date            Description
 *      ------          ----            -----------
 *      Bob Fisch       2007-12-30      First Issue
 *      Bob Fisch       2008-04-12      Adapted for Generator plugin
 *      Kay Gürtzig     2015-11-03      Additions for FOR loop enhancement (KGU#3)
 *      Kay Gürtzig     2015-11-22      Adaptations for handling selected non-empty Subqueues (KGU#87)
 *      Kay Gürtzig     2015-11-25      Error labels error13_3 (KGU#78), error15 (KGU#2), and error_16_x added
 *      Kay Gürtzig     2015-11-26      New error label error14_3 (KGU#3) added
 *      Kay Gürtzig     2015-11-28      New error label error17 (KGU#47) added
 *      Kay Gürtzig     2016-01-03/04   Enh. #87: New menu items and buttons for collapsing/expanding 
 *      Kay Gürtzig     2016-01-21      Bugfix #114: Editing restrictions during execution, breakpoint menu item
 *      Kay Gürtzig     2016-01-22      Bugfix for Enh. #38 (addressing moveUp/moveDown, KGU#143 + KGU#144).
 *      Kay Gürtzig     2016-04-01      Issue #144: Favourite code export menu item, #142 accelerator keys added
 *      Kay Gürtzig     2016-04-06      Enh. #158: Key bindings for editNSD, moveUpNSD, moveDownNSD
 *      Kay Gürtzig     2016-04-12      Enh. #137: New message error16_7 introduced.
 *      Kay Gürtzig     2016-04-24      Fix #173: Mnemonics for menus Diagram and Help had been compromised
 *      Kay Gürtzig     2016-07-07      Enh. #188: New menu item "wand" for element conversion (KGU#199)
 *      Kay Gürtzig     2016-07-22      Enh. #199: New help menu item "user guide" for element conversion (KGU#208)
 *      Kay Gürtzig     2016-07-28      Enh. #206: New Dialog message text holders
 *      Kay Gürtzig     2016-07-31      Enh. #128: New Diagram menu item "Comments + text"
 *      Kay Gürtzig     2016-08-02      Enh. #215: menuDiagramBreakTrigger added, new message text holders
 *      Kay Gürtzig     2016-08-03      Enh. #222: New possibility to load translations from a text file
 *      Kay Gürtzig     2016-08-04      Most persistent attributes set to final
 *      Bob Fisch       2016-08-08      Redesign of the Language choice mechanisms (#225 fixed by Kay Gürtzig)
 *      Kay Gürtzig     2016-08-12      Enh. #231: Additions for Analyser checks 18 and 19 (variable name collisions) 
 *      Kay Gürtzig     2016-08-12      Enh. #231: Analyser checks re-organised to arrays for easier maintenance
 *                                      two new checks introduced (variable name collisions)
 *      Kay Gürtzig     2016-09-01      Bugfix #233: CASE insertion by F10 had been averted by menu bar
 *      Kay Gürtzig     2016-09-04      Structural redesign for menuPreferencesLanguage
 *      Kay Gürtzig     2016-09-15      Issue #243: Additional text holders for forgotten message box texts
 *      Kay Gürtzig     2016-09-22      New text holder / messages for Analyser
 *      Kay Gürtzig     2016-09-26/03   Enh. #253: Refactoring support
 *      Kay Gürtzig     2016-10-11      Enh. #267: error15 renamed to error15_1, new error15_2
 *      Kay Gürtzig     2016-10-13      Enh. #270: Menu items for the disabling of elements
 *      Kay Gürtzig     2016-10-16      Enh. #272: Menu items for the replacement of Turtleizer command sets
 *      Kay Gürtzig     2016-11-17      Bugfix #114: Prerequisites for editing during execution revised
 *      Kay Gürtzig     2016-12-02      Enh. #300: New menu entry to enable online update retrieval
 *      Kay Gürtzig     2016-12-14      Enh. #305: New menu entry to enable/disable Arranger index
 *                                      KGU#310: New Debug menu
 *      Kay Gürtzig     2016-12-17      Enh. #267: New Analyser error15_3
 *      Kay Gürtzig     2017-01-07      Enh. #329: New Analyser error21
 *      Kay Gürtzig     2017-03-15      Enh. #354: All code import merged to a single menu item
 *      Kay Gürtzig     2017-03-23      Enh. #380: New menu entry to convert a sequence in a subroutine
 *      Kay Gürtzig     2017-03-28      Enh. #387: New menu entry "Save All"
 *      Kay Gürtzig     2017-04-04      Enh. #388: New Analyser error for constant definitions (no. 22)
 *      Kay Gürtzig     2017-04-11      Enh. #389: Additional messages for analysis of import calls
 *      Kay Gürtzig     2017-04-20      Enh. #388: Second error (error22_2) for constant analysis
 *      Kay Gürtzig     2017-04-26/28   Enh. KGU#386: Method for plugin menu items, diagram file import
 *      Kay Gürtzig     2017-05-16      Enh. #389: Third diagram type ("includable") added
 *      Kay Gürtzig     2017-05-21      Enh. #372: New menu entry and accelerator for AttribeInspector
 *      Kay Gürtzig     2017-06-13      Enh. #415: Find&Replace menu item
 *      Kay Gürtzig     2017-11-05      Enh. #452: Preference "simplified toolbars" introduced
 *      Kay Gürtzig     2017-11-09      Enh. #415: New accelerator key for menuEditCopyDiagramEMF
 *      Kay Gürtzig     2017-11-20      Enh. #452/#459: Revisions for guided tours, enh. #469: Accelerators for debug menu
 *      Kay Gürtzig     2017-12-06      Enh. #487: New menu items for hiding of declaration sequences
 *      Kay Gürtzig     2017-12-14/15   Enh. #492: Configuration of external element names added
 *      Kay Gürtzig     2018-01-18      Issue #4: Icon association modified
 *      Kay Gürtzig     2018-01-18/19   Enh. #490: New preferences menu item added (DiagramController aliases)
 *      Kay Gürtzig     2018-02-07      Enh. #4, #81: Icon retrieval updated, scaling for plugin icons
 *      Kay Gürtzig     2018-02-12      Issue #4: Separate icons for FOR loops introduced
 *      Kay Gürtzig     2018-02-13      Issue #510: All "arrowed" element icons replaced by conv. element icons
 *      Kay Gürtzig     2018-03-14      Enh. #519: New ctrl+wheel preference together with old menuDiagramWheel in Preferences menu
 *      Kay Gürtzig     2018-03-15      Bugfix #522: New messages for subroutine outsourcing 
 *      Kay Gürtzig     2018-10-26      Enh. #619: New menu entries and messages for line breaking
 *      Kay Gürtzig     2018-12-24      Toolkit.getDefaultToolkit().getMenuShortcutKeyMask() calls concentrated
 *      Kay Gürtzig     2019-01-04      Enh. #657: Key bindings Ctrl-G and Ctrl-Shift-G withdrawn (too rarely used)
 *      Kay Gürtzig     2919-02-20      Issue #686: Improved the detection of the current Look and Feel
 *      Kay Gürtzig     2019-02-26      Enh. #689: New menu item to edit the sub diagram referred by a CALL
 *      Kay Gürtzig     2019-03-07      Enh. #385: New message error20_2, error20 renamed in error20_1
 *      Kay Gürtzig     2019-03-16      Enh. #56: New menu items to add TRY-CATCH elements *
 *      Kay Gürtzig     2019-03-17      Issue #56: breakpoint items disabled for Forever and Try elements.
 *      Kay Gürtzig     2019-03-22      Enh. #452: Several popup menu items made invisible on simplified mode
 *      Kay Gürtzig     2019-03-27      Enh. #717: New menu entry menuPreferencesWheelUnit
 *      Kay Gürtzig     2019-08-02/03   Issue #733 Selective property export mechanism implemented.
 *      Kay Gürtzig     2019-08-06      Enh. #740: Backup mechanism for the explicit loading of INI files
 *      Kay Gürtzig     2019-09-13      Enh. #746: Re-translation of import plugin menu items (LangEventListener)
 *      Kay Gürtzig     2019-09-17      Issues #747/#748: Menu items for Try elements, shortcuts for Try, Parallel, Forever
 *      Kay Gürtzig     2019-09-24      Enh. #738: New menu items for code preview
 *      Kay Gürtzig     2019-09-30      KGU#736 Precaution against newlines in tooltips
 *      Kay Gürtzig     2019-11-08      Enh. #770: New analyser checks 27, 28 (CASE elements)
 *      Kay Gürtzig     2020-01-20      Enh. #801: Messages and a new menu item for offline help support
 *      Kay Gürtzig     2020-03-03      Enh. #440: New export menu entries for PapDesigner export
 *      Kay Gürtzig     2020-03-29      Issue #841: New message error20_3
 *      Bob Fisch       2020-05-25      New "restricted" flag to suppress GUI elements offering code import/export
 *      Kay Gürtzig     2020-06-03      Bugfix #868: Suppression of export / import now works without side-effect
 *      Kay Gürtzig     2020-06-06      Issue #440: Submenu items for PapDesigner export now also with icon
 *      Kay Gürtzig     2020-10-16      Bugfix #874: New warning variant error07_5 (non-ascii letters in identifiers)
 *      Kay Gürtzig     2020-10-17      Enh. #872: New display mode "Operators in C style"
 *      Kay Gürtzig     2020-10-15      Bugfix #885 enabling rule for the C operator mode was flawed
 *      Kay Gürtzig     2020-12-20      New message for bugfix #892
 *      Kay Gürtzig     2020-12-21      Enh. #893: New menu entry for language preview
 *      Kay Gürtzig     2021-01-01      Enh. #903: menuDiagramOperatorsC enabling condition modified
 *      Kay Gürtzig     2021-01-10      Enh. #910: Effective menu support for actual DiagramControllers
 *      Kay Gürtzig     2021-01-13      "About" icon replaced
 *      Kay Gürtzig     2021-02-11      Enh. #893: Revalidation of the preference menu enforced after locale setting
 *      Kay Gürtzig     2021-02-24      Issue #944: Version info announcing Java upgrade to 11 added
 *      Kay Gürtzig     2021-03-03      Issue #954: Modified behaviour of "Clear all Breakpoints" button
<<<<<<< HEAD
 *      Kay Gürtzig     2021-04-15      Enh. #967: menu item menuDiagramARM as introduced by A. Simonetta disabled 
=======
 *      Kay Gürtzig     2021-10-05      Enh. #992: Messages for new Analyser check 30 against bracket faults
>>>>>>> 7fd46391
 *
 ******************************************************************************************************
 *
 *      Comment:		/
 *      
 *      2021-04-15 Enh. #967 - ARMGenerator (Kay Gürtzig)
 *      - Alessandro Simonetta (AS) introduced a new checkbox menu item in the Diagram menu to switch
 *        among Gnu and Keil assembler syntax for ARM code export. While there is no Executor support
 *        for ARM code content of diagram elements, however, this makes little sense. So a plugin-specific
 *        export option was inserted to control the ARMGenerator mode instead.
 * 
 ******************************************************************************************************///


import java.util.*;
import java.util.logging.Level;
import java.util.logging.Logger;
import java.io.*;
import java.net.URL;
import java.awt.*;
import java.awt.event.*;

import javax.swing.*;
import javax.swing.filechooser.FileNameExtensionFilter;

import lu.fisch.structorizer.elements.*;
import lu.fisch.structorizer.gui.Menu;
import lu.fisch.structorizer.helpers.*;
import lu.fisch.structorizer.io.INIFilter;
import lu.fisch.structorizer.io.Ini;
import lu.fisch.structorizer.locales.LangEvent;
import lu.fisch.structorizer.locales.LangEventListener;
import lu.fisch.structorizer.locales.LangMenuBar;
import lu.fisch.structorizer.locales.LangTextHolder;
import lu.fisch.structorizer.locales.Locale;
import lu.fisch.structorizer.locales.Locales;
import lu.fisch.structorizer.locales.Translator;
import lu.fisch.structorizer.parsers.*;
import lu.fisch.utils.BString;
import lu.fisch.utils.StringList;

@SuppressWarnings("serial")
// START KGU#725 2019-09-13: Enh. #746
//public class Menu extends LangMenuBar implements NSDController
public class Menu extends LangMenuBar implements NSDController, LangEventListener
// END KGU#725 2019-09-13
{
	public enum PluginType { GENERATOR, PARSER, IMPORTER, CONTROLLER };
	
	// START KGU#484 2018-03-22: Issue #463
	public static final Logger logger = Logger.getLogger(Menu.class.getName());
	// END KGU#484 2018-03-22
	private Diagram diagram = null;
	private NSDController NSDControl = null;

	// Menu "File"
	protected final JMenu menuFile = new JMenu("File");
	// Submenus of "File"
	protected final JMenuItem menuFileNew = new JMenuItem("New", IconLoader.getIcon(1));
	protected final JMenuItem menuFileSave = new JMenuItem("Save", IconLoader.getIcon(3));
	protected final JMenuItem menuFileSaveAs = new JMenuItem("Save As ...", IconLoader.getIcon(92));
	// START KGU#373 2017-03-28: Enh. #387
	protected final JMenuItem menuFileSaveAll = new JMenuItem("Save All", IconLoader.getIcon(69));
	//  END KGU#373 2017-03-28
	protected final JMenuItem menuFileOpen = new JMenuItem("Open ...", IconLoader.getIcon(2));
	protected final JMenuItem menuFileOpenRecent = new JMenu("Open Recent File");
	protected final JMenu menuFileExport = new JMenu("Export");
	// Submenu of "File -> Export"
	protected final JMenu menuFileExportPicture = new JMenu("Picture");
	// START KGU#486 2018-01-18: Issue #4 icon redesign
//	protected final JMenuItem menuFileExportPicturePNG = new JMenuItem("PNG ...",IconLoader.getIcon(32));
//	protected final JMenuItem menuFileExportPicturePNGmulti = new JMenuItem("PNG (multiple) ...",IconLoader.getIcon(32));
//	protected final JMenuItem menuFileExportPictureEMF = new JMenuItem("EMF ...",IconLoader.getIcon(32));
//	protected final JMenuItem menuFileExportPictureSWF = new JMenuItem("SWF ...",IconLoader.getIcon(32));
//	protected final JMenuItem menuFileExportPicturePDF = new JMenuItem("PDF ...",IconLoader.getIcon(32));
//	protected final JMenuItem menuFileExportPictureSVG = new JMenuItem("SVG ...",IconLoader.getIcon(32));
	protected final JMenuItem menuFileExportPicturePNG = new JMenuItem("PNG ...",IconLoader.getIcon(88));
	protected final JMenuItem menuFileExportPicturePNGmulti = new JMenuItem("PNG (multiple) ...",IconLoader.getIcon(88));
	protected final JMenuItem menuFileExportPictureEMF = new JMenuItem("EMF ...",IconLoader.getIcon(88));
	protected final JMenuItem menuFileExportPictureSWF = new JMenuItem("SWF ...",IconLoader.getIcon(88));
	protected final JMenuItem menuFileExportPicturePDF = new JMenuItem("PDF ...",IconLoader.getIcon(88));
	protected final JMenuItem menuFileExportPictureSVG = new JMenuItem("SVG ...",IconLoader.getIcon(88));
	// END KGU#486 2018-01-18
	// START KGU#396 2020-03-03: Enh. #440
	protected final JMenu menuFileExportPap = new JMenu("PapDesigner");
	protected final JMenuItem menuFileExportPap1966 = new JMenuItem("DIN 66001 / 1966 ...");
	protected final JMenuItem menuFileExportPap1982 = new JMenuItem("DIN 66001 / 1982 ...");
	// END KGU#396 2020-03-03
	protected final JMenu menuFileExportCode = new JMenu("Code");
	// START KGU#171 2016-04-01: Enh. #144 - new menu item for Favourite Code Export
	protected static final LangTextHolder lbFileExportCodeFavorite = new LangTextHolder("Export as % Code");	// Label template for translation
	// START KGU#486 2018-01-18: Issue #4 icon redesign
	//protected final JMenuItem menuFileExportCodeFavorite = new JMenuItem("Export Fav. Code", IconLoader.getIcon(4));
	protected final JMenuItem menuFileExportCodeFavorite = new JMenuItem("Export Fav. Code", IconLoader.getIcon(87));
	// END KGU#486 2018-01-18
	// END KGU#171 2016-04-01
	protected final JMenu menuFileImport = new JMenu("Import");
	// Submenu of "File -> Import"
	// START KGU#354 2017-03-14: Enh. #354 We use one unified menu item for all code import now
	//protected final JMenuItem menuFileImportPascal = new JMenuItem("Pascal Code ...",IconLoader.getIcon(4));
	protected final JMenuItem menuFileImportCode = new JMenuItem("Source Code ...", IconLoader.getIcon(87));
	// END KGU#354 2017-03-14
	//protected final JMenuItem menuFileImportNSDEd = new JMenuItem("Foreign NSD editor file ...", IconLoader.getIcon(74));

	
	// START KGU#363 2017-05-19: Enh. #372
	protected final JMenuItem menuFileAttributes = new JMenuItem("Inspect attributes ...", IconLoader.getIcon(86));
	// END KGU#363 2017-05-19
	// START KGU#2 2015-11-19: New menu item to have the Arranger present the diagram
	protected final JMenuItem menuFileArrange = new JMenuItem("Arrange", IconLoader.getIcon(105));
	// END KGU#2 2015-11-19
	protected final JMenuItem menuFilePrint = new JMenuItem("Print ...",IconLoader.getIcon(41));
    // START BOB 2016-08-02
	protected final JMenuItem menuFileTranslator = new JMenuItem("Translator", IconLoader.getIcon(113));
    // END BOB 2016-08-02
	protected final JMenuItem menuFileQuit = new JMenuItem("Quit", IconLoader.getIcon(122));

	// Menu "Edit"
	protected final JMenu menuEdit = new JMenu("Edit");
	// Submenu of "Edit"
	protected final JMenuItem menuEditUndo = new JMenuItem("Undo",IconLoader.getIcon(39));
	protected final JMenuItem menuEditRedo = new JMenuItem("Redo",IconLoader.getIcon(38));
	protected final JMenuItem menuEditCut = new JMenuItem("Cut",IconLoader.getIcon(44));
	protected final JMenuItem menuEditCopy = new JMenuItem("Copy",IconLoader.getIcon(42));
	protected final JMenuItem menuEditPaste = new JMenuItem("Paste",IconLoader.getIcon(43));
	// START KGU#324 2017-05-30: Enh. #415
	protected final JMenuItem menuEditFindReplace = new JMenuItem("Find/Replace", IconLoader.getIcon(73));
	// END KGU#324 2017-05-30
	protected final JMenuItem menuEditCopyDiagramPNG = new JMenuItem("Copy bitmap diagram to clipboard",IconLoader.getIcon(32));
	protected final JMenuItem menuEditCopyDiagramEMF = new JMenuItem("Copy vector diagram to clipboard",IconLoader.getIcon(32));
	// START KGU#282 2016-10-16: Issue #272: Options to upgrade or downgrade graphics
	protected final JMenuItem menuEditUpgradeTurtle = new JMenuItem("To fine graphics",IconLoader.getIcon(27));
	protected final JMenuItem menuEditDowngradeTurtle = new JMenuItem("To integer graphics",IconLoader.getIcon(28));
	// END KGU#282 2016-10-16
	// START KGU#602 2018-10-26: enh. #619
	protected final JMenuItem menuEditBreakLines = new JMenuItem("(Re-)break text lines ...", IconLoader.getIcon(56));
	// END KGU#602 2018-10-26
	// START KGU#667 2019-02-26: Enh. #689 - summon the called subroutine for editing
	protected final JMenuItem menuEditSummonSub = new JMenuItem("Edit subroutine ...", IconLoader.getIcon(21));
	// END KGU#667 2019-02-26

	protected final JMenu menuView = new JMenu("View");

	// Menu "Diagram"
	protected final JMenu menuDiagram = new JMenu("Diagram");
	// Submenus of "Diagram"
	protected final JMenu menuDiagramAdd = new JMenu("Add");
	// Submenu "Diagram -> Add -> Before"
	protected final JMenu menuDiagramAddBefore = new JMenu("Before");
	// Submenus for adding Elements "Before"
	protected final JMenuItem menuDiagramAddBeforeInst = new JMenuItem("Instruction",IconLoader.getIcon(/*7*/57));
	protected final JMenuItem menuDiagramAddBeforeAlt = new JMenuItem("IF statement",IconLoader.getIcon(/*8*/60));
	protected final JMenuItem menuDiagramAddBeforeCase = new JMenuItem("CASE statement",IconLoader.getIcon(/*47*/64));
	// START KGU#493 2018-02-12: Issue #4
	//protected final JMenuItem menuDiagramAddBeforeFor = new JMenuItem("FOR loop",IconLoader.getIcon(9));
	protected final JMenuItem menuDiagramAddBeforeFor = new JMenuItem("FOR loop",IconLoader.getIcon(/*95*/74));
	// END KGU#493 2018-02-12
	protected final JMenuItem menuDiagramAddBeforeWhile = new JMenuItem("WHILE loop",IconLoader.getIcon(/*10*/62));
	protected final JMenuItem menuDiagramAddBeforeRepeat = new JMenuItem("REPEAT loop",IconLoader.getIcon(/*11*/63));
	protected final JMenuItem menuDiagramAddBeforeForever = new JMenuItem("ENDLESS loop",IconLoader.getIcon(/*9*/61));
	protected final JMenuItem menuDiagramAddBeforeCall = new JMenuItem("Call",IconLoader.getIcon(/*49*/58));
	protected final JMenuItem menuDiagramAddBeforeJump = new JMenuItem("Jump",IconLoader.getIcon(/*56*/59));
	protected final JMenuItem menuDiagramAddBeforePara = new JMenuItem("Parallel",IconLoader.getIcon(/*90*/91));
	// START KGU#686 2019-03-16: Enh. #56
	protected final JMenuItem menuDiagramAddBeforeTry = new JMenuItem("Try-Catch",IconLoader.getIcon(120));
	// END KGU#686 2019-03-16

	// Submenu "Diagram -> Add -> After"
	protected final JMenu menuDiagramAddAfter = new JMenu("After");
	// Submenus for adding Elements "After"
	protected final JMenuItem menuDiagramAddAfterInst = new JMenuItem("Instruction",IconLoader.getIcon(/*12*/57));
	protected final JMenuItem menuDiagramAddAfterAlt = new JMenuItem("IF statement",IconLoader.getIcon(/*13*/60));
	protected final JMenuItem menuDiagramAddAfterCase = new JMenuItem("CASE statement",IconLoader.getIcon(/*48*/64));
	// START KGU#493 2018-02-12: Issue #4
	//protected final JMenuItem menuDiagramAddAfterFor = new JMenuItem("FOR loop",IconLoader.getIcon(14));
	protected final JMenuItem menuDiagramAddAfterFor = new JMenuItem("FOR loop",IconLoader.getIcon(/*97*/74));
	// END KGU#493 2018-02-12
	protected final JMenuItem menuDiagramAddAfterWhile = new JMenuItem("WHILE loop",IconLoader.getIcon(/*15*/62));
	protected final JMenuItem menuDiagramAddAfterRepeat = new JMenuItem("REPEAT loop",IconLoader.getIcon(/*16*/63));
	protected final JMenuItem menuDiagramAddAfterForever = new JMenuItem("ENDLESS loop",IconLoader.getIcon(/*14*/61));
	protected final JMenuItem menuDiagramAddAfterCall = new JMenuItem("Call",IconLoader.getIcon(/*50*/58));
	protected final JMenuItem menuDiagramAddAfterJump = new JMenuItem("Jump",IconLoader.getIcon(/*55*/59));
	protected final JMenuItem menuDiagramAddAfterPara = new JMenuItem("Parallel",IconLoader.getIcon(/*89*/91));
	// START KGU#686 2019-03-16: Enh. #56
	protected final JMenuItem menuDiagramAddAfterTry = new JMenuItem("Try-Catch",IconLoader.getIcon(120));
	// END KGU#686 2019-03-16

	protected final JMenuItem menuDiagramEdit = new JMenuItem("Edit",IconLoader.getIcon(6));
	protected final JMenuItem menuDiagramDelete = new JMenuItem("Delete",IconLoader.getIcon(5));
	protected final JMenuItem menuDiagramMoveUp = new JMenuItem("Move up",IconLoader.getIcon(19));
	protected final JMenuItem menuDiagramMoveDown = new JMenuItem("Move down",IconLoader.getIcon(20));
	// START KGU#199 2016-07-06: Enh. #188 - We allow instruction conversion
	protected final JMenuItem menuDiagramTransmute = new JMenuItem("Transmute", IconLoader.getIcon(109));
	// END KGU#199 2016-07-06
	// START KGU#365 2017-03-23: Enh. #380 - conversion of sequence in a subroutine
	protected final JMenuItem menuDiagramOutsource = new JMenuItem("Outsource", IconLoader.getIcon(68));
	// END KGU#365 2017-03-23
	// START KGU#123 2016-01-03: New menu items for collapsing/expanding (addresses #65)
	protected final JMenuItem menuDiagramCollapse = new JMenuItem("Collapse", IconLoader.getIcon(106));
	protected final JMenuItem menuDiagramExpand = new JMenuItem("Expand", IconLoader.getIcon(107));
	// END KGU#123 2016-01-03
	// START KGU#310 2016-12-14: Renamed and moved to menu "Debug"
//	// START KGU#277 2016-10-13: Enh. #270: Disabling of elements
//	protected final JMenuItem menuDiagramDisable = new JMenuItem("Disable", IconLoader.getIcon(26));
//	// END KGU#277 2016-10-13
//	// START KGU#143 2016-01-21: Bugfix #114 - Compensate editing restriction by accelerator4
//	protected final JMenuItem menuDiagramBreakpoint = new JMenuItem("Toggle Breakpoint", IconLoader.getIcon(103));
//	// END KGU#143 2016-01-21
//	// START KGU#213 2016-08-02: Enh. #215
//	protected final JMenuItem menuDiagramBreakTrigger = new JMenuItem("Specify break trigger...", IconLoader.getIcon(112));
//	// END KGU#143 2016-08-02
	// END KGU#310 2016-12-14

	protected final JMenu menuDiagramType = new JMenu("Type");
	protected final JCheckBoxMenuItem menuDiagramTypeProgram = new JCheckBoxMenuItem("Main", IconLoader.getIcon(22));
	// START AS 2021-03-25: Enh. #967 - KGU 2021-04-15 disabled in favour of a plugin-specific export option
	//protected final JCheckBoxMenuItem menuDiagramARM = new JCheckBoxMenuItem("GNU compiler for ARM", IconLoader.getIcon(129));
	// END AS 2021-03-25
	protected final JCheckBoxMenuItem menuDiagramTypeFunction = new JCheckBoxMenuItem("Sub", IconLoader.getIcon(21));
	//START KGU#376 2017-05-16: Enh. #389
	protected final JCheckBoxMenuItem menuDiagramTypeInclude = new JCheckBoxMenuItem("Includable", IconLoader.getIcon(71));
	//END KGU#376 2017-05-16
	protected final JCheckBoxMenuItem menuDiagramUnboxed = new JCheckBoxMenuItem("Unframed diagram?", IconLoader.getIcon(40));
	protected final JCheckBoxMenuItem menuDiagramComment = new JCheckBoxMenuItem("Show comments?", IconLoader.getIcon(77));
	protected final JCheckBoxMenuItem menuDiagramMarker = new JCheckBoxMenuItem("Highlight variables?", IconLoader.getIcon(79));
	// START KGU#872 2020-10-17: Enh. #872 - New display mode or operators
	protected final JCheckBoxMenuItem menuDiagramOperatorsC = new JCheckBoxMenuItem("Show operators in C style?", IconLoader.getIcon(124));
	// END KGU#872 2020-10-17
	protected final JCheckBoxMenuItem menuDiagramDIN = new JCheckBoxMenuItem("DIN 66261?", IconLoader.getIcon(82));
	protected final JCheckBoxMenuItem menuDiagramAnalyser = new JCheckBoxMenuItem("Analyse structogram?", IconLoader.getIcon(83));
	protected final JCheckBoxMenuItem menuDiagramSwitchComments = new JCheckBoxMenuItem("Switch text/comments?", IconLoader.getIcon(102));
	// START KGU#227 2016-07-31: Enh. #128
	protected final JCheckBoxMenuItem menuDiagramCommentsPlusText = new JCheckBoxMenuItem("Comments plus texts?", IconLoader.getIcon(111));
	// END KGU#227 2016-07-31
	// START KGU#477 2017-12-06: Enh. #487
	protected final JCheckBoxMenuItem menuDiagramHideDeclarations = new JCheckBoxMenuItem("Hide declarations?", IconLoader.getIcon(85));
	// END KGU#477 2017-12-06
	// START KGU#305 2016-12-14: Enh. #305
	protected final JCheckBoxMenuItem menuDiagramIndex = new JCheckBoxMenuItem("Show Arranger index?", IconLoader.getIcon(29));
	// END KGU#305 2016-12-14
	// START KGU#705 2019-09-23: Enh. #738
	protected final JCheckBoxMenuItem menuDiagramPreview = new JCheckBoxMenuItem("Show Code preview?", IconLoader.getIcon(87));
	// END KGU#705 2019-09-23

	// Menu "Preferences"
	// START KGU#466 2019-08-02: Issue #733 - prepare a selective preferences export, lazy initialisation
	private static final HashMap<String, String[]> preferenceKeys = new LinkedHashMap<String, String[]>();
	// END KGU#466 2019-08-02
	
	protected final JMenu menuPreferences = new JMenu("Preferences");
	// Submenu of "Preferences"
	// START KGU#300 2016-12-02: Enh. #300
	protected final JCheckBoxMenuItem menuPreferencesNotifyUpdate = new JCheckBoxMenuItem("Notify of new versions?",IconLoader.getIcon(52));
	// END KGU#2016-12-02
	// START KGU#456 2017-11-05: Enh. #452
	protected final JCheckBoxMenuItem menuPreferencesSimplified = new JCheckBoxMenuItem("Simplified toolbars?",IconLoader.getIcon(75));
	// END KGU#456 2017-11-05
	protected final JMenuItem menuPreferencesFont = new JMenuItem("Font ...",IconLoader.getIcon(23));
	protected final JMenuItem menuPreferencesColors = new JMenuItem("Colors ...",IconLoader.getIcon(31));
	protected final JMenuItem menuPreferencesOptions = new JMenuItem("Structures ...",IconLoader.getIcon(40));
	protected final JMenuItem menuPreferencesParser = new JMenuItem("Parser ...",IconLoader.getIcon(4));
	protected final JMenuItem menuPreferencesAnalyser = new JMenuItem("Analyser ...",IconLoader.getIcon(83));
	// START KGU#309 2016-12-15: Enh. #310 - new options for saving diagrams
	protected final JMenuItem menuPreferencesSaving = new JMenuItem("Saving ...",IconLoader.getIcon(3));
	// END KGU#309 2016-12-15
	protected final JMenuItem menuPreferencesExport = new JMenuItem("Export ...",IconLoader.getIcon(32));
	protected final JMenuItem menuPreferencesImport = new JMenuItem("Import ...",IconLoader.getIcon(25));
	protected final JMenu menuPreferencesLanguage = new JMenu("Language");
	// START KGU#242 2016-09-04: Structural redesign - generic generation of language menu items
	protected final Hashtable<String, JCheckBoxMenuItem> menuPreferencesLanguageItems = new Hashtable<String, JCheckBoxMenuItem>(Locales.LOCALES_LIST.length);
	// END KGU#242 2016-09-04
	// START KGU#232 2016-08-03/2016-09-06: Enh. #222
	protected final JMenuItem menuPreferencesLanguageFromFile = new JCheckBoxMenuItem("From file ...",IconLoader.getLocaleIconImage("empty"));
	// END KGU#232 2016-08-03/2016-09-06
	// START KGU#892 2020-12-21: Enh. #893 - better visibility of preview locale
	protected final JMenuItem menuPreferencesLanguagePreview = new JCheckBoxMenuItem("Translator preview", IconLoader.getIcon(113));
	// END KGU#892 2020-12-21
	// START KGU#479 2017-12-14: Enh. #492
	protected final JMenuItem menuPreferencesElements = new JMenuItem("Element names ...", IconLoader.getIcon(74));
	// END KGU#479 2017-12-14
	// START KGU#480 2018-01-18: Enh. #490 - Aliases for controller API
	// START KGU#486 2018-02-06: Issue #4
	//protected final JMenuItem menuPreferencesCtrlAliases = new JMenuItem("Controller aliases ...", IconLoader.turtle);
	protected final JMenuItem menuPreferencesCtrlAliases = new JMenuItem("Controller aliases ...", IconLoader.getIcon(54));
	// END KGU#486 2018-02-06
	// END KGU#480 2018-01-18
	protected final JMenu menuPreferencesLookAndFeel = new JMenu("Look & Feel");
	// START KGU#503 2018-03-14: Enh. #519
	protected final JMenu menuPreferencesWheel = new JMenu("Mouse Wheel");
	// START KGU#123 2016-01-04: Enh. #87
	protected final JCheckBoxMenuItem menuPreferencesWheelCollapse = new JCheckBoxMenuItem("Mouse wheel for collapsing?", IconLoader.getIcon(108));
	// END KGU#123 2016-01-04
	protected final JCheckBoxMenuItem menuPreferencesWheelZoom = new JCheckBoxMenuItem("Reverse zoom with ctr + wheel", IconLoader.getIcon(7));
	// END KGU#503 2018-03-14
	// START KGU#699 2019-03-27: Issue #717
	protected final JMenuItem menuPreferencesWheelUnit = new JMenuItem("Mouse wheel scrolling unit ...", IconLoader.getIcon(9));
	// END KGU#699 2019-03-27
	// START KGU#287 2017-01-11: Issue #81/#330
	protected final JMenuItem menuPreferencesScalePreset = new JMenuItem("GUI Scaling ...", IconLoader.getIcon(51));
	// END KGU#287 2017-01-11
	protected final JMenu menuPreferencesSave = new JMenu("Save or load preferences ...");
	protected final JMenuItem menuPreferencesSaveAll = new JMenuItem("Save now");
	protected final JMenuItem menuPreferencesSaveLoad = new JMenuItem("Load from file ...");
	protected final JMenuItem menuPreferencesSaveDump = new JMenuItem("Save to file ...");
	// START KGU#721 2019-08-06: Enh. #740
	protected final JMenuItem menuPreferencesSaveRestore = new JMenuItem("Restore last backup");
	// END KGU#721 2019-08-06

	// START KGU#310 2016-12-14
	// Menu "Debug"
	protected final JMenu menuDebug = new JMenu("Debug");
	// Submenu of "Debug"
	// START KGU#911 2021-01-10: Issue #910
	protected final JMenu menuDebugControllers = new JMenu("Optional controllers");
	// END KGU#911 2021-01-10
	// START KGU#486 2018-02-06: Issue #4
	//protected final JMenuItem menuDebugTurtle = new JMenuItem("Turtleizer ...", IconLoader.turtle);
	protected final JMenuItem menuDebugTurtle = new JMenuItem("Turtleizer ...", IconLoader.getIcon(54));
	// END KGU#486 2018-02-06
	protected final JMenuItem menuDebugExecute = new JMenuItem("Executor ...", IconLoader.getIcon(4));
	protected final JMenuItem menuDebugBreakpoint = new JMenuItem("Toggle breakpoint", IconLoader.getIcon(103));
	protected final JMenuItem menuDebugBreakTrigger = new JMenuItem("Specify break trigger ...", IconLoader.getIcon(112));
	// START KGU#952 2021-03-03: Issue #954 - modified behaviour
	//protected final JMenuItem menuDebugDropBrkpts = new JMenuItem("Clear breakpoints", IconLoader.getIcon(104));
	protected final JCheckBoxMenuItem menuDebugDropBrkpts = new JCheckBoxMenuItem("Ignore breakpoints", IconLoader.getIcon(104));
	// END KGU#952 2021-03-03
	protected final JMenuItem menuDebugDisable = new JMenuItem("Disable", IconLoader.getIcon(26));
	// END KGU#310 2016-12-14

	// Menu "Help"
	protected final JMenu menuHelp = new JMenu("Help");
	// Submenu of "Help"
	// START KGU#208 2016-07-22: Enh. #199
	protected final JMenuItem menuHelpOnline = new JMenuItem("User Guide",IconLoader.getIcon(110));
	// END KGU#208 2016-07-22
	// START KGU#791 2020-01-20: Enh. #791
	protected final JMenuItem menuHelpDownload = new JMenuItem("Download Guide as PDF", IconLoader.getIcon(123));
	// END KGU#791 2020-01-20
	// START KGU 2021-01-13: Icon replaced
	//protected final JMenuItem menuHelpAbout = new JMenuItem("About ...",IconLoader.getIcon(17));
	protected final JMenuItem menuHelpAbout = new JMenuItem("About ...",IconLoader.getIcon(126));	
	// END KGU 2021-01-13
	protected final JMenuItem menuHelpUpdate = new JMenuItem("Update ...",IconLoader.getIcon(52));

	// START KGU#239 2016-08-12: Enh. #231
	/** Generator plugins accessible for Analyser, {@link Diagram}, {@link ExportOptionDialoge} etc. */
	public static Vector<GENPlugin> generatorPlugins = new Vector<GENPlugin>();
	// END KGU#239 2016-08-12
	// START KGU#448/KGU#480 2018-01-08: Enh. #443, #490
	/** {@link DiagramController} plugins accessible for {@link Diagram}, {@link DiagramControllerAliases} etc. */
	public static Vector<GENPlugin> controllerPlugins = new Vector<GENPlugin>();
	// END KGU#448/KGU#480 2018-01-08
	// Error messages for Analyser
	// START KGU#220 2016-07-27: Enh. as proposed in issue #207
	public static final LangTextHolder warning_1 = new LangTextHolder("WARNING: TEXTS AND COMMENTS ARE EXCHANGED IN DISPLAY! → Menu \"%1 ► %2\".");
	// END KGU#220 2016-07-27
	// START KGU#456 2017-11-05: Enh. #452
	public static final LangTextHolder warning_2 = new LangTextHolder("NOTE: «%4» is active. To switch it off → Menu \"%1 ► %2 ► %3\".");	
	// END KGU#456 2017-11-05
	public static final LangTextHolder error01_1 = new LangTextHolder("WARNING: No loop variable detected ...");
	public static final LangTextHolder error01_2 = new LangTextHolder("WARNING: More than one loop variable detected: «%»");
	public static final LangTextHolder error01_3 = new LangTextHolder("You are not allowed to modify the loop variable «%» inside the loop!");
	public static final LangTextHolder error02 = new LangTextHolder("No change of the variables in the condition detected. Possible endless loop ...");
	// START KGU#375 2017-04-05: Enh. #390 Mor precise informaton for multi-line instructions
	//public static final LangTextHolder error03_1= new LangTextHolder("The variable «%» has not yet been initialized!");
	//public static final LangTextHolder error03_2 = new LangTextHolder("The variable «%» may not have been initialized!");
	public static final LangTextHolder error03_1= new LangTextHolder("The variable «%1» has not yet been initialized%2!");
	public static final LangTextHolder error03_2 = new LangTextHolder("The variable «%1» may not have been initialized%2!");
	// END KGU#375 2017-04-05
	public static final LangTextHolder error04 = new LangTextHolder("You are not allowed to use an IF-statement with an empty TRUE-block!");
	public static final LangTextHolder error05 = new LangTextHolder("The variable «%» must be written in uppercase!");
	public static final LangTextHolder error06 = new LangTextHolder("The program name «%» must be written in uppercase!");
	public static final LangTextHolder error07_1 = new LangTextHolder("«%» is not a valid name for a program or function!");
	public static final LangTextHolder error07_2 = new LangTextHolder("«%» is not a valid name for a parameter!");
	public static final LangTextHolder error07_3 = new LangTextHolder("«%» is not a valid name for a variable!");
	public static final LangTextHolder error07_4 = new LangTextHolder("Program names should not contain spaces, better put underscores between the words: «%».");
	// START KGU#877 2020-10-16: Bugfix #874
	public static final LangTextHolder error07_5 = new LangTextHolder("Identifier «%» contains non-ascii letters; this should better be avoided.");
	// END KGU#877 2020-10-16
	// START KGU#456 2017-11-04: Enh. #452 - Be more friendly to newbees
	public static final LangTextHolder hint07_1 = new LangTextHolder("What is your algorithm to do? Replace «%» with a good name for it!");
	// END KGU#456 2017-11-01
	public static final LangTextHolder error08 = new LangTextHolder("It is not allowed to make an assignment inside a condition.");
	public static final LangTextHolder error09 = new LangTextHolder("Your program («%») cannot have the same name as a variable or parameter!");
	public static final LangTextHolder error10_1 = new LangTextHolder("A single instruction element should not contain input/output instructions and assignments!");
	public static final LangTextHolder error10_2 = new LangTextHolder("A single instruction element should not contain input and output instructions!");
	public static final LangTextHolder error10_3 = new LangTextHolder("A single instruction element should not contain input instructions and assignments!");
	public static final LangTextHolder error10_4 = new LangTextHolder("A single instruction element should not contain ouput instructions and assignments!");
	// START KGU#375 2017-04-05: Enh. #388
	public static final LangTextHolder error10_5 = new LangTextHolder("A single instruction element should not mix constant definitions with other instructions!");
	// END KGU#375 2017-04-05
	// START KGU#388 2017-09-13: Enh. #423
	public static final LangTextHolder error10_6 = new LangTextHolder("A single instruction element should not mix type definitions with other instructions!");
	// END KGU#388 2017-09-13
	public static final LangTextHolder error11 = new LangTextHolder("You probably made an assignment error. Please check this instruction!");
	public static final LangTextHolder error12 = new LangTextHolder("The parameter «%» must start with the letter \"p\" followed by only uppercase letters!");
	public static final LangTextHolder error13_1 = new LangTextHolder("Your function does not return any result!");
	public static final LangTextHolder error13_2 = new LangTextHolder("Your function may not return a result!");
	// START KGU#78 (#23) 2015-11-25: Check for competitive return mechanisms
	public static final LangTextHolder error13_3 = new LangTextHolder("Your functions seems to use several competitive return mechanisms: «%»!");
	// END KGU#78 (#23) 2015-11-25
	// START KGU#3 2015-11-03: New checks for the enhanced For loop
	public static final LangTextHolder error14_1 = new LangTextHolder("The FOR loop parameters are not consistent to the loop heading text!");
	public static final LangTextHolder error14_2 = new LangTextHolder("The FOR loop step value («%») is not a legal integer constant!");
	// START KGU#3 2015-11-26: More clarity if e.g. a counter variable is named "step" and so is the stepFor parser preference
	public static final LangTextHolder error14_3 = new LangTextHolder("Variable name «%» may collide with one of the configured FOR loop heading keywords!");
	// END KGU#3 2015-11-26
	// END KGU#3 2015-11-03
	// START KGU#2 2015-11-25: New check for Call element syntax and Jump consistency
	// START KGU#278 2016-10-11: Enh. #267: Check for subroutine availability
	//public static final LangTextHolder error15 = new LangTextHolder("The CALL hasn't got form «[ <var> " + "\u2190" +" ] <routine_name>(<arg_list>)»!");
	public static final LangTextHolder error15_1 = new LangTextHolder("The CALL hasn't got form «[ <var> " + "\u2190" +" ] <routine_name>(<arg_list>)»!");
	public static final LangTextHolder error15_2 = new LangTextHolder("The called diagram «%» is currently not available.");
	// END KGU#278 2016-10-11
	// START KGU 2016-12-17
	public static final LangTextHolder error15_3 = new LangTextHolder("There are several diagrams matching signature «%».");
	// END KGU 2016-12-17
	public static final LangTextHolder error16_1 = new LangTextHolder("A JUMP element may be empty or start with one of %, possibly followed by an argument!");	
	public static final LangTextHolder error16_2 = new LangTextHolder("A % instruction, unless at final position, must form a JUMP element!");
	public static final LangTextHolder error16_3 = new LangTextHolder("A %1 or %2 instruction is only allowed as JUMP element!");
	public static final LangTextHolder error16_4 = new LangTextHolder("Cannot leave or break more loop levels than being nested in («%»)!");
	public static final LangTextHolder error16_5 = new LangTextHolder("You must not directly jump (%1, %2) out of a parallel thread!");
	public static final LangTextHolder error16_6 = new LangTextHolder("Illegal argument for a «%» JUMP (must be an integer constant)!");
	public static final LangTextHolder error16_7 = new LangTextHolder("Instruction isn't reachable after a JUMP!");
	public static final LangTextHolder error16_8 = new LangTextHolder("The argument for this «%» JUMP might be unsuited (should be an integer value).");
	// END KGU#2 2015-11-25
	// START KGU#47 2015-11-28: New check for concurrency problems
	public static final LangTextHolder error17 = new LangTextHolder("Consistency risk due to concurrent access to variable «%» by several parallel threads!");
	// END KGU#47 2015-11-28
	// START KGU#239 2016-08-12: Enh. #231 - New checks for variable name collisions
	public static final LangTextHolder error18 = new LangTextHolder("Variable name «%1» may be confused with variable(s) «%2» in some case-indifferent languages!");
	public static final LangTextHolder error19_1 = new LangTextHolder("Variable name «%1» may collide with reserved names in languages like %2!");
	public static final LangTextHolder error19_2 = new LangTextHolder("Variable name «%» is reserved in Structorizer and is likely to cause trouble on execution!");
	// END KGU#239 2016-08-12
	// START KGU#253 2016-09-21: Enh. #249 - New check for subroutine syntax.
	// START KGU#371 2019-03-07: Enh. #385 - default parameter check added
	//public static final LangTextHolder error20 = new LangTextHolder("A subroutine header must have a (possibly empty) parameter list within parentheses.");
	public static final LangTextHolder error20_1 = new LangTextHolder("A subroutine header must have a (possibly empty) parameter list within parentheses.");
	public static final LangTextHolder error20_2 = new LangTextHolder("Parameters with default must be placed contiguously at the parameter list end.");
	// END KGU#371 2019-03-07
	// START KGU#836 2020-03-29: Issue #841 - New check against subroutine syntax on Mains or Includables
	public static final LangTextHolder error20_3 = new LangTextHolder("A diagram of type %1 should not have a parameter list. Change type to %2?");
	// END KGU#836 2020-03-29
	// END KGU#253 2016-09-21
	// START KGU#327 2017-01-07: Enh. #329 - New check for hardly distinguishable variable names.
	public static final LangTextHolder error21 = new LangTextHolder("Variable names I (upper-case i), l (lower-case L), and O (upper-case o) are hard to distinguish from each other, 1, or 0.");
	// END KGU#327 2017-01-07
	// START KGU#375 2017-04-04: Enh. #388 - New check for constants depending on non-constant values or be redefined.
	public static final LangTextHolder error22_1 = new LangTextHolder("Constant «%1» depends on apparently non-constant value(s) %2.");
	public static final LangTextHolder error22_2 = new LangTextHolder("Attempt to modify the value of constant «%»!");
	public static final LangTextHolder errorLineReference = new LangTextHolder(" (line %)");
	// END KGU#375 2017-04-04
	// START KGU#376 2017-04-11/21: Enh. #389 
	public static final LangTextHolder error23_1 = new LangTextHolder("Diagram «%» is rather unsuited to be included as it makes use of return.");
	public static final LangTextHolder error23_2 = new LangTextHolder("Import of diagram «%» is recursive!");
	public static final LangTextHolder error23_3 = new LangTextHolder("Import of diagram «%1» will be ignored here because it had already been imported: %2");
	public static final LangTextHolder error23_4 = new LangTextHolder("Name conflict between local and imported variable or constant «%»!");
	public static final LangTextHolder error23_5 = new LangTextHolder("An includable diagram «%» is currently not available!");
	public static final LangTextHolder error23_6 = new LangTextHolder("More than one includable diagrams with name «%» found!");
	// END KGU#376 2017-04-11/21
	// START KGU#388 2017-09-17: Enh. #423: imported record type definitions
	public static final LangTextHolder error23_7 = new LangTextHolder("There is a name conflict between local and imported type definition «%»!");
	// END KGU#388 2017-09-17
	// START KGU#388 2017-09-13: Enh. #423
	public static final LangTextHolder error24_1 = new LangTextHolder("Type definition in (composed) line % is malformed.");
	public static final LangTextHolder error24_2 = new LangTextHolder("Type name «%» is illegal or colliding with another identifier.");
	public static final LangTextHolder error24_3 = new LangTextHolder("Component name «%» is illegal or duplicate.");
	public static final LangTextHolder error24_4 = new LangTextHolder("Component type «%» is undefined or unknown.");
	public static final LangTextHolder error24_5 = new LangTextHolder("There is no defined record type «%»!");
	public static final LangTextHolder error24_6 = new LangTextHolder("Record component «%» will not be modified/initialized!");
	public static final LangTextHolder error24_7 = new LangTextHolder("Record type «%1» hasn't got a component «%2»!");
	public static final LangTextHolder error24_8 = new LangTextHolder("Variable «%1» hasn't got a component «%2»!");
	// END KGU#388 2017-09-13
	// START KGU#456 2017-11-04: Enh. #452 - Be more helpful to newbees
	public static final LangTextHolder hint25_1 = new LangTextHolder("Select the diagram centre and place a first element, e.g. an input instruction like «%1 %2»");
	public static final LangTextHolder hint25_2 = new LangTextHolder("You might want to input data, e.g. with an instruction like «%1 %2». → Menu \"%3\"");
	public static final LangTextHolder hint25_3 = new LangTextHolder("You might want to print results, e.g. with an instruction like «%1 %2». → Menu \"%3\"");
	public static final LangTextHolder hint25_4 = new LangTextHolder("Select the diagram centre and place a first element, e.g. an Instruction.");
	public static final LangTextHolder hint25_5 = new LangTextHolder("Select the diagram centre and place e.g. an Instruction element with a type or constant definition.");
	public static final LangTextHolder hint25_6 = new LangTextHolder("You might want to place some processing instruction like «%1» between input and output. → Menu \"%2\"");
	public static final LangTextHolder[] hint26 = {
			new LangTextHolder("Select the diagram centre, double-click, press Enter or F5, and put in the instruction text «% \"Hello world!\"»"),
			new LangTextHolder("Now you may e.g. test your diagram: → Menu \"%1 ► %2\""),
			new LangTextHolder("Now you may e.g. save your diagram: → Menu \"%1 ► %2\""),
			new LangTextHolder("Now you may e.g. export your diagram to some programming language: → Menu \"%1 ► %2 ► %3\""),
			new LangTextHolder("Now you may e.g. export your diagram as graphics file: → Menu \"%1 ► %2 ► %3\"")
	};
	// END KGU#456 2017-11-01
	// START KGU#758 2019-11-08: Enh. #770
	public static final LangTextHolder error27 = new LangTextHolder("Some selector items (e.g. «%») don't seem to be integer constants.");
	public static final LangTextHolder error28 = new LangTextHolder("There are multiple (conflicting) selector items (%) in the CASE element!");
	// END KGU#758 2019-11-08
	// START KGU#927 2021-02-08: Enh. #915
	public static final LangTextHolder error29 = new LangTextHolder("A structured discriminator («%») is unsuited for CASE!");
	// END KGU#927 2021-02-08
	// START KGU#992 2021-10-05: Enh. #992
	public static final LangTextHolder error30_1 = new LangTextHolder("There are %1 more opening than closing brackets in line %2, '%3' was expected next!");
	public static final LangTextHolder error30_2 = new LangTextHolder("There is at least one more closing '%1' than opening brackets in line %2!");
	public static final LangTextHolder error30_3 = new LangTextHolder("There is a closing '%1' where '%3' is expected in line %2!");
	// END KGU#992 2021-10-05
	// START KGU#459 2017-11-14: Enh. #459
	public static final LangTextHolder msgGuidedTours = new LangTextHolder("You activated guided tours.\n\nWatch out for recommendations\nor instructions\nin the bottom text pane\n(Analyser report list)."
			+ "\nLittle blue or red triangles in\nthe elements will remind you.");
	public static final LangTextHolder msgGuidedTourDone = new LangTextHolder("Congratulations - you finished the tutorial «%».");
	public static final LangTextHolder msgGuidedTourNext = new LangTextHolder("%1\nTutorial «%2» is going to start now.\nYou may want to clear the diagram first via menu \"%3\"");
	public static final LangTextHolder ttlGuidedTours = new LangTextHolder("Guided Tours");
	// END KGU#459 2017-11-14

	// START KGU#218 2016-07-28: Issue #206 - enhanced localization
	// Dialog messages
	public static final LangTextHolder msgDialogExpCols = new LangTextHolder("Into how many columns do you want to split the output?");
	public static final LangTextHolder msgDialogExpRows = new LangTextHolder("Into how many rows do you want to split the output?");
	public static final LangTextHolder msgOverwriteFile = new LangTextHolder("Overwrite existing file?");
	public static final LangTextHolder msgOverwriteFiles = new LangTextHolder("Existing file(s) detected. Overwrite?");
	// START KGU#553 2018-07-10: Issue #557
	public static final LangTextHolder msgOverwriteFile1 = new LangTextHolder("Overwrite existing file \"%\"?");
	public static final LangTextHolder msgCancelAll = new LangTextHolder("Cancel the saving of all remaining files?");
	public static final LangTextHolder lblAcceptProposedNames = new LangTextHolder("Accept proposed names for all files");
	// END KGU#553 2018-07-10
	public static final LangTextHolder btnConfirmOverwrite = new LangTextHolder("Confirm Overwrite");
	public static final LangTextHolder msgRepeatSaveAttempt = new LangTextHolder("Your file has not been saved. Please repeat the save operation!");
	// END KGU#218 2016-07-28
	// START KGU#227 2016-07-31: Enh. #128
	public static final LangTextHolder menuDiagramSwitchTCTooltip = new LangTextHolder("Unselect \"%1\" to enable this item");
	// END KGU#227 2016-07-31
	// START KGU#213 2016-08-02: Enh. #215
	public static final LangTextHolder msgBreakTriggerPrompt = new LangTextHolder("Specify an execution count triggering a break (0 = always).");
	public static final LangTextHolder msgBreakTriggerIgnored = new LangTextHolder("Input ignored - must be a cardinal number.");
	public static final LangTextHolder msgErrorFileSave = new LangTextHolder("Error on saving the file: %!");
	// END KGU#213 2016-08-02
	// START KGU#509 2018-03-20: Bugfix #526
	public static final LangTextHolder msgErrorFileRename = new LangTextHolder("Error(s) on renaming the saved file:\n%1Look for file \"%2\" and move/rename it yourself."); 
	// END KGU#509 2018-03-20
	// START KGU#747 2019-10-07: Try to avoid empty error boxes on start
	public static final LangTextHolder msgErrorSettingLaF = new LangTextHolder("Problem on changing Look & Feel to %1: %2");
	// END KGU#747 2019-10-07
	// START KGU#232 2016-08-02: Enh. #222
	public static final LangTextHolder msgOpenLangFile = new LangTextHolder("Open language file");
	public static final LangTextHolder msgLangFile = new LangTextHolder("Structorizer language file");
	// END KGU#232 2016-08-02
	// START KGU#247 2016-09-15: Issue #243: Forgotten message box translations
	public static final LangTextHolder msgTitleError = new LangTextHolder("Error");
	public static final LangTextHolder msgTitleWarning = new LangTextHolder("Warning");
	public static final LangTextHolder msgTitleLoadingError = new LangTextHolder("Loading Error");
	public static final LangTextHolder msgTitleParserError = new LangTextHolder("Parser Error");
	public static final LangTextHolder msgTitleURLError = new LangTextHolder("URL Error");
	public static final LangTextHolder msgTitleQuestion = new LangTextHolder("Question");
	public static final LangTextHolder msgTitleWrongInput = new LangTextHolder("Wrong Input");
	public static final LangTextHolder msgTitleOpen = new LangTextHolder("Open file ...");
	public static final LangTextHolder msgTitleSave = new LangTextHolder("Save file ...");
	public static final LangTextHolder msgTitleSaveAs = new LangTextHolder("Save file as ...");
	public static final LangTextHolder msgTitleImport = new LangTextHolder("Code import - choose source file (mind the file filter!) ...");
	public static final LangTextHolder msgTitleNSDImport = new LangTextHolder("Import a diagram file from % ...");
	public static final LangTextHolder msgSaveChanges = new LangTextHolder("Do you want to save the current NSD file?");
	public static final LangTextHolder msgErrorImageSave = new LangTextHolder("Error on saving the image(s)!");
	public static final LangTextHolder msgErrorUsingGenerator = new LangTextHolder("Error while using % generator");
	// END KGU#247 2016-09-15
	// START KGU#634 2019-01-17: Issue #664
	public static final LangTextHolder msgVetoClose = new LangTextHolder("Structorizer is going to close. Veto?");
	// END KGU#634 2019-01-17
	// START KGU#354 2017-03-04
	public static final LangTextHolder msgErrorUsingParser = new LangTextHolder("Error while using % parser");
	// END KGU#354 2017-03-04
	// START KGU#247 2016-09-17: Issue #243: Forgotten message box translation
	public static final LangTextHolder msgGotoHomepage = new LangTextHolder("Go to % to look for updates<br/>and news about Structorizer.");
	public static final LangTextHolder msgErrorNoFile = new LangTextHolder("File not found!");
	public static final LangTextHolder msgBrowseFailed = new LangTextHolder("Failed to show % in browser.");
	// END KGU#247 2016-09-17
	// START KGU#791 2020-01-20: Enh. #801: Offline help mechanism
	public static final LangTextHolder msgShowingOfflineGuide = new LangTextHolder("A recently downloaded User Guide is shown by your PDF reader instead.");
	public static final LangTextHolder msgDownloadFailed = new LangTextHolder("Failed to download the User Guide:\n%");
	// START KGU#791 2020-10-20: Issue #801 Download done in an additional thread now.
	public static final LangTextHolder msgCancelled = new LangTextHolder("Cancelled");
	// END KGU#791 2020-10-20
	public static final LangTextHolder msgHostNotAvailable = new LangTextHolder("Host \"%\" not accessible.");
	// END KGU#791 2020-01-20
	// START KGU#258 2016-10-03: Enh. #253: Diagram keyword refactoring
	// START KGU#718 2019-08-01: Modified layout for the refactoring proposal
	//public static final LangTextHolder msgRefactoringOffer = new LangTextHolder("Keywords configured in the Parser Preferences were replaced:%Are loaded diagrams to be refactored accordingly?");
	public static final LangTextHolder[] hdrRefactoringTable = new LangTextHolder[] {
			new LangTextHolder("Reference"),
			new LangTextHolder("Old keyword"),
			new LangTextHolder("New keyword")
			};
	public static final LangTextHolder msgRefactoringOffer1 = new LangTextHolder("Keywords configured in the Parser Preferences were replaced:");
	public static final LangTextHolder msgRefactoringOffer2 = new LangTextHolder("Are loaded diagrams to be refactored accordingly?");
	// START KGU#718 2019-08-01
	public static final LangTextHolder lblRefactorNone = new LangTextHolder("no");
	public static final LangTextHolder lblRefactorCurrent = new LangTextHolder("current diagram");
	public static final LangTextHolder lblRefactorAll = new LangTextHolder("all diagrams");
	// END KGU#258 2016-10-03
	// START KGU#362 2017-03-28: Enh. #370
	public static final LangTextHolder msgDiscardParserPrefs = new LangTextHolder("Sure to discard new parser preferences?");
	public static final LangTextHolder msgAdaptStructPrefs = new LangTextHolder("Adapt Structure preferences to Parser preferences?\n(e.g.: %)");
	public static final LangTextHolder msgKeywordsDiffer = new LangTextHolder("This is a diagram, the original keyword context of which differs from current Parser Preferences:%1\n"
			+ "You have opted against automatic refactoring on loading.\n\n"
			+ "Now you have the following opportunities:\n%2");
	public static final LangTextHolder msgRefactorNow = new LangTextHolder("The diagram may be refactored now (recommended)");
	public static final LangTextHolder msgAdoptPreferences = new LangTextHolder("You may adopt the keywords loaded with the diagram as new Parser Preferences\n"
			+ "   (which would induce refactoring of all other open diagrams!)");
	public static final LangTextHolder msgLeaveAsIs = new LangTextHolder("You may leave the diagram as is, which may prevent its\n"
			+ "   debugging and cause defective export");
	public static final LangTextHolder msgAllowChanges = new LangTextHolder("Allow the modification, thus losing the original keyword information");
	public static final LangTextHolder lblRefactorNow = new LangTextHolder("Refactor diagram");
	public static final LangTextHolder lblAdoptPreferences = new LangTextHolder("Adopt keywords");
	public static final LangTextHolder lblLeaveAsIs = new LangTextHolder("Leave diagram as is");
	public static final LangTextHolder lblAllowChanges = new LangTextHolder("Allow to change now");
	// END KGU#362 2017-03-28
	// START KGU#282 2016-10-17: Enh. #272
	public static final LangTextHolder msgReplacementsDone = new LangTextHolder("% instructions replaced.");	
	// END KGU#282 2016-10-17
	// START KGU#300 2016-12-02: Enh. #300
	public static final LangTextHolder msgNewerVersionAvail = new LangTextHolder("A newer version % is available for download.");
	public static final LangTextHolder msgUpdateInfoHint = new LangTextHolder("If you want to get notified of available new versions\nyou may enable update retrieval from Structorizer homepage\nvia menu item \"%1\" > \"%2\".");
	public static final LangTextHolder lblOk = new LangTextHolder("OK");
	public static final LangTextHolder lblSuppressUpdateHint = new LangTextHolder("Don't show this window again");
	public static final LangTextHolder lblHint = new LangTextHolder("Hint");
	// END KGU#300 2016-12-02
	// START KGU#456 2017-11-05: Enh. #452 (KGU#655 2019-02-15: split into two texts 
	//public static final LangTextHolder msgWelcomeMessage = new LangTextHolder("Welcome to Structorizer, your Nassi-Shneiderman diagram editor.\n"
	//		+ "With this tool you may design, test, analyse, export algorithms and many things more.\n"
	//		+ "It was designed for easy handling but has already gained a lot of functions.\n\n"
	//		+ "If you are an absolute beginner then you may start with a reduced toolbar and a \"%\".\n"
	//		+ "Do you want to start in the simplified and guided mode? (You can always switch to full mode.)");
	public static final LangTextHolder msgWelcomeMessage1 = new LangTextHolder(
			"Welcome to Structorizer, your easy Nassi-Shneiderman diagram editor.\n"
			+ "With this tool you may design, test, analyse, export algorithms and many things more.\n\n"
			+ "Please choose your initial dialog language (you may always change this later via the menu):");
	public static final LangTextHolder msgWelcomeMessage2 = new LangTextHolder(
			"Structorizer was designed for intuitive handling but has already gained a lot of extras.\n\n"
			+ "If you are an absolute beginner then you may start with a reduced toolbar and a \"%\".\n"
			+ "Do you want to start in the simplified and guided mode? (You can always switch to full mode.)");
	public static final LangTextHolder lblReduced = new LangTextHolder("Yes, reduced mode");
	public static final LangTextHolder lblNormal = new LangTextHolder("No, normal mode");
	// END KGU#456 2017-11-05
	// START KGU#354 2017-03-04: Enh. #354 Now generic import menu
	//public static final LangTextHolder lblImportCode = new LangTextHolder("% Code ...");
	public static final LangTextHolder lblCopyToClipBoard = new LangTextHolder("OK + Copy to Clipboard");
	public static final LangTextHolder ttlCodeImport = new LangTextHolder("Source code import");
	public static final LangTextHolder msgSelectParser = new LangTextHolder("The source file type of \"%\" is ambiguous.\nPlease select an import language/parser:");
	public static final LangTextHolder msgImportCancelled = new LangTextHolder("Code import for file \"%\" cancelled.");
	public static final LangTextHolder msgImportFileReadError = new LangTextHolder("File \"%\" does not exist or cannot be read.");
	// END KGU#354 2017-03-04
	// START KGU#392 2017-05-07: Enh. #354, #399
	public static final LangTextHolder msgUnsupportedFileFormat = new LangTextHolder("These files couldn't be loaded because their format is not known or not supported:\n%");
	// END KGU#392 2017-05-07
	// START KGU#553 2018-07-10: Workaround #557
	public static final LangTextHolder msgTooManyDiagrams = new LangTextHolder("The number of created diagrams exceeds the configured threshold (%) for direct rendering.\nSave all obtained diagrams as files just now?");
	// END KGU#553 2018-07-10
	// START KGU#365 2017-03-27: Enh. #380
	public static final LangTextHolder msgSubroutineName = new LangTextHolder("Name of the subroutine");
	public static final LangTextHolder msgJumpsOutwardsScope = new LangTextHolder(
			"There are JUMP instructions among the selected elements targeting outwards.\n"
			+ "To outsource them would compromise the logic of the program or result in defective code!\n"
			+ "The respective JUMPs are listed below and shown RED in the diagram:\n"
			+ "%\n\n"
			+ "Do you really still insist on continuing?");
	public static final LangTextHolder lblContinue = new LangTextHolder("Yes, continue");
	public static final LangTextHolder lblCancel = new LangTextHolder("No, cancel");
	// END KGU#365 2017-03-27
	// START KGU#534 2018-06-29: Enh. #552
	public static final LangTextHolder lblYes = new LangTextHolder("Yes");
	public static final LangTextHolder lblNo = new LangTextHolder("No");
	public static final LangTextHolder lblSkip = new LangTextHolder("No, skip");
	public static final LangTextHolder lblModify = new LangTextHolder("No, modify");
	// END KGU#534 2018-06-29
	// START KGU#534 2018-06-27: Enh. #552
	public static final LangTextHolder lblYesToAll = new LangTextHolder("Yes to all");
	public static final LangTextHolder lblNoToAll = new LangTextHolder("No to all");
	// END KGU#534 2018-06-27
	// START KGU#506 2018-03-14: Issue #522 (for enh. #380)
	public static final LangTextHolder msgIncludableName = new LangTextHolder("Name of a (new) includable diagram to move shared types to");
	public static final LangTextHolder msgMustBeIdentifier = new LangTextHolder("Your chosen name was not suited as identifier!");
	// END KGU#506 2018-03-14
	// START KGU#386 2017-04-28
	public static final LangTextHolder msgImportTooltip = new LangTextHolder("<html>Diagram files generated by the flowchart editor<br/>from <a href=\"%\">%</a></html>");
	// END KGU#386 2017-04-28
	// START KGU#396 2020-04-05: Enh. #440 PapDesigner export
	public static final LangTextHolder msgExportTooltip = new LangTextHolder("<html>Generate diagram files as accepted by the flowchart editor<br/>from <a href=\"%\">%</a></html>");
	// END KGU#396 2020-04-05
	// START KGU#480 2018-01-19: Enh. #490 - table header strings for DiagramControllerAliases
	public static final LangTextHolder msgTabHdrSignature = new LangTextHolder("Signature");
	public static final LangTextHolder msgTabHdrAlias = new LangTextHolder("Alias");
	// END KGU#480 2018-01-19
	// START KGU#602 2018-10-26: Enh. #619 - Opportunity to re-break the text lines in elements
	public static final LangTextHolder ttlBreakTextLines = new LangTextHolder("Limit the line length by word wrapping");
	public static final LangTextHolder msgMaxLineLengthSelected = new LangTextHolder(    "Max. line length in selected element(s): %");
	public static final LangTextHolder msgMaxLineLengthSubstructure = new LangTextHolder("Max. line lengths including substructure: %");
	public static final LangTextHolder lblNewMaxLineLength = new LangTextHolder("New maximum line length:");
	public static final LangTextHolder lblInvolveSubtree = new LangTextHolder("Apply also to substructure");
	public static final LangTextHolder lblPreserveContinuators = new LangTextHolder("Preserve existing soft line breaks");
	// END KGU#602 2018-10-26
	// START KGU#654 2019-02-15: Enh. #681
	public static final LangTextHolder msgSetAsPreferredGenerator = new LangTextHolder("You exported the last %2 times to %1 code.\nDo you want to set %1 as your favourite code export language in the File menu?");
	// END KGU#654 2019-02-15
	// START KGU#667 2019-02-26: Enh. #689
	public static final LangTextHolder msgChooseSubroutine = new LangTextHolder("Choose the @o to be edited:");
	public static final LangTextHolder msgCreateSubroutine = new LangTextHolder("Create a new @o «%»?");
	// END KGU#667 2019-02-26
	// START KGU#770 2021-01-27: Enh. #917
	public static final LangTextHolder msgEditSubroutine = new LangTextHolder("Edit @o ...");
	public static final LangTextHolder msgEditIncludable = new LangTextHolder("Edit @p ...");
	public static final LangTextHolder msgChooseIncludable = new LangTextHolder("Choose the @p to be edited:");
	public static final LangTextHolder msgCreateIncludable = new LangTextHolder("Create a new @p «%»?");
	public static final LangTextHolder msgCyclicInclusion = new LangTextHolder("Cyclic include removed - no more diagrams included!");
	// END KGU#770 2021-01-27
	// START KGU#699 2019-03-27: Issue #717
	public static final LangTextHolder ttlMouseScrollUnit = new LangTextHolder("Mouse wheel scrolling unit");
	// END KGU#699 2019-03-27
	// START KGU#466 2019-08-03: Issue #733
	public static final LangTextHolder msgSelectPreferences = new LangTextHolder("Preference Categories To Be Exported");
	public static final LangTextHolder msgAllPreferences = new LangTextHolder("All preferences");
	public static final LangTextHolder msgInvertSelection = new LangTextHolder("Invert selection");
	public static final LangTextHolder ttDiagramMenuSettings = new LangTextHolder("Settings from menu \"%\"");
	public static final LangTextHolder prefsArranger = new LangTextHolder("Arranger");
	// END KGU#466 2019-08-03
	// START KGU#721 2019-08-06: Enh. #740
	protected static final LangTextHolder msgIniBackupFailed = new LangTextHolder("The creation of a backup of the current preferences failed.\nDo you still want to load \"%\"?");
	protected static final LangTextHolder msgIniRestoreFailed = new LangTextHolder("Could not restore the last preferences backup%");
	// END KGU#721 2019-08-06
	// START KGU#893 2020-12-20: Bugfix #892 - group members must be cloned on save as...
	public static final LangTextHolder msgRootCloned = new LangTextHolder("Diagram «%1» was cloned.\n\nYou are working with an independent copy now:\n%2");
	// END KGU#893 2020-12-20
	// ===================== TEMPORARY VERSION HINTS =======================
	// START KGU#906 2021-01-18: Enh. #905 FIXME temporary message for version 3.30-14
	public static final LangTextHolder msgAnalyserHint_3_30_14 = new LangTextHolder(
			"New indicator symbols\n"
			+ "may remind you\n"
			+ "that there are Analyser\n"
			+ "warnings for the marked\n"
			+ "elements. You may switch\n"
			+ "them off via:\n%");
	// END KGU#906 2021-01-18
	// START KGU#916 2021-01-28: Enh. #915 FIXME temporary version hint for 3.30-15
	public static final LangTextHolder msgVersionHint_3_30_15 = new LangTextHolder(
			"This new-designed editor for CASE elements\n"
			+ "is optional.\n"
			+ "It promises to maintain the bond between cases\n"
			+ "and their branches on permutating them.\n\n"
			+ "If you prefer the traditional element editor,\n"
			+ "however, then you may unselect the checkbox\n"
			+ "\"%1\"\n"
			+ "in the %2.");
	// END KGU#916 2021-01-28
	//=======================================================================
	
	// START KGU#725 2019-09-13: Enh. #746 - for later re-translation if necessary
	private Map<JMenuItem, String> importpluginItems = new HashMap<JMenuItem, String>();
	// END KGU#725 2019-09-13

	// START BOB 2020-05-25: restricted mode
	// START KGU#868 2020-06-03: Bugfix #868 - renamed for clarity
	//private boolean restricted = false;	
	private boolean noExportImport = false;	// supresses code export / import items
	// END KGU#868 2020-06-03
	// END BOB 2020-05-25

	/**
	 * Constructs the GUI
	 */
	public void create()
	{
		JMenuBar menubar = this;
		
		// FIXME: This method becomes deprecated with Java 10! Use getMenuShortcutKeyMaskEx() instead in future.
		// OS-dependent key mask for menu shortcuts
		int menuShortcutKeyMask = ((Toolkit) Toolkit.getDefaultToolkit()).getMenuShortcutKeyMaskEx();

		// START KGU#240 2016-09-01: Bugfix #233 - Configured key binding F10 for CASE insertion wasn't effective
		menubar.getInputMap(JComponent.WHEN_IN_FOCUSED_WINDOW).put(KeyStroke.getKeyStroke(KeyEvent.VK_F10, 0), "none");
		// END KGU#240 2016-09-01

		// Setting up Menu "File" with all submenus and shortcuts and actions
		menubar.add(menuFile);
		menuFile.setMnemonic(KeyEvent.VK_F);

		menuFile.add(menuFileNew);
		menuFileNew.setAccelerator(KeyStroke.getKeyStroke(KeyEvent.VK_N,menuShortcutKeyMask));
		menuFileNew.addActionListener(new ActionListener() { public void actionPerformed(ActionEvent event) { diagram.newNSD(); doButtons(); } } );

		menuFile.add(menuFileSave);
		menuFileSave.setAccelerator(KeyStroke.getKeyStroke(KeyEvent.VK_S,menuShortcutKeyMask));
		menuFileSave.addActionListener(new ActionListener() { public void actionPerformed(ActionEvent event) { diagram.saveNSD(false); doButtons(); } } );

		menuFile.add(menuFileSaveAs);
		menuFileSaveAs.setAccelerator(KeyStroke.getKeyStroke(KeyEvent.VK_S, (java.awt.event.InputEvent.ALT_DOWN_MASK | menuShortcutKeyMask)));
		menuFileSaveAs.addActionListener(new ActionListener() { public void actionPerformed(ActionEvent event) { diagram.saveAsNSD(); doButtons(); } } );

		// START KGU#373 2017-03-28: Enh. #387
		menuFile.add(menuFileSaveAll);
		menuFileSaveAll.setAccelerator(KeyStroke.getKeyStroke(KeyEvent.VK_S, (java.awt.event.InputEvent.SHIFT_DOWN_MASK | menuShortcutKeyMask)));
		menuFileSaveAll.addActionListener(new ActionListener() { public void actionPerformed(ActionEvent event) { diagram.saveAllNSD(); doButtons(); } } );
		//  END KGU#373 2017-03-28

		menuFile.add(menuFileOpen);
		menuFileOpen.setAccelerator(KeyStroke.getKeyStroke(KeyEvent.VK_O,menuShortcutKeyMask));
		menuFileOpen.addActionListener(new ActionListener() { public void actionPerformed(ActionEvent event) { diagram.openNSD(); doButtons(); } } );

		menuFile.add(menuFileOpenRecent);
		menuFileOpenRecent.setIcon(IconLoader.getIcon(2));

		menuFile.addSeparator();

		menuFile.add(menuFileImport);

		// START KGU#354 2017-03-04: Enh. #354 / KGU#354 2017-03-14 Dropped again - one menu item for all now
		//menuFileImport.add(menuFileImportPascal);
		//menuFileImportPascal.addActionListener(new ActionListener() { public void actionPerformed(ActionEvent event) { diagram.importPAS(); doButtons(); } } );
//		// Read parsers from configuration file and add them to the menu
		//addPluginMenuItems(menuFileImportCode, "parsers.xml", IconLoader.getIcon(4), PluginType.PARSER);
		// END KGU#354 2017-03-04
		// START KGU#354 2017-03-14: Enh. #354 We turn back to a single menu entry and leave selection to the FileChooser
		menuFileImport.add(menuFileImportCode);
		// START KGU#486 2018-01-18: Issue #4
		menuFileImport.setIcon(IconLoader.getIcon(25));
		// END KGU#486 2018-01-18
		menuFileImportCode.addActionListener(new ActionListener() { public void actionPerformed(ActionEvent event) { diagram.importCode(); } });
		menuFileImportCode.setAccelerator(KeyStroke.getKeyStroke(KeyEvent.VK_I,(java.awt.event.InputEvent.SHIFT_DOWN_MASK | menuShortcutKeyMask)));
		// END KGU#354 2017-03-14

		// START KGU#386 2017-04-26
		addPluginMenuItems(menuFileImport, PluginType.IMPORTER, IconLoader.getIcon(0), this.importpluginItems);
		// END KGU#386 2017-04-26
		// START KGU#725 2019-09-13: Enh. #746 - for later re-translation if necessary
		msgImportTooltip.addLangEventListener(this);
		// END KGU#725 2019-09-13

		menuFile.add(menuFileExport);
		// START KGU#486 2018-01-18: Issue #4
		menuFileExport.setIcon(IconLoader.getIcon(32));
		// END KGU#486 2018-01-18

		menuFileExport.add(menuFileExportPicture);
		// START KGU#486 2018-01-18: Issue #4
		//menuFileExportPicture.setIcon(IconLoader.getIcon(32));
		menuFileExportPicture.setIcon(IconLoader.getIcon(88));
		// END KGU#486 2018-01-18

		menuFileExportPicture.add(menuFileExportPicturePNG);
		menuFileExportPicturePNG.setAccelerator(KeyStroke.getKeyStroke(KeyEvent.VK_E,menuShortcutKeyMask));
		menuFileExportPicturePNG.addActionListener(new ActionListener() { public void actionPerformed(ActionEvent event) { diagram.exportPNG(); doButtons(); } } );

		menuFileExportPicture.add(menuFileExportPicturePNGmulti);
		menuFileExportPicturePNGmulti.addActionListener(new ActionListener() { public void actionPerformed(ActionEvent event) { diagram.exportPNGmulti(); doButtons(); } } );

		menuFileExportPicture.add(menuFileExportPictureEMF);
		menuFileExportPictureEMF.addActionListener(new ActionListener() { public void actionPerformed(ActionEvent event) { diagram.exportEMF(); doButtons(); } } );

		menuFileExportPicture.add(menuFileExportPictureSWF);
		menuFileExportPictureSWF.addActionListener(new ActionListener() { public void actionPerformed(ActionEvent event) { diagram.exportSWF(); doButtons(); } } );

		menuFileExportPicture.add(menuFileExportPicturePDF);
		menuFileExportPicturePDF.addActionListener(new ActionListener() { public void actionPerformed(ActionEvent event) { diagram.exportPDF(); doButtons(); } } );

		menuFileExportPicture.add(menuFileExportPictureSVG);
		menuFileExportPictureSVG.addActionListener(new ActionListener() { public void actionPerformed(ActionEvent event) { diagram.exportSVG(); doButtons(); } } );

		menuFileExport.add(menuFileExportCode);
		// START KGU#486 2018-01-18: Issue #4
		//menuFileExportCode.setIcon(IconLoader.getIcon(4));
		menuFileExportCode.setIcon(IconLoader.getIcon(87));
		// END KGU#486 2018-01-18
		// START KGU#386 2017-04-26: Plugin evaluation outsourced
//		// read generators from file
//		// and add them to the menu
//		BufferedInputStream buff = new BufferedInputStream(getClass().getResourceAsStream("generators.xml"));
//		GENParser genp = new GENParser();
//		// START KGU#239 2016-08-12: Enh. #231
//		//Vector<GENPlugin> plugins = genp.parse(buff);
//		//for(int i=0;i<plugins.size();i++)
//		generatorPlugins = genp.parse(buff);
//		for (int i=0; i < generatorPlugins.size(); i++)
//		// END KGU#239 2016-08-12
//		{
//			// START KGU#239 2016-08-12: Enh. #231
//			//GENPlugin plugin = (GENPlugin) plugins.get(i);
//			GENPlugin plugin = generatorPlugins.get(i);
//			// END KGU#239 2016-08-12
//			// START KGU 2017-04-23
//			//JMenuItem pluginItem = new JMenuItem(plugin.title, IconLoader.getIcon(4));
//			ImageIcon icon = IconLoader.getIcon(4);	// The default icon
//			if (plugin.icon != null && !plugin.icon.isEmpty()) {
//				try {
//					URL iconFile = this.getClass().getResource(plugin.icon);
//					if (iconFile != null) {
//						icon = new ImageIcon(this.getClass().getResource(plugin.icon));
//					}
//				}
//				catch (Exception ex) {}
//			}
//			JMenuItem pluginItem = new JMenuItem(plugin.title, icon);
//			// END KGU 2017-04-23
//			menuFileExportCode.add(pluginItem);
//			final String className = plugin.className;
//			pluginItem.addActionListener(new ActionListener() { public void actionPerformed(ActionEvent event) { diagram.export(className); doButtons(); } } );
//		}
		// START KGU#486 2018-01-18: Issue #4 - Icon redesign
		//generatorPlugins = this.addPluginMenuItems(menuFileExportCode, PluginType.GENERATOR, IconLoader.getIcon(4));
		generatorPlugins = this.addPluginMenuItems(menuFileExportCode, PluginType.GENERATOR, IconLoader.getIcon(87), null);
		// END KGU#486 2018-01-18
		
		// START KGU#171 2016-04-01: Enh. #144 - accelerated export to favourite target language
		menuFile.add(menuFileExportCodeFavorite);
		menuFileExportCodeFavorite.setAccelerator(KeyStroke.getKeyStroke(KeyEvent.VK_X,(java.awt.event.InputEvent.SHIFT_DOWN_MASK | menuShortcutKeyMask)));
		menuFileExportCodeFavorite.setToolTipText("You may alter the favourite target language in the export preferences.");
		menuFileExportCodeFavorite.addActionListener(
				new ActionListener() {
					public void actionPerformed(ActionEvent event)
					{
						boolean done = false;
						String generatorName = diagram.getPreferredGeneratorName();
						for (int pos = 0; !done && pos < menuFileExportCode.getItemCount(); pos++)
						{
							JMenuItem pluginItem = menuFileExportCode.getItem(pos);
							if (pluginItem.getText().equals(generatorName))
							{
								pluginItem.getActionListeners()[0].actionPerformed(event);
								done = true;
							}
						}
					}
				});
		// END KGU#171 2016-04-01

		// START KGU#396 2020-03-03_: Enh. #440 Allow export as PAP
		menuFileExport.add(menuFileExportPap);
		try {
			URL iconFile = this.getClass().getResource("icons/editor_pap.png");
			if (iconFile != null) {
				menuFileExportPap.setIcon(IconLoader.getIconImage("editor_pap.png"));
				// START KGU#396 2020-06-06: Enh. #440
				menuFileExportPap1966.setIcon(IconLoader.getIconImage("editor_pap.png"));
				menuFileExportPap1982.setIcon(IconLoader.getIconImage("editor_pap.png"));
				// END KGU#396 2020-06-06
			}
		}
		catch (Exception ex) {}
		// FIXME: This should be based on a plugin definition like for this.importPluginItems
		menuFileExportPap.setToolTipText(msgExportTooltip.getText().replace("%", "https://www.heise.de/download/product/papdesigner-51889"));
		menuFileExportPap.add(menuFileExportPap1966);
		menuFileExportPap1966.addActionListener(new ActionListener() { public void actionPerformed(ActionEvent event) { diagram.exportPap(false); doButtons(); } } );
		menuFileExportPap.add(menuFileExportPap1982);
		menuFileExportPap1982.addActionListener(new ActionListener() { public void actionPerformed(ActionEvent event) { diagram.exportPap(true); doButtons(); } } );
		// END KGU#396 2020-03-03
		// START KGU#396/KGU#725 2020-04-08: Enh. #440, #746 - for later re-translation if necessary
		msgExportTooltip.addLangEventListener(this);
		// END KGU#396 2020-04-08
		
		menuFile.addSeparator();

		menuFile.add(menuFilePrint);
		menuFilePrint.setAccelerator(KeyStroke.getKeyStroke(KeyEvent.VK_P, menuShortcutKeyMask));
		menuFilePrint.addActionListener(new ActionListener() { public void actionPerformed(ActionEvent event) { diagram.printNSD(); doButtons(); } } );

		// START KGU#2 2015-11-19
		menuFile.add(menuFileArrange);
		//menuFilePrint.setAccelerator(KeyStroke.getKeyStroke(KeyEvent.VK_A,menuShortcutKeyMask));
		menuFileArrange.addActionListener(new ActionListener() { public void actionPerformed(ActionEvent event) { diagram.arrangeNSD(); doButtons(); } } );
		// END KGU#2 2015-11-19

		menuFile.addSeparator();

		// START KGU#363 2017-05-19: Enh. #372
		menuFile.add(menuFileAttributes);
		menuFileAttributes.addActionListener(new ActionListener() { public void actionPerformed(ActionEvent event) { diagram.attributesNSD(); doButtons(); } } );
		menuFileAttributes.setAccelerator(KeyStroke.getKeyStroke(KeyEvent.VK_ENTER, (java.awt.event.InputEvent.ALT_DOWN_MASK /*| menuShortcutKeyMask*/)));

		menuFile.addSeparator();
		// END KGU#363 2017-05-19

		// START BOB 2016-08-02
		menuFile.add(menuFileTranslator);
		menuFileTranslator.addActionListener(new ActionListener() { public void actionPerformed(ActionEvent event) { Translator.launch(NSDControl); } } );
		// END BOB 2016-08-02

		menuFile.addSeparator();

		menuFile.add(menuFileQuit);
		menuFileQuit.setAccelerator(KeyStroke.getKeyStroke(KeyEvent.VK_Q,menuShortcutKeyMask));
		// START KGU#66 2015-11-05: hard exiting here fails to induce the file save dialog in case of unsaved changes and will kill a related Arranger!
		//menuFileQuit.addActionListener(new ActionListener() { public void actionPerformed(ActionEvent event) { System.exit(0); } } );
		menuFileQuit.addActionListener(
				new ActionListener() {
					public void actionPerformed(ActionEvent event)
					{
						// Simulate the [x] button - this is the best we can do, Mainform will handle it properly
						getFrame().dispatchEvent(new WindowEvent(getFrame(), WindowEvent.WINDOW_CLOSING));
					}
				} );
		// END KGU#66 2015-11-05

		// Setting up Menu "Edit" with all submenus and shortcuts and actions
		menubar.add(menuEdit);
		menuEdit.setMnemonic(KeyEvent.VK_E);

		menuEdit.add(menuEditUndo);
		menuEditUndo.setAccelerator(KeyStroke.getKeyStroke(KeyEvent.VK_Z,menuShortcutKeyMask));
		menuEditUndo.addActionListener(new ActionListener() { public void actionPerformed(ActionEvent event) { diagram.undoNSD(); doButtons(); } } );

		menuEdit.add(menuEditRedo);
		menuEditRedo.setAccelerator(KeyStroke.getKeyStroke(KeyEvent.VK_Z, (java.awt.event.InputEvent.SHIFT_DOWN_MASK | menuShortcutKeyMask)));
		menuEditRedo.addActionListener(new ActionListener() { public void actionPerformed(ActionEvent event) { diagram.redoNSD(); doButtons(); } } );

		menuEdit.addSeparator();

		menuEdit.add(menuEditCut);
		menuEditCut.setAccelerator(KeyStroke.getKeyStroke(KeyEvent.VK_X,menuShortcutKeyMask));
		menuEditCut.addActionListener(new ActionListener() { public void actionPerformed(ActionEvent event) { diagram.cutNSD(); doButtons(); } } );

		menuEdit.add(menuEditCopy);
		//Toolkit.getDefaultToolkit().get
		//MenuShortcut ms = new MenuShortcut
		menuEditCopy.setAccelerator(KeyStroke.getKeyStroke(KeyEvent.VK_C,menuShortcutKeyMask));
		menuEditCopy.addActionListener(new ActionListener() { public void actionPerformed(ActionEvent event) { diagram.copyNSD(); doButtons(); } } );

		menuEdit.add(menuEditPaste);
		menuEditPaste.setAccelerator(KeyStroke.getKeyStroke(KeyEvent.VK_V,menuShortcutKeyMask));
		menuEditPaste.addActionListener(new ActionListener() { public void actionPerformed(ActionEvent event) { diagram.pasteNSD(); doButtons(); } } );

		menuEdit.addSeparator();
		
		// START KGU#324 2017-05-30: Enh. #415
		menuEdit.add(menuEditSummonSub);
		menuEditSummonSub.setAccelerator(KeyStroke.getKeyStroke(KeyEvent.VK_ENTER, menuShortcutKeyMask));
		menuEditSummonSub.addActionListener(new ActionListener() { public void actionPerformed(ActionEvent event) { diagram.editSubNSD(); doButtons(); } } );
		menuEdit.addSeparator();
		// END KGU#324 2017-05-30

		// START KGU#324 2017-05-30: Enh. #415
		menuEdit.add(menuEditFindReplace);
		menuEditFindReplace.setAccelerator(KeyStroke.getKeyStroke(KeyEvent.VK_F, menuShortcutKeyMask));
		menuEditFindReplace.addActionListener(new ActionListener() { public void actionPerformed(ActionEvent event) { diagram.findAndReplaceNSD(); doButtons(); } } );
		menuEdit.addSeparator();
		// END KGU#324 2017-05-30

		// START KGU#282 2016-10-16: Issue #272: Options to upgrade or downgrade graphics
		menuEdit.add(menuEditUpgradeTurtle);
		// START KGU#626 2019-01-04: Enh. #657 - Accelerator withdrawn, we need ctrl-g etc. now for the grouping mechanism
		//menuEditUpgradeTurtle.setAccelerator(KeyStroke.getKeyStroke(KeyEvent.VK_G, java.awt.event.InputEvent.SHIFT_DOWN_MASK));
		// END KGU#626 2019-01-04
		menuEditUpgradeTurtle.addActionListener(new ActionListener() { public void actionPerformed(ActionEvent event) { diagram.replaceTurtleizerAPI(true); doButtons(); } } );

		menuEdit.add(menuEditDowngradeTurtle);
		// START KGU#626 2019-01-04: Enh. #657 - Accelerator withdrawn, we need ctrl-g etc. now for the grouping mechanism
		//menuEditDowngradeTurtle.setAccelerator(KeyStroke.getKeyStroke(KeyEvent.VK_G, menuShortcutKeyMask));
		// END KGU#626 2019-01-04
		menuEditDowngradeTurtle.addActionListener(new ActionListener() { public void actionPerformed(ActionEvent event) { diagram.replaceTurtleizerAPI(false); doButtons(); } } );

		menuEdit.addSeparator();
		// END KGU#282 2016-10-16

		menuEdit.add(menuEditBreakLines);
		menuEditBreakLines.addActionListener(new ActionListener() { public void actionPerformed(ActionEvent event) { diagram.rebreakLines(); doButtons(); } } );

		menuEdit.addSeparator();
		
		menuEdit.add(menuEditCopyDiagramPNG);
		menuEditCopyDiagramPNG.setAccelerator(KeyStroke.getKeyStroke(KeyEvent.VK_D,menuShortcutKeyMask));
		menuEditCopyDiagramPNG.addActionListener(new ActionListener() { public void actionPerformed(ActionEvent event) { diagram.copyToClipboardPNG();; doButtons(); } } );

		if(!System.getProperty("os.name").toLowerCase().startsWith("mac os x"))
		{
			menuEdit.add(menuEditCopyDiagramEMF);
			// START KGU#324 2017-11-09: Enh. #415 Ctrl-F now needed for Find & Replace
			//menuEditCopyDiagramEMF.setAccelerator(KeyStroke.getKeyStroke(KeyEvent.VK_F, menuShortcutKeyMask));
			menuEditCopyDiagramEMF.setAccelerator(KeyStroke.getKeyStroke(KeyEvent.VK_D, (java.awt.event.InputEvent.SHIFT_DOWN_MASK | menuShortcutKeyMask)));
			// END KGU#324 2017-11-09
			menuEditCopyDiagramEMF.addActionListener(new ActionListener() { public void actionPerformed(ActionEvent event) { diagram.copyToClipboardEMF(); doButtons(); } } );
		}

		// Setting up Menu "View" with all submenus and shortcuts and actions
		//menubar.add(menuView);

		// Setting up Menu "Diagram" with all submenus and shortcuts and actions
		menubar.add(menuDiagram);
		menuDiagram.setMnemonic(KeyEvent.VK_D);

		menuDiagram.add(menuDiagramAdd);
		menuDiagramAdd.setIcon(IconLoader.getIcon(18));

		menuDiagramAdd.add(menuDiagramAddBefore);
		menuDiagramAddBefore.setIcon(IconLoader.getIcon(19));

		// START KGU#169 2016-04-01: Enh. #142 (accelerator keys added in analogy to the insert after items)
		menuDiagramAddBefore.add(menuDiagramAddBeforeInst);
		menuDiagramAddBeforeInst.addActionListener(new ActionListener() { public void actionPerformed(ActionEvent event) { diagram.addNewElement(new Instruction(),"Add new instruction ...","",false); doButtons(); } } );
		menuDiagramAddBeforeInst.setAccelerator(KeyStroke.getKeyStroke(KeyEvent.VK_F5, java.awt.event.InputEvent.SHIFT_DOWN_MASK));

		menuDiagramAddBefore.add(menuDiagramAddBeforeAlt);
		menuDiagramAddBeforeAlt.addActionListener(new ActionListener() { public void actionPerformed(ActionEvent event) { diagram.addNewElement(new Alternative(),"Add new IF statement ...",Element.preAlt,false); doButtons(); } } );
		menuDiagramAddBeforeAlt.setAccelerator(KeyStroke.getKeyStroke(KeyEvent.VK_F6, java.awt.event.InputEvent.SHIFT_DOWN_MASK));

		menuDiagramAddBefore.add(menuDiagramAddBeforeCase);
		menuDiagramAddBeforeCase.addActionListener(new ActionListener() { public void actionPerformed(ActionEvent event) { diagram.addNewElement(new Case(),"Add new CASE statement ...",Element.preCase,false); doButtons(); } } );
		menuDiagramAddBeforeCase.setAccelerator(KeyStroke.getKeyStroke(KeyEvent.VK_F10, java.awt.event.InputEvent.SHIFT_DOWN_MASK));

		menuDiagramAddBefore.add(menuDiagramAddBeforeFor);
		menuDiagramAddBeforeFor.addActionListener(new ActionListener() { public void actionPerformed(ActionEvent event) { diagram.addNewElement(new For(),"Add new FOR loop ...",Element.preFor,false); doButtons(); } } );
		menuDiagramAddBeforeFor.setAccelerator(KeyStroke.getKeyStroke(KeyEvent.VK_F7, java.awt.event.InputEvent.SHIFT_DOWN_MASK));

		menuDiagramAddBefore.add(menuDiagramAddBeforeWhile);
		menuDiagramAddBeforeWhile.addActionListener(new ActionListener() { public void actionPerformed(ActionEvent event) { diagram.addNewElement(new While(),"Add new WHILE loop ...",Element.preWhile,false); doButtons(); } } );
		menuDiagramAddBeforeWhile.setAccelerator(KeyStroke.getKeyStroke(KeyEvent.VK_F8, java.awt.event.InputEvent.SHIFT_DOWN_MASK));

		menuDiagramAddBefore.add(menuDiagramAddBeforeRepeat);
		menuDiagramAddBeforeRepeat.addActionListener(new ActionListener() { public void actionPerformed(ActionEvent event) { diagram.addNewElement(new Repeat(),"Add new REPEAT loop ...",Element.preRepeat,false); doButtons(); } } );
		menuDiagramAddBeforeRepeat.setAccelerator(KeyStroke.getKeyStroke(KeyEvent.VK_F9, java.awt.event.InputEvent.SHIFT_DOWN_MASK));

		menuDiagramAddBefore.add(menuDiagramAddBeforeForever);
		menuDiagramAddBeforeForever.addActionListener(new ActionListener() { public void actionPerformed(ActionEvent event) { diagram.addNewElement(new Forever(),"Add new ENDLESS loop ...","",false); doButtons(); } } );
		// START KGU#725 2019-09-17: Issue #747
		menuDiagramAddBeforeForever.setAccelerator(KeyStroke.getKeyStroke(KeyEvent.VK_F7, menuShortcutKeyMask | java.awt.event.InputEvent.SHIFT_DOWN_MASK));
		// END KGU#725 2019-09-17

		menuDiagramAddBefore.add(menuDiagramAddBeforeCall);
		menuDiagramAddBeforeCall.addActionListener(new ActionListener() { public void actionPerformed(ActionEvent event) { diagram.addNewElement(new Call(),"Add new call ...","",false); doButtons(); } } );
		menuDiagramAddBeforeCall.setAccelerator(KeyStroke.getKeyStroke(KeyEvent.VK_F11, java.awt.event.InputEvent.SHIFT_DOWN_MASK));

		menuDiagramAddBefore.add(menuDiagramAddBeforeJump);
		menuDiagramAddBeforeJump.addActionListener(new ActionListener() { public void actionPerformed(ActionEvent event) { diagram.addNewElement(new Jump(),"Add new jump ...","",false); doButtons(); } } );
		menuDiagramAddBeforeJump.setAccelerator(KeyStroke.getKeyStroke(KeyEvent.VK_F12, java.awt.event.InputEvent.SHIFT_DOWN_MASK));

		menuDiagramAddBefore.add(menuDiagramAddBeforePara);
		menuDiagramAddBeforePara.addActionListener(new ActionListener() { public void actionPerformed(ActionEvent event) { diagram.addNewElement(new Parallel(),"Add new parallel ...","",false); doButtons(); } } );
		// START KGU#725 2019-09-17: Issue #747
		//menuDiagramAddBeforePara.setAccelerator(KeyStroke.getKeyStroke(KeyEvent.VK_F13, java.awt.event.InputEvent.SHIFT_DOWN_MASK));
		menuDiagramAddBeforePara.setAccelerator(KeyStroke.getKeyStroke(KeyEvent.VK_F6, menuShortcutKeyMask | java.awt.event.InputEvent.SHIFT_DOWN_MASK));
		// END KGU#725 2019-09-17
		// END KGU#169 2016-04-01

		// START KGU#686 2019-03-16: Enh. #56
		menuDiagramAddBefore.add(menuDiagramAddBeforeTry);
		menuDiagramAddBeforeTry.addActionListener(new ActionListener() { public void actionPerformed(ActionEvent event) { diagram.addNewElement(new Try(),"Add new try-catch ...","",true); doButtons(); } } );
		// START KGU#725 2019-09-17: Issue #747
		menuDiagramAddBeforeTry.setAccelerator(KeyStroke.getKeyStroke(KeyEvent.VK_F5, menuShortcutKeyMask | java.awt.event.InputEvent.SHIFT_DOWN_MASK));
		// END KGU#725 2019-09-17
		// END KGU#686 2019-03-16

		menuDiagramAdd.add(menuDiagramAddAfter);
		menuDiagramAddAfter.setIcon(IconLoader.getIcon(20));

		menuDiagramAddAfter.add(menuDiagramAddAfterInst);
		menuDiagramAddAfterInst.addActionListener(new ActionListener() { public void actionPerformed(ActionEvent event) { diagram.addNewElement(new Instruction(),"Add new instruction ...","",true); doButtons(); } } );
		menuDiagramAddAfterInst.setAccelerator(KeyStroke.getKeyStroke(KeyEvent.VK_F5,0));

		menuDiagramAddAfter.add(menuDiagramAddAfterAlt);
		menuDiagramAddAfterAlt.addActionListener(new ActionListener() { public void actionPerformed(ActionEvent event) { diagram.addNewElement(new Alternative(),"Add new IF statement ...",Element.preAlt,true); doButtons(); } } );
		menuDiagramAddAfterAlt.setAccelerator(KeyStroke.getKeyStroke(KeyEvent.VK_F6,0));

		menuDiagramAddAfter.add(menuDiagramAddAfterCase);
		menuDiagramAddAfterCase.addActionListener(new ActionListener() { public void actionPerformed(ActionEvent event) { diagram.addNewElement(new Case(),"Add new CASE statement ...",Element.preCase,true); doButtons(); } } );
		menuDiagramAddAfterCase.setAccelerator(KeyStroke.getKeyStroke(KeyEvent.VK_F10, 0));

		menuDiagramAddAfter.add(menuDiagramAddAfterFor);
		menuDiagramAddAfterFor.addActionListener(new ActionListener() { public void actionPerformed(ActionEvent event) { diagram.addNewElement(new For(),"Add new FOR loop ...",Element.preFor,true); doButtons(); } } );
		menuDiagramAddAfterFor.setAccelerator(KeyStroke.getKeyStroke(KeyEvent.VK_F7, 0));

		menuDiagramAddAfter.add(menuDiagramAddAfterWhile);
		menuDiagramAddAfterWhile.addActionListener(new ActionListener() { public void actionPerformed(ActionEvent event) { diagram.addNewElement(new While(),"Add new WHILE loop ...",Element.preWhile,true); doButtons(); } } );
		menuDiagramAddAfterWhile.setAccelerator(KeyStroke.getKeyStroke(KeyEvent.VK_F8, 0));

		menuDiagramAddAfter.add(menuDiagramAddAfterRepeat);
		menuDiagramAddAfterRepeat.addActionListener(new ActionListener() { public void actionPerformed(ActionEvent event) { diagram.addNewElement(new Repeat(),"Add new REPEAT loop ...",Element.preRepeat,true); doButtons(); } } );
		menuDiagramAddAfterRepeat.setAccelerator(KeyStroke.getKeyStroke(KeyEvent.VK_F9, 0));

		menuDiagramAddAfter.add(menuDiagramAddAfterForever);
		menuDiagramAddAfterForever.addActionListener(new ActionListener() { public void actionPerformed(ActionEvent event) { diagram.addNewElement(new Forever(),"Add new ENDLESS loop ...","",true); doButtons(); } } );
		// START KGU#725 2019-09-17: Issue #747
		menuDiagramAddAfterForever.setAccelerator(KeyStroke.getKeyStroke(KeyEvent.VK_F7, menuShortcutKeyMask));
		// END KGU#725 2019-09-17

		menuDiagramAddAfter.add(menuDiagramAddAfterCall);
		menuDiagramAddAfterCall.addActionListener(new ActionListener() { public void actionPerformed(ActionEvent event) { diagram.addNewElement(new Call(),"Add new call ...","",true); doButtons(); } } );
		menuDiagramAddAfterCall.setAccelerator(KeyStroke.getKeyStroke(KeyEvent.VK_F11, 0));

		menuDiagramAddAfter.add(menuDiagramAddAfterJump);
		menuDiagramAddAfterJump.addActionListener(new ActionListener() { public void actionPerformed(ActionEvent event) { diagram.addNewElement(new Jump(),"Add new jump ...","",true); doButtons(); } } );
		menuDiagramAddAfterJump.setAccelerator(KeyStroke.getKeyStroke(KeyEvent.VK_F12, 0));

		menuDiagramAddAfter.add(menuDiagramAddAfterPara);
		menuDiagramAddAfterPara.addActionListener(new ActionListener() { public void actionPerformed(ActionEvent event) { diagram.addNewElement(new Parallel(),"Add new parallel ...","",true); doButtons(); } } );
		// START KGU#725 2019-09-17: Issue #747
		//menuDiagramAddAfterPara.setAccelerator(KeyStroke.getKeyStroke(KeyEvent.VK_F13, 0));
		menuDiagramAddAfterPara.setAccelerator(KeyStroke.getKeyStroke(KeyEvent.VK_F6, menuShortcutKeyMask));
		// END KGU#725 2019-09-17

		// START KGU#686 2019-03-16: Enh. #56
		menuDiagramAddAfter.add(menuDiagramAddAfterTry);
		menuDiagramAddAfterTry.addActionListener(new ActionListener() { public void actionPerformed(ActionEvent event) { diagram.addNewElement(new Try(),"Add new try-catch ...","",true); doButtons(); } } );
		// START KGU#725 2019-09-17: Issue #747
		menuDiagramAddAfterTry.setAccelerator(KeyStroke.getKeyStroke(KeyEvent.VK_F5, menuShortcutKeyMask));
		// END KGU#725 2019-09-17
		// END KGU#686 2019-03-16

		menuDiagram.add(menuDiagramEdit);
		// START KGU#177 2016-04-06: Enh. #158
		menuDiagramEdit.setAccelerator(KeyStroke.getKeyStroke(KeyEvent.VK_ENTER, 0));
		// END KGU#177 2016-04-06
		menuDiagramEdit.addActionListener(new ActionListener() { public void actionPerformed(ActionEvent event) { diagram.editNSD(); doButtons(); } } );

		menuDiagram.add(menuDiagramDelete);
		menuDiagramDelete.setAccelerator(KeyStroke.getKeyStroke(KeyEvent.VK_DELETE, 0));
		menuDiagramDelete.addActionListener(new ActionListener() { public void actionPerformed(ActionEvent event) { diagram.deleteNSD(); doButtons(); } } );

		menuDiagram.addSeparator();

		menuDiagram.add(menuDiagramMoveUp);
		// START KGU#177 2016-04-06: Enh. #158
		menuDiagramMoveUp.setAccelerator(KeyStroke.getKeyStroke(KeyEvent.VK_UP, menuShortcutKeyMask));
		// END KGU#177 2016-04-06
		menuDiagramMoveUp.addActionListener(new ActionListener() { public void actionPerformed(ActionEvent event) { diagram.moveUpNSD(); doButtons(); } } );

		menuDiagram.add(menuDiagramMoveDown);
		// START KGU#177 2016-04-06: Enh. #158
		menuDiagramMoveDown.setAccelerator(KeyStroke.getKeyStroke(KeyEvent.VK_DOWN, menuShortcutKeyMask));
		// END KGU#177 2016-04-06
		menuDiagramMoveDown.addActionListener(new ActionListener() { public void actionPerformed(ActionEvent event) { diagram.moveDownNSD(); doButtons(); } } );

		// START KGU#199 2016-07-06: Enh. #188 - We allow instruction conversion
		menuDiagram.add(menuDiagramTransmute);
		menuDiagramTransmute.setAccelerator(KeyStroke.getKeyStroke(KeyEvent.VK_T, menuShortcutKeyMask));
		menuDiagramTransmute.addActionListener(new ActionListener() { public void actionPerformed(ActionEvent event) { diagram.transmuteNSD(); doButtons(); } } );;
		// END KGU#199 2016-07-06
		// START KGU#365 2017-03-23: Enh. #380 - conversion of sequence in a subroutine
		menuDiagram.add(menuDiagramOutsource);
		menuDiagramOutsource.setAccelerator(KeyStroke.getKeyStroke(KeyEvent.VK_F11, menuShortcutKeyMask));
		menuDiagramOutsource.addActionListener(new ActionListener() { public void actionPerformed(ActionEvent event) { diagram.outsourceNSD(); doButtons(); } } );;
		// END KGU#365 2017-03-23
		
		menuDiagram.addSeparator();

		// START KGU#123 2016-01-03: New menu items (addressing #65)
		menuDiagram.add(menuDiagramCollapse);
		menuDiagramCollapse.setAccelerator(KeyStroke.getKeyStroke(KeyEvent.VK_SUBTRACT, 0));
		menuDiagramCollapse.addActionListener(new ActionListener() { public void actionPerformed(ActionEvent event) { diagram.collapseNSD(); doButtons(); } } );

		menuDiagram.add(menuDiagramExpand);
		menuDiagramExpand.setAccelerator(KeyStroke.getKeyStroke(KeyEvent.VK_ADD, 0));
		menuDiagramExpand.addActionListener(new ActionListener() { public void actionPerformed(ActionEvent event) { diagram.expandNSD(); doButtons(); } } );
		// START AS 2021-03-25: Enh. #967 - KGU 2021-04-15 disabled in favour of a plugin-specific export option
		// ARM export mode
		//menuDiagram.add(menuDiagramARM); 
		//menuDiagramARM.addActionListener(new ActionListener() { public void actionPerformed(ActionEvent event) { diagram.setOperationArmVisual(menuDiagramARM.isSelected()); doButtons(); } } );
		// END AS 2021-03-25
		// START KGU#310 2016-12-14: Moved to menu Debug
//		// START KGU#277 2016-10-13: Enh. #270
//		menuDiagram.add(menuDebugDisable);
//		menuDebugDisable.setAccelerator(KeyStroke.getKeyStroke(KeyEvent.VK_7, menuShortcutKeyMask));
//		menuDebugDisable.addActionListener(new ActionListener() { public void actionPerformed(ActionEvent event) { diagram.disableNSD(); doButtons(); } } );
//		// END KGU#277 2016-10-13
		// END KGU#310 2016-12-14

		menuDiagram.addSeparator();
		// END KGU#123 2016-01-03

		// START KGU#310 2016-12-14: Moved to menu "Debug" and renamed
//		// START KGU#143 2016-01-21: Bugfix #114 - Compensate editing restriction by accelerator
//		menuDiagram.add(menuDebugBreakpoint);
//		menuDebugBreakpoint.setAccelerator(KeyStroke.getKeyStroke(KeyEvent.VK_B, KeyEvent.CTRL_DOWN_MASK | KeyEvent.SHIFT_DOWN_MASK));
//		menuDebugBreakpoint.addActionListener(new ActionListener() { public void actionPerformed(ActionEvent event) { diagram.toggleBreakpoint(); doButtons(); } }); 
//
//		// START KGU#213 2016-08-02: Enh. #215 - new breakpoint feature
//		menuDiagram.add(menuDebugBreakTrigger);
//		menuDebugBreakTrigger.setAccelerator(KeyStroke.getKeyStroke(KeyEvent.VK_B, KeyEvent.CTRL_DOWN_MASK | KeyEvent.ALT_DOWN_MASK));
//		menuDebugBreakTrigger.addActionListener(new ActionListener() { public void actionPerformed(ActionEvent event) { diagram.editBreakTrigger(); doButtons(); } }); 
//		// END KGU#213 2016-08-02
//
//		menuDiagram.addSeparator();
//		// END KGU#143 2016-01-21
		// END KGU#310 2016-12-14


		menuDiagram.add(menuDiagramType);

		menuDiagramType.add(menuDiagramTypeProgram);
		menuDiagramTypeProgram.addActionListener(new ActionListener() { public void actionPerformed(ActionEvent event) { diagram.setProgram(); doButtons(); } } );

		menuDiagramType.add(menuDiagramTypeFunction);
		menuDiagramTypeFunction.addActionListener(new ActionListener() { public void actionPerformed(ActionEvent event) { diagram.setFunction(); doButtons(); } } );

		//START KGU#376 2017-05-16: Enh. #389
		menuDiagramType.add(menuDiagramTypeInclude);
		menuDiagramTypeInclude.addActionListener(new ActionListener() { public void actionPerformed(ActionEvent event) { diagram.setInclude(); doButtons(); } } );
		// END KGU#376 2017-05-16

		menuDiagram.add(menuDiagramUnboxed);
		menuDiagramUnboxed.addActionListener(new ActionListener() { public void actionPerformed(ActionEvent event) { diagram.setUnboxed(menuDiagramUnboxed.isSelected()); doButtons(); } } );

		menuDiagram.addSeparator();

		menuDiagram.add(menuDiagramComment);
		menuDiagramComment.addActionListener(new ActionListener() { public void actionPerformed(ActionEvent event) { diagram.setComments(menuDiagramComment.isSelected()); doButtons(); } } );

		// START KGU#227 2016-07-31: Enh. #128
		menuDiagram.add(menuDiagramCommentsPlusText);
		menuDiagramCommentsPlusText.addActionListener(new ActionListener() { public void actionPerformed(ActionEvent event) { diagram.setCommentsPlusText(menuDiagramCommentsPlusText.isSelected()); doButtons(); } } );
		// END KGU#227 2016-07-31

		menuDiagram.add(menuDiagramSwitchComments);
		menuDiagramSwitchComments.addActionListener(new ActionListener() { public void actionPerformed(ActionEvent event) { diagram.toggleTextComments(); doButtons(); } } );
		// START KGU#169 2016-04-01: Enh. #142 (accelerator key added)
		menuDiagramSwitchComments.setAccelerator(KeyStroke.getKeyStroke(KeyEvent.VK_V, (java.awt.event.InputEvent.ALT_DOWN_MASK | menuShortcutKeyMask)));
		// START KGU#169 2016-04-01

		// START KGU#477 2017-12-06: Enh. #487
		menuDiagram.add(menuDiagramHideDeclarations);
		menuDiagramHideDeclarations.addActionListener(new ActionListener() { public void actionPerformed(ActionEvent event) { diagram.setHideDeclarations(menuDiagramHideDeclarations.isSelected()); doButtons(); } } );
		// END KGU#477 2016-12-06

		menuDiagram.add(menuDiagramMarker);
		menuDiagramMarker.addActionListener(new ActionListener() { public void actionPerformed(ActionEvent event) { diagram.setHightlightVars(menuDiagramMarker.isSelected()); doButtons(); } } );
		menuDiagramMarker.setAccelerator(KeyStroke.getKeyStroke(KeyEvent.VK_F4, 0));

		// START KGU#872 2020-10-17>: Enh. #872
		menuDiagram.add(menuDiagramOperatorsC);
		menuDiagramOperatorsC.addActionListener(new ActionListener() { public void actionPerformed(ActionEvent event) { diagram.setOperatorDisplayC(menuDiagramOperatorsC.isSelected()); doButtons(); } } );
		// START KGU#872 2020-10-17

		menuDiagram.add(menuDiagramDIN);
		menuDiagramDIN.addActionListener(new ActionListener() { public void actionPerformed(ActionEvent event) { diagram.toggleDIN(); doButtons(); } } );

		menuDiagram.add(menuDiagramAnalyser);
		menuDiagramAnalyser.addActionListener(new ActionListener() { public void actionPerformed(ActionEvent event) { diagram.toggleAnalyser(); doButtons(); } } );
		menuDiagramAnalyser.setAccelerator(KeyStroke.getKeyStroke(KeyEvent.VK_F3, 0));
		
		// START KGU#305 2016-12-14: Enh. #305
		menuDiagram.add(menuDiagramIndex);
		menuDiagramIndex.addActionListener(new ActionListener() { public void actionPerformed(ActionEvent event) { diagram.setArrangerIndex(menuDiagramIndex.isSelected()); } } );
		menuDiagramIndex.setAccelerator(KeyStroke.getKeyStroke(KeyEvent.VK_F3, java.awt.event.InputEvent.SHIFT_DOWN_MASK));
		// END KGU#305 2016-12-14

		// START KGU#705 2019-09-23: Enh. #738
		menuDiagram.add(menuDiagramPreview);
		// START KGU#868 2020-06-03: Bugfix #868 - consider reduced mode 
		//menuDiagramPreview.addActionListener(new ActionListener() { public void actionPerformed(ActionEvent event) { diagram.setCodePreview(menuDiagramPreview.isSelected()); } } );
		menuDiagramPreview.addActionListener(new ActionListener() {
			public void actionPerformed(ActionEvent event) {
				diagram.setCodePreview(!noExportImport && menuDiagramPreview.isSelected());
				}
			} );
		// END KGU#868 2020-06-03
		menuDiagramPreview.setAccelerator(KeyStroke.getKeyStroke(KeyEvent.VK_F4, java.awt.event.InputEvent.SHIFT_DOWN_MASK));
		// END KGU#305 2016-12-14

		// Setting up Menu "Preferences" with all submenus and shortcuts and actions
		menubar.add(menuPreferences);
		menuPreferences.setMnemonic(KeyEvent.VK_P);
		
		menuPreferences.add(menuPreferencesLanguage);
		menuPreferencesLanguage.setIcon(IconLoader.getIcon(81));

		// START KGU#242 2016-09-04: Redesign of the language menu item mechanism
		for (int iLoc = 0; iLoc < Locales.LOCALES_LIST.length; iLoc++)
		{
			final String locName = Locales.LOCALES_LIST[iLoc][0];
			String locDescription = Locales.LOCALES_LIST[iLoc][1];
			if (locDescription != null)
			{
				String caption = locDescription;
				ImageIcon icon = IconLoader.getLocaleIconImage(locName);
				JCheckBoxMenuItem item = new JCheckBoxMenuItem(caption, icon);
				item.addActionListener(new ActionListener() { public void actionPerformed(ActionEvent event) { chooseLang(locName); } } );
				menuPreferencesLanguage.add(item);
				menuPreferencesLanguageItems.put(locName, item);
			}
		}
		// END KGU#242 2016-09-04

		// START KGU#232 2016-08-03: Enh. #222
		menuPreferencesLanguage.addSeparator();
		menuPreferencesLanguage.add(menuPreferencesLanguageFromFile);
		menuPreferencesLanguageFromFile.addActionListener(new ActionListener() { public void actionPerformed(ActionEvent event) { chooseLangFile(); } } );
		menuPreferencesLanguageFromFile.setToolTipText("You may create translation files with the 'Translator' tool in the File menu.");
		// END KGU#232 2016-08-03
		
		// START KGU#892 2020-12-21: Enh. #893
		menuPreferencesLanguage.add(menuPreferencesLanguagePreview);
		menuPreferencesLanguagePreview.addActionListener(new ActionListener() { public void actionPerformed(ActionEvent event) { menuPreferencesLanguagePreview.setSelected(true); } } );
		menuPreferencesLanguagePreview.setSelected(true);
		menuPreferencesLanguagePreview.setVisible(false);
		// END KGU#892 2020-12-21

		// START KGU#300 2016-12-02: Enh. #300
		menuPreferences.add(menuPreferencesNotifyUpdate);
		menuPreferencesNotifyUpdate.addActionListener(new ActionListener() { public void actionPerformed(ActionEvent event) { diagram.setRetrieveVersion(menuPreferencesNotifyUpdate.isSelected()); } } );
		menuPreferencesNotifyUpdate.setToolTipText("Allow Structorizer to retrieve version info from Structorizer homepage and to inform about new releases.");
		// END KGU#2016-12-02
		
		// START KGU#456 2017-11-05. Issue #452
		menuPreferences.add(menuPreferencesSimplified);
		menuPreferencesSimplified.addActionListener(new ActionListener() { public void actionPerformed(ActionEvent event) { diagram.setSimplifiedGUI(menuPreferencesSimplified.isSelected()); doButtons();} } );
		// END KGU#456 2017-11-05

		menuPreferences.add(menuPreferencesFont);
		menuPreferencesFont.addActionListener(new ActionListener() { public void actionPerformed(ActionEvent event) { diagram.fontNSD(); doButtons(); } } );

		menuPreferences.add(menuPreferencesColors);
		menuPreferencesColors.addActionListener(new ActionListener() { public void actionPerformed(ActionEvent event) { diagram.colorsNSD(); doButtons(); } } );

		menuPreferences.add(menuPreferencesOptions);
		menuPreferencesOptions.addActionListener(new ActionListener() { public void actionPerformed(ActionEvent event) { diagram.preferencesNSD(); doButtons(); } } );

		menuPreferences.add(menuPreferencesParser);
		menuPreferencesParser.addActionListener(new ActionListener() { public void actionPerformed(ActionEvent event) { diagram.parserNSD(); doButtons(); } } );

		menuPreferences.add(menuPreferencesAnalyser);
		menuPreferencesAnalyser.addActionListener(new ActionListener() { public void actionPerformed(ActionEvent event) { diagram.analyserNSD(); doButtons(); } } );

		// START KGU#309 2016-12-15: Enh. #310
		menuPreferences.add(menuPreferencesSaving);
		menuPreferencesSaving.addActionListener(new ActionListener() { public void actionPerformed(ActionEvent event) { diagram.savingOptions(); doButtons(); } } );
		// END KGU#309 2016-12-15

		menuPreferences.add(menuPreferencesExport);
		menuPreferencesExport.addActionListener(new ActionListener() { public void actionPerformed(ActionEvent event) { diagram.exportOptions(); doButtons(); } } );

		// START KGU#258 2016-09-25: Enh. #253
		menuPreferences.add(menuPreferencesImport);
		menuPreferencesImport.addActionListener(new ActionListener() { public void actionPerformed(ActionEvent event) { diagram.importOptions(); doButtons(); } } );
		// END KGU#258 2016-09-25

		// START KGU#479 2017-12-14: Enh. #492
		menuPreferences.add(menuPreferencesElements);
		menuPreferencesElements.addActionListener(new ActionListener() { public void actionPerformed(ActionEvent event) { diagram.elementNamesNSD(); doButtons(); } } );;
		// END KGU#479 2017-12-14

		// START KGU#480 2018-01-18: Enh. #490 - Aliases for controller API
		menuPreferences.add(menuPreferencesCtrlAliases);
		menuPreferencesCtrlAliases.addActionListener(new ActionListener() { public void actionPerformed(ActionEvent event) { diagram.controllerAliasesNSD(controllerPlugins); } } );;
		// END KGU#480 2018-01-18

		// create Look & Feel Menu
		menuPreferences.add(menuPreferencesLookAndFeel);
		menuPreferencesLookAndFeel.setIcon(IconLoader.getIcon(78));
		LookAndFeel thisLaF = UIManager.getLookAndFeel();
		UIManager.LookAndFeelInfo plafs[] = UIManager.getInstalledLookAndFeels();
		for(int j = 0; j < plafs.length; ++j)
		{
			JCheckBoxMenuItem mi = new JCheckBoxMenuItem(plafs[j].getName());
			mi.addActionListener(new ActionListener() { public void actionPerformed(ActionEvent event) { NSDControl.setLookAndFeel((((JCheckBoxMenuItem) event.getSource()).getText())); doButtons(); } } );
			menuPreferencesLookAndFeel.add(mi);

			// START KGU#661 2019-02-20 - The name comparison will not always work, particularly not with "GTK+"
			//if(mi.getText().equals(UIManager.getLookAndFeel().getName()))
			if (mi.getText().equals(thisLaF.getName()) ||
					thisLaF.getClass().getName().equals(plafs[j].getClassName()))
			// END KGU#661 2019-02-29
			{
				mi.setSelected(true);
			}
		}
		
		// START KGU#503 2018-03-14: Enh. #519 (+ enh. #87)
		menuPreferences.add(menuPreferencesWheel);
		menuPreferencesWheel.setIcon(IconLoader.getIcon(9));
		// START KGU#123 2016-01-04: Enh. #87 
		menuPreferencesWheel.add(menuPreferencesWheelCollapse);
		menuPreferencesWheelCollapse.addActionListener(new ActionListener() { public void actionPerformed(ActionEvent event) { diagram.toggleWheelMode(); doButtons(); } } );
		// END KGU#123 2016-01-04
		menuPreferencesWheel.add(menuPreferencesWheelZoom);
		menuPreferencesWheelZoom.addActionListener(new ActionListener() { public void actionPerformed(ActionEvent event) { diagram.toggleCtrlWheelMode(); doButtons(); } });
		// END KGU#503 2018-03-14

		// START KGU#699 2019-03-27: Issue #717
		menuPreferencesWheel.add(menuPreferencesWheelUnit);
		menuPreferencesWheelUnit.addActionListener(new ActionListener() { public void actionPerformed(ActionEvent event) { diagram.configureWheelUnit(); doButtons(); } });
		// END KGU#699 2019-03-27
		
		// START KGU#287 2017-01-11: Issue #81/#330
		menuPreferences.add(menuPreferencesScalePreset);
		menuPreferencesScalePreset.addActionListener(new ActionListener() { public void actionPerformed(ActionEvent event) { new GUIScaleChooser().setVisible(true); } } );
		// END KGU#287 2017-01-11

		menuPreferences.addSeparator();
		
		// START KGU#448 2018-01-04: Enh. #443 - checkbox menu items prepared for additional diagram controllers
		// START KGU#911 2021-01-10: Enh. #910 submenu preferred
		//controllerPlugins = this.addPluginMenuItems(menuDebug, PluginType.CONTROLLER, IconLoader.getIcon(4), null);
		controllerPlugins = this.addPluginMenuItems(menuDebugControllers, PluginType.CONTROLLER, IconLoader.getIcon(4), null);
		// END KGU#911 2021-01-10
		// END KGU#448 2018-01-04

		// START KGU#466 2019-08.02: Issue #733 - allows selective preferences export
		if (preferenceKeys.isEmpty()) {
			Vector<GENPlugin> parserPlugins = null;
			try (BufferedInputStream buff = new BufferedInputStream(getClass().getResourceAsStream("parsers.xml"))) {
				GENParser genp = new GENParser();
				parserPlugins = genp.parse(buff);
			} catch (IOException e) {}
			if (parserPlugins == null) {
				parserPlugins = new Vector<GENPlugin>();
			}
			preferenceKeys.put("menuDiagram", Mainform.getPreferenceKeys("diagram"));
			preferenceKeys.put("menuPreferencesLanguage", new String[] {"Lang"});
			preferenceKeys.put("menuPreferencesNotifyUpdate", Mainform.getPreferenceKeys("update"));
			preferenceKeys.put("menuPreferencesSimplified", new String[] {"userSkillLevel"});
			preferenceKeys.put("menuPreferencesFont", new String[] {"Font", "Size", "editorFontSize", "fixPadding", "unicodeCompOps"});
			preferenceKeys.put("menuPreferencesColors", Element.getPreferenceKeys("color"));
			preferenceKeys.put("menuPreferencesOptions", Element.getPreferenceKeys("structure"));
			preferenceKeys.put("menuPreferencesParser", CodeParser.getPreferenceKeys());
			preferenceKeys.put("menuPreferencesAnalyser", Root.getPreferenceKeys());
			preferenceKeys.put("menuPreferencesSaving", Mainform.getPreferenceKeys("saving"));
			String[] exportKeys = new String[generatorPlugins.size()+1];
			exportKeys[0] = "genExport*";
			for (int i = 0; i < generatorPlugins.size(); i++) {
				GENPlugin plugin = generatorPlugins.get(i);
				exportKeys[i+1] = plugin.getKey() + ".*";
			}
			preferenceKeys.put("menuPreferencesExport", exportKeys);
			String[] importKeys = new String[parserPlugins == null ? 1 : parserPlugins.size()+1];
			importKeys[0] = "imp*";
			for (int i = 0; i < parserPlugins.size(); i++) {
				GENPlugin plugin = parserPlugins.get(i);
				importKeys[i+1] = plugin.getKey() + ".*";
			}
			preferenceKeys.put("menuPreferencesImport", importKeys);
			preferenceKeys.put("menuPreferencesElements", ElementNames.getPreferenceKeys());
			String[] controllerKeys = new String[controllerPlugins.size()+1];
			controllerKeys[0] = "applyAliases";
			for (int i = 0; i < controllerPlugins.size(); i++) {
				controllerKeys[i+1] = controllerPlugins.get(i).className + ".*";
			}
			preferenceKeys.put("menuPreferencesCtrlAliases", controllerKeys);
			preferenceKeys.put("menuPreferencesLookAndFeel", new String[] {"laf"});
			preferenceKeys.put("menuPreferencesWheel", Mainform.getPreferenceKeys("wheel"));
			preferenceKeys.put("menuPreferencesScalePreset", new String[] {"scaleFactor"});
			preferenceKeys.put("prefsArranger", new String[] {"arranger*"});
			preferenceKeys.put("menuEditFindReplace", new String[] {"find*", "search*"});
		}
		// END KGU#466 2019-08-02

		menuPreferences.add(menuPreferencesSave);
		menuPreferencesSave.add(menuPreferencesSaveAll);
		menuPreferencesSaveAll.addActionListener(new ActionListener() { public void actionPerformed(ActionEvent event) { NSDControl.savePreferences(); } } );
		menuPreferencesSave.add(menuPreferencesSaveDump);
		menuPreferencesSaveDump.addActionListener(new ActionListener() { 
			public void actionPerformed(ActionEvent event) 
			{ 
				// START KGU#466 2019-08-03: Issue #733 - this was obviously misplaced (would be overridden by ini.load()
				//NSDControl.savePreferences();
				Set<String> prefPatterns = diagram.selectPreferencesToExport(msgSelectPreferences.getText(), preferenceKeys);
				if (prefPatterns == null) {
					// Cancelled
					return;
				}
				// END KGU#466 2019-08-03
				JFileChooser fc = new JFileChooser();
				fc.setFileFilter(new INIFilter());
				if (fc.showSaveDialog(NSDControl.getFrame()) == JFileChooser.APPROVE_OPTION)
				{
					// save some data from the INI file
					Ini ini = Ini.getInstance();
					try
					{
						ini.load();
						String fn = fc.getSelectedFile().toString();
						if (!fn.toLowerCase().endsWith(".ini")) fn += ".ini";
						// START KGU#466 2019-08-03: Issue #733 - Update the ini properties from the cached settings
						//ini.save(fn);
						NSDControl.savePreferences();
						if (prefPatterns.isEmpty()) {
							ini.save(fn);
						}
						else {
							ini.save(fn, prefPatterns);
						}
						// END KGU#466 2019-08-03
					}
					catch (Exception ex)
					{
						logger.log(Level.WARNING, "Error saving the configuration file ...", ex);
					}
				}
			}
		} );
		menuPreferencesSave.add(menuPreferencesSaveLoad);
		menuPreferencesSaveLoad.addActionListener(new ActionListener() {
			public void actionPerformed(ActionEvent event) 
			{ 
				JFileChooser fc = new JFileChooser();
				fc.setFileFilter(new INIFilter());
				if (fc.showOpenDialog(NSDControl.getFrame())==JFileChooser.APPROVE_OPTION)
				{
					try
					{
						// load some data from the INI file
						Ini ini = Ini.getInstance();

						// START KGU#258 2016-09-26: Enh. #253
						HashMap<String, StringList> refactoringData = fetchRefactoringData();
						// END KGU#258 2016-09-26

						// START KGU#721 2019-08-06: Enh. #740 produce a backup to keep safe
						if (!ini.backup()) {
							if (JOptionPane.showConfirmDialog(NSDControl.getFrame(),
									msgIniBackupFailed.getText().replace("%", fc.getSelectedFile().getPath()), 
									menuPreferencesSaveLoad.getText(),
									JOptionPane.OK_CANCEL_OPTION,
									JOptionPane.WARNING_MESSAGE) != JOptionPane.OK_OPTION)
							{
								return;
							}
						}
						// END KGU#721b2019-08-06
						ini.load(fc.getSelectedFile().getPath());
						ini.save();
						NSDControl.loadFromINI();

						// START KGU#258 2016-09-26: Enh. #253
						if (diagram.offerRefactoring(refactoringData))
						{
							// (Refactoring involves redrawing)
							diagram.refactorNSD(refactoringData);
						}
						// END KGU#258 2016-09-26
					}
					catch (Exception ex)
					{
						logger.log(Level.WARNING, "Error loading the configuration file ...", ex);
					}
				}
				NSDControl.savePreferences(); // FIXME: This sensible here?
			}

		} );
		// START KGU#721 2019-08-06: Enh. #740
		menuPreferencesSave.add(menuPreferencesSaveRestore);
		menuPreferencesSaveRestore.addActionListener(new ActionListener() {
			@Override
			public void actionPerformed(ActionEvent evt) {
				boolean done = false;
				String trouble = null;
				try {
					Ini ini = Ini.getInstance();
					HashMap<String, StringList> refactoringData = fetchRefactoringData();
					done = ini.restore();
					ini.save();
					NSDControl.loadFromINI();
					if (diagram.offerRefactoring(refactoringData))
					{
						// (Refactoring involves redrawing)
						diagram.refactorNSD(refactoringData);
					}
				} catch (Exception ex) {
					logger.log(Level.WARNING, "Error restoring the configuration backup ...", ex);
					trouble = ex.getMessage();
					if (trouble == null || trouble.isEmpty()) {
						trouble = ex.toString();
					}
				}
				if (!done) {
					JOptionPane.showMessageDialog(NSDControl.getFrame(),
						msgIniRestoreFailed.getText().replace("%", trouble == null ? "!" : ": " + trouble),
						menuPreferencesSaveRestore.getText(),
						JOptionPane.ERROR_MESSAGE);
				}
			}});
		// END KGU#721 2019-08-06

		
		// START KGU#310 2016-12-14: New Debug menu
		menubar.add(menuDebug);
		menuDebug.setMnemonic(KeyEvent.VK_B);
		
		menuDebug.add(menuDebugTurtle);
		menuDebugTurtle.addActionListener(new ActionListener() { public void actionPerformed(ActionEvent event) { diagram.goTurtle(); } } );
		// START KGU#463 2017-11-20: Enh. #469 (accelerator key added)
		menuDebugTurtle.setAccelerator(KeyStroke.getKeyStroke(KeyEvent.VK_R, (java.awt.event.InputEvent.SHIFT_DOWN_MASK | menuShortcutKeyMask)));
		// START KGU#463 2017-11-2

		menuDebug.add(menuDebugExecute);
		menuDebugExecute.addActionListener(new ActionListener() { public void actionPerformed(ActionEvent event) { diagram.goRun(); } } );
		// START KGU#463 2017-11-20: Enh. #469 (accelerator key added)
		menuDebugExecute.setAccelerator(KeyStroke.getKeyStroke(KeyEvent.VK_R, menuShortcutKeyMask));
		// START KGU#463 2017-11-2

		// START KGU#911 2021-01-10: Enh. #910
		if (menuDebugControllers.getMenuComponentCount() > 0) {
			menuDebugControllers.setIcon(IconLoader.getIcon(125));
			menuDebug.add(menuDebugControllers);
		}
		// END KGU#911 2021-01-10
		
		menuDebug.add(menuDebugDropBrkpts);
		// START KGU#952 2021-03-03: Issue #954 Modified behaviour
		//menuDebugDropBrkpts.addActionListener(new ActionListener() { public void actionPerformed(ActionEvent event) { diagram.clearBreakpoints(); } } );
		menuDebugDropBrkpts.addActionListener(new ActionListener() {
			public void actionPerformed(ActionEvent event) {
				diagram.disableBreakpoints(menuDebugDropBrkpts.isSelected()); 
			}
		});
		// END KGU#952 2021-03-03

		menuDebug.addSeparator();

		menuDebug.add(menuDebugBreakpoint);
		menuDebugBreakpoint.setAccelerator(KeyStroke.getKeyStroke(KeyEvent.VK_B, KeyEvent.CTRL_DOWN_MASK | KeyEvent.SHIFT_DOWN_MASK));
		menuDebugBreakpoint.addActionListener(new ActionListener() { public void actionPerformed(ActionEvent event) { diagram.toggleBreakpoint(); doButtons(); } }); 

		menuDebug.add(menuDebugBreakTrigger);
		menuDebugBreakTrigger.setAccelerator(KeyStroke.getKeyStroke(KeyEvent.VK_B, KeyEvent.CTRL_DOWN_MASK | KeyEvent.ALT_DOWN_MASK));
		menuDebugBreakTrigger.addActionListener(new ActionListener() { public void actionPerformed(ActionEvent event) { diagram.editBreakTrigger(); doButtons(); } }); 

		menuDebug.add(menuDebugDisable);
		menuDebugDisable.setAccelerator(KeyStroke.getKeyStroke(KeyEvent.VK_7, menuShortcutKeyMask));
		menuDebugDisable.addActionListener(new ActionListener() { public void actionPerformed(ActionEvent event) { diagram.disableNSD(); doButtons(); } } );
		// END KGU#310 2016-12-14

		// Setting up Menu "Help" with all submenus and shortcuts and actions
		menubar.add(menuHelp);
		// START KGU#184 2016-04-24: Bugfix #173: This overwrote the Diagram mnemonics
		//menuDiagram.setMnemonic(KeyEvent.VK_A);
		menuHelp.setMnemonic(KeyEvent.VK_H);
		// END KGU#184 2016-04-24

		// START KGU#208 2016-07-22: Enh. #199
		menuHelp.add(menuHelpOnline);
		menuHelpOnline.addActionListener(new ActionListener() { public void actionPerformed(ActionEvent event) {diagram.helpNSD(); } } );
		menuHelpOnline.setAccelerator(KeyStroke.getKeyStroke(KeyEvent.VK_F1, 0));
		// END KGU#208 2016-07-22

		// START KGU#791 2020-01-20: Enh. #791
		menuHelp.add(menuHelpDownload);
		menuHelpDownload.addActionListener(new ActionListener() { 
			public void actionPerformed(ActionEvent event) {
				// START KGU#791 2020-10-20: Issue #801 - we need a worker thread...
				//diagram.downloadHelpPDF(true);
				diagram.downloadHelpPDF(menuHelpDownload.getText());
				// END KGU#791 2020-10-20
			}
		});
		// END KGU#791 2020-01-20

		menuHelp.add(menuHelpAbout);
		menuHelpAbout.addActionListener(new ActionListener() { public void actionPerformed(ActionEvent event) {diagram.aboutNSD(); } } );
		// START KGU#208 2016-07-22: Enh. #199 - F1 accelerator re-decicated to User Guide
		//menuHelpAbout.setAccelerator(KeyStroke.getKeyStroke(KeyEvent.VK_F1, 0));
		menuHelpAbout.setAccelerator(KeyStroke.getKeyStroke(KeyEvent.VK_F1, InputEvent.SHIFT_DOWN_MASK));
		// END KGU#208 2016-07-22

		menuHelp.add(menuHelpUpdate);
		menuHelpUpdate.addActionListener(new ActionListener() { public void actionPerformed(ActionEvent event) {diagram.updateNSD(); } } );
		menuHelpUpdate.setAccelerator(KeyStroke.getKeyStroke(KeyEvent.VK_F1,menuShortcutKeyMask));

		// START KGU#287 2017-01-09: Issues #81/#330 GUI scaling
		GUIScaler.rescaleComponents(this);
//		if (this.getFrame() != null) {
//			SwingUtilities.updateComponentTreeUI(this.getFrame());
//		}
		// END KGU#287 2017-01-09

		// Attempt to find out what provokes the NullPointerExceptions on start
		//System.out.println("**** " + this + ".create() ready!");
		
		// START KGU#892 2021-02-12: Enh. #893
		Locales.getInstance().addLangEventListener(this, "Menu.menuHelp.text");
		// END KGU#892 2021-02-12
	}

	@Override
	public void setLookAndFeel(String _laf) {}

	@Override
	public String getLookAndFeel() { return null;}

	@Override
	public void doButtons()
	{
		if(NSDControl!=null)
		{
			NSDControl.doButtons();
		}
	}

	@Override
	public void doButtonsLocal()
	{
		if (diagram != null)
		{
			/*
			// remove all submenus from "view"
			menuView.removeAll();
			// add submenus to "view"
			for(int i=0;i<diagram.toolbars.size();i++)
			{
				final MyToolbar tb = diagram.toolbars.get(i);

				JCheckBoxMenuItem menuToolbar = new JCheckBoxMenuItem(tb.getName(),IconLoader.getIcon(23));
				menuToolbar.addActionListener(new ActionListener() { public void actionPerformed(ActionEvent event) { tb.setVisible(!tb.isVisible()); doButtons(); } } );

				if (tb.isVisible())
				{
					menuToolbar.setSelected(true);
				}
				menuView.add(menuToolbar);
				//System.out.println(entry.getKey() + "-->" + entry.getValue());
			}
			*/

			// conditions
			// START KGU#143 2016-01-21: Bugfix #114 - elements involved in execution must not be edited
			//boolean conditionAny =  diagram.getSelected()!=null;
			Element selected = diagram.getSelected();
			boolean conditionAny =  selected != null && !selected.isExecuted();
			// END KGU#143 2016-01-21
			boolean condition =  conditionAny && diagram.getSelected()!=diagram.getRoot();
			// START KGU#87 2015-11-22: For most operations, multiple selections are not suported
			boolean conditionNoMult = condition && !diagram.selectedIsMultiple();
			// END KGU#87 2015-11-22
			int i = -1;
			boolean conditionCanMoveUp = false;
			boolean conditionCanMoveDown = false;
			if (conditionAny)
			{
				// START KGU#144 2016-01-22: Bugfix for #38 - Leave the decision to the selected element
				//if(diagram.getSelected().parent!=null)
				//{
				//	// make sure parent is a subqueue, which is not the case if somebody clicks on a subqueue!
				//	if (diagram.getSelected().parent.getClass().getSimpleName().equals("Subqueue"))
				//	{
				//		i = ((Subqueue) diagram.getSelected().parent).getIndexOf(diagram.getSelected());
				//		conditionCanMoveUp = (i-1>=0);
				//		conditionCanMoveDown = (i+1<((Subqueue) diagram.getSelected().parent).getSize());
				//	}
				//}
				conditionCanMoveUp = diagram.getSelected().canMoveUp();
				conditionCanMoveDown = diagram.getSelected().canMoveDown();
				// END KGU#144 2016-01-22
			}

			// START KGU#137 2016-01-11: Bugfix #103 - Reflect the "saveworthyness" of the diagram
			// save
			menuFileSave.setEnabled(diagram.canSave(false));
			// END KGU#137 2016-01-11
			// START KGU#373 2017-03-28: Enh. #387
			menuFileSaveAll.setEnabled(diagram.canSave(true));
			// END KGU#373 2017-03-38
			// START KGU#170 2016-04-01: Enh. #144 - update the favourite export item text
			String itemText = lbFileExportCodeFavorite.getText().replace("%", diagram.getPreferredGeneratorName());
			this.menuFileExportCodeFavorite.setText(itemText);
			// END KGU#170 2016-04-01

			menuFileArrange.setVisible(!Element.E_REDUCED_TOOLBARS);
			menuFileAttributes.setVisible(!Element.E_REDUCED_TOOLBARS);			
			menuFileTranslator.setVisible(!Element.E_REDUCED_TOOLBARS);			
			
			// undo & redo
			menuEditUndo.setEnabled(diagram.getRoot().canUndo());
			menuEditRedo.setEnabled(diagram.getRoot().canRedo());

			// graphics up/downgrade
			// START KGU#282 2016-10-16: Issue #272
			menuEditUpgradeTurtle.setEnabled(conditionAny);
			menuEditDowngradeTurtle.setEnabled(conditionAny);
			menuEditUpgradeTurtle.setVisible(!Element.E_REDUCED_TOOLBARS);
			menuEditDowngradeTurtle.setVisible(!Element.E_REDUCED_TOOLBARS);
			// END KGU#282 2016-10-16
			
			// START KGU#602 2018-10-26: Enh. #619
			menuEditBreakLines.setEnabled(conditionAny);
			menuEditBreakLines.setVisible(!Element.E_REDUCED_TOOLBARS);
			// END KGU#602 2018-10-16

			// START KGU#667 2019-02-26 Enh.#689
			menuEditSummonSub.setEnabled(diagram.canEditSub());
			menuEditSummonSub.setVisible(!Element.E_REDUCED_TOOLBARS);
			// END KGU#667 2019-02-26
			// START KGU#770 2021-01-27: Enh. #917
			if (diagram.canEditSub()) {
				if (selected != null && selected instanceof Root) {
					menuEditSummonSub.setText(msgEditIncludable.getText());
					menuEditSummonSub.setIcon(IconLoader.getIcon(71));
				}
				else {
					menuEditSummonSub.setText(msgEditSubroutine.getText());
					menuEditSummonSub.setIcon(IconLoader.getIcon(21));
				}
			}
			// END KGU#770 2021-01-27
			
			// style / type
			menuDiagramTypeFunction.setSelected(diagram.isSubroutine());
			menuDiagramTypeProgram.setSelected(diagram.isProgram());
			menuDiagramTypeInclude.setSelected(diagram.isInclude());
			menuDiagramUnboxed.setSelected(!diagram.getRoot().isBoxed);
			menuDiagramAnalyser.setSelected(Element.E_ANALYSER);
			// START KGU#305 2016-12-14: Enh. #305
			menuDiagramIndex.setSelected(diagram.showingArrangerIndex());
			// END KGU#305 2016-12-14
			// START KGU#705 2019-09-24: Enh. #738
			menuDiagramPreview.setSelected(diagram.showingCodePreview());
			// END KGU#705 2019-09-24

			// elements
			// START KGU#87 2015-11-22: Why enable the main entry if no action is enabled?
			menuDiagramAdd.setEnabled(condition);
			// END KGU#87 2015-11-22
			menuDiagramAddBeforeInst.setEnabled(condition);
			menuDiagramAddBeforeAlt.setEnabled(condition);
			menuDiagramAddBeforeCase.setEnabled(condition);
			menuDiagramAddBeforeFor.setEnabled(condition);
			menuDiagramAddBeforeWhile.setEnabled(condition);
			menuDiagramAddBeforeRepeat.setEnabled(condition);
			menuDiagramAddBeforeForever.setEnabled(condition);
			menuDiagramAddBeforeCall.setEnabled(condition);
			menuDiagramAddBeforeJump.setEnabled(condition);
			menuDiagramAddBeforePara.setEnabled(condition);
			// START KGU#686 2019-03-16: Enh. #56
			menuDiagramAddBeforeTry.setEnabled(condition);
			// END KGU#686 2019-03-16

			menuDiagramAddAfterInst.setEnabled(condition);
			menuDiagramAddAfterAlt.setEnabled(condition);
			menuDiagramAddAfterCase.setEnabled(condition);
			menuDiagramAddAfterFor.setEnabled(condition);
			menuDiagramAddAfterWhile.setEnabled(condition);
			menuDiagramAddAfterRepeat.setEnabled(condition);
			menuDiagramAddAfterForever.setEnabled(condition);
			menuDiagramAddAfterCall.setEnabled(condition);
			menuDiagramAddAfterJump.setEnabled(condition);
			menuDiagramAddAfterPara.setEnabled(condition);
			// START KGU#686 2019-03-16: Enh. #56
			menuDiagramAddAfterTry.setEnabled(condition);
			// END KGU#686 2019-03-16
			
			menuDiagramAddBeforeForever.setVisible(!Element.E_REDUCED_TOOLBARS);
			menuDiagramAddBeforeJump.setVisible(!Element.E_REDUCED_TOOLBARS);
			menuDiagramAddBeforePara.setVisible(!Element.E_REDUCED_TOOLBARS);
			menuDiagramAddBeforeTry.setVisible(!Element.E_REDUCED_TOOLBARS);
			menuDiagramAddAfterForever.setVisible(!Element.E_REDUCED_TOOLBARS);
			menuDiagramAddAfterJump.setVisible(!Element.E_REDUCED_TOOLBARS);
			menuDiagramAddAfterPara.setVisible(!Element.E_REDUCED_TOOLBARS);
			menuDiagramAddAfterTry.setVisible(!Element.E_REDUCED_TOOLBARS);

			// editing
			// START KGU#87 2015-11-22: Don't allow editing if multiple elements are selected
			//menuDiagramEdit.setEnabled(conditionAny);
			// START KGU#143 2016-11-17: Bugfix #114 - unstructured elements may be edited if parent is waiting
			//menuDiagramEdit.setEnabled(conditionAny && !diagram.selectedIsMultiple());
			menuDiagramEdit.setEnabled(diagram.canEdit());
			// END KGU#143 2016-11-7
			// END KGU#87 2015-11-22
			// START KGU#143 2016-01-21: Bugfix #114 - we must differentiate among cut and copy
			//menuDiagramDelete.setEnabled(diagram.canCutCopy());
			menuDiagramDelete.setEnabled(diagram.canCut());
			// END KGU#143 2016-01-21
			menuDiagramMoveUp.setEnabled(conditionCanMoveUp);
			menuDiagramMoveDown.setEnabled(conditionCanMoveDown);
			// START KGU#199 2016-07-07: Enh. #188 - We allow instruction conversion
			menuDiagramTransmute.setEnabled(diagram.canTransmute());
			menuDiagramTransmute.setVisible(!Element.E_REDUCED_TOOLBARS);
			// END KGU#199 2016-07-07
			// START KGU#365 2017-03-26: Enh. #380 - We allow subroutine generation
			menuDiagramOutsource.setEnabled(diagram.canCut());
			menuDiagramOutsource.setVisible(!Element.E_REDUCED_TOOLBARS);
			// END KGU#365 2017-03-26
			
			
			// START KGU#123 2016-01-03: We allow multiple selection for collapsing
			// collapse & expand - for multiple selection always allowed, otherwise only if a change would occur
			menuDiagramCollapse.setEnabled(conditionNoMult && !diagram.getSelected().isCollapsed(false) || condition && diagram.selectedIsMultiple());
			menuDiagramExpand.setEnabled(conditionNoMult && diagram.getSelected().isCollapsed(false) || condition && diagram.selectedIsMultiple());			
			menuDiagramCollapse.setVisible(!Element.E_REDUCED_TOOLBARS);
			menuDiagramExpand.setVisible(!Element.E_REDUCED_TOOLBARS);

			menuDiagramHideDeclarations.setVisible(!Element.E_REDUCED_TOOLBARS);
			
			menuPreferencesColors.setVisible(!Element.E_REDUCED_TOOLBARS);
			menuPreferencesElements.setVisible(!Element.E_REDUCED_TOOLBARS);
			menuPreferencesCtrlAliases.setVisible(!Element.E_REDUCED_TOOLBARS);
			menuPreferencesWheel.setVisible(!Element.E_REDUCED_TOOLBARS);
			// END KGU#123 2016-01-03
			
			// START KGU#277 2016-10-13: Enh. #270
			menuDebugDisable.setEnabled(condition && !(selected instanceof Subqueue) || diagram.selectedIsMultiple());
			menuDebugDisable.setVisible(!Element.E_REDUCED_TOOLBARS);
			// END KGU#277 2016-01-13
			
			// START KGU#143 2016-01-21: Bugfix #114 - breakpoint control now also here
			// START KGU#177 2016-07-06: Enh. #158 - Collateral damage mended
			//menuDiagramBreakpoint.setEnabled(diagram.canCopy());
			// START KGU#686 2019-03-17: Enh. #56 It doesn't make sense to place breakpoints on endless loops or try elements
			//menuDebugBreakpoint.setEnabled(diagram.canCopyNoRoot());
			menuDebugBreakpoint.setEnabled(diagram.canSetBreakpoint());
			// END KGU#686 2019-03-17
			// END KGU#177 2016-07-06
			// END KGU#143 2016-01-21
			// START KGU#213 2016-08-02: Enh. #215 - breakpoint control enhanced
			// START KGU#686 2019-03-17: Enh. #56 It doesn't make sense to place breakpoints on endless loops or try elements
			//menuDebugBreakTrigger.setEnabled(diagram.canCopyNoRoot() && !diagram.selectedIsMultiple());
			menuDebugBreakTrigger.setEnabled(diagram.canSetBreakpoint() && !diagram.selectedIsMultiple());
			// END KGU#686 2019-03-17
			menuDebugBreakTrigger.setVisible(!Element.E_REDUCED_TOOLBARS);
			// END KGU#213 2016-08-02
			// START KGU#911 2021-01-10: Enh. #910 Is this really necessary?
			//if (controllerPlugins != null) {
			//	for (GENPlugin plugin: controllerPlugins) {
			//		for (int j = 0; j < menuDebugControllers.getMenuComponentCount(); j++) {
			//			Component comp = menuDebugControllers.getMenuComponent(j);
			//			if (comp instanceof JMenuItem && ((JMenuItem) comp).getText().equals(plugin.title)) {
			//				((JMenuItem) comp).setSelected(diagram.isControllerEnabled(plugin.className));
			//			}
			//		}
			//	}
			//}
			menuDebugControllers.setVisible(!Element.E_REDUCED_TOOLBARS);
			// END KGU#911 2021-01-10
			// START KGU#952 2021-03-03: Issue #954 modified behaviour
			menuDebugDropBrkpts.setSelected(!Element.E_BREAKPOINTS_ENABLED);
			// END KGU#954 2021-03-03

			// copy & paste
			// START KGU#143 2016-01-21: Bugfix #114 - we must differentiate among cut and copy
			//menuEditCopy.setEnabled(diagram.canCutCopy());
			//menuEditCut.setEnabled(diagram.canCutCopy());
			menuEditCopy.setEnabled(diagram.canCopy());
			menuEditCut.setEnabled(diagram.canCut());
			// END KGU#143 2016-01-21
			menuEditPaste.setEnabled(diagram.canPaste());

			// nice
			menuDiagramUnboxed.setSelected(diagram.isUnboxed());

			// variable highlighting
			menuDiagramMarker.setSelected(Element.E_VARHIGHLIGHT);
			
			// START KGU#872 2020-10-17: Enh. #872
			menuDiagramOperatorsC.setSelected(Element.E_SHOW_C_OPERATORS);
			// START KGU#887 2020-12-15: Bugfix #885
			//menuDiagramOperatorsC.setEnabled(Element.E_VARHIGHLIGHT && !Element.E_TOGGLETC);
			// START KGU#902 2021-01-01: Enh. #903 May now also work in StichTextComment mode
			//menuDiagramOperatorsC.setEnabled(Element.E_VARHIGHLIGHT && !Element.isSwitchTextCommentMode());
			menuDiagramOperatorsC.setEnabled(Element.E_VARHIGHLIGHT);
			// END KGU#902 2021-01-01
			// END KGU#887 2020-12-15
			// END KGU#872 2020-10-17

			// show comments?
			menuDiagramComment.setSelected(Element.E_SHOWCOMMENTS);

			// START KGU#227 2016-07-31: Enh. #128
			// draw elements with both comments and diagram?
			menuDiagramCommentsPlusText.setSelected(Element.E_COMMENTSPLUSTEXT);
			menuDiagramSwitchComments.setEnabled(!Element.E_COMMENTSPLUSTEXT);
			if (Element.E_COMMENTSPLUSTEXT)
			{
				menuDiagramSwitchComments.setToolTipText(menuDiagramSwitchTCTooltip.getText().replace("%1", menuDiagramCommentsPlusText.getText()));
			}
			else
			{
				menuDiagramSwitchComments.setToolTipText(null);
			}
			// END KGU#227 2016-07-31
			
			// swap texts against comments?
			menuDiagramSwitchComments.setSelected(Element.E_TOGGLETC);

			// START KGU#477 2017-12-11: Enh. #487
			menuDiagramHideDeclarations.setSelected(Element.E_HIDE_DECL);
			// END KGU#477 2017-12-11

			// DIN 66261
			menuDiagramDIN.setSelected(Element.E_DIN);
			ImageIcon iconFor = IconLoader.getIcon(Element.E_DIN ? 74 : 53);
			menuDiagramAddBeforeFor.setIcon(iconFor);
			menuDiagramAddAfterFor.setIcon(iconFor);
			
			// START KGU#123 2016-01-04: Enh. #87
			// control the collapsing by mouse wheel?
			menuPreferencesWheelCollapse.setSelected(Element.E_WHEELCOLLAPSE);
			// END KGU#123 2016-01-04
			
			// START KGU#300 2016-12-02: Enh. #300
			menuPreferencesNotifyUpdate.setSelected(Ini.getInstance().getProperty("retrieveVersion", "false").equals("true"));
			// END KGU#300 2016-12-02
			
			// START KGU#456 2017-11-06. Enh. #452
			this.menuPreferencesSimplified.setSelected(Element.E_REDUCED_TOOLBARS);
			// END KGU#456 2017-11-06

			// Look and Feel submenu
			//System.out.println("Having: "+UIManager.getLookAndFeel().getName());
			String lafName = NSDControl.getLookAndFeel();
			for (i = 0; i < menuPreferencesLookAndFeel.getMenuComponentCount(); i++)
			{
				JCheckBoxMenuItem mi = (JCheckBoxMenuItem)menuPreferencesLookAndFeel.getMenuComponent(i);

				//System.out.println("Listing: "+mi.getText());
				if (mi.getText().equals(lafName))
				{
					mi.setSelected(true);
					//System.out.println("Found: "+mi.getText());
				}
				else
				{
					mi.setSelected(false);
				}
			}

			// Languages
			String locName = Locales.getInstance().getLoadedLocaleName();
			// START KGU#242 2016-09-04: Structural redesign
			for (String key: menuPreferencesLanguageItems.keySet())
			{
				menuPreferencesLanguageItems.get(key).setSelected(locName.equals(key));
			}
			// END KGU#242 2016-09-04
			// START KGU#232 2016-08-03: Enh. #222
			menuPreferencesLanguageFromFile.setSelected(locName.equals("external"));
			// START KGU#232 2016-08-03
			// START KGU#892 2020-12-21: Enh. #893
			menuPreferencesLanguagePreview.setVisible(locName.equals("preview"));
			// START KGU#892 2020-12-21

			// START KGU#721 2019-08-06: Enh. #740
			menuPreferencesSaveRestore.setEnabled(Ini.getInstance().hasBackup());
			
			// Recent file
			// START KGU#287 2017-01-11: Issue #81/#330 Assimilate the dynamic menu items in font
			Font menuItemFont = UIManager.getFont("MenuItem.font");
			// END KGU#287 2017-01-11
			menuFileOpenRecent.removeAll();
			for(int j = 0; j < diagram.recentFiles.size(); ++j)
			{
				final String nextFile = (String) diagram.recentFiles.get(j);
				// START KGU#489 2018-02-07: 
				//JMenuItem mi = new JMenuItem(nextFile, IconLoader.getIcon(0));
				JMenuItem mi = new JMenuItem(nextFile, 
						((nextFile.endsWith(".arr") || nextFile.endsWith(".arrz")) ? IconLoader.getIcon(105) : IconLoader.getIcon(0)));
				// END KGU#489 2018-02-07
				// START KGU#316 2016-12-28: Enh. #290/#318
				//mi.addActionListener(new ActionListener() { public void actionPerformed(ActionEvent event) { diagram.openNSD(nextFile); doButtons(); } } );
				mi.addActionListener(new ActionListener() { public void actionPerformed(ActionEvent event) { diagram.openNsdOrArr(nextFile); doButtons(); } } );
				// END KGU#316 2016-12-28
				// START KGU#287 2017-01-11: Issue #81/#330 Assimilate the dynamic menu items in font
				if (menuItemFont != null) mi.setFont(menuItemFont);
				// END KGU#287 2017-01-11
				menuFileOpenRecent.add(mi);
			}

		}
	}

	@Override
	public void updateColors() {}


	public Menu(Diagram _diagram, NSDController _NSDController)
	{
		super();
		diagram=_diagram;
		NSDControl=_NSDController;
		create();
	}

	// START KGU#456 2017-11-05: Enh. #452 Support for auto-documentation
	/**
	 * Tries to retrieve the current captions for the menus and items named by {@code menuItemKeys}
	 * and returns the localized captions as string array.<br/>
	 * If {@code defaultStrings} are given (should have same length as {@code menuItemKeys} then the
	 * respective default string will be used if retrieval fails for some of the given keys. If not
	 * given or too short then the respective caption from the default locale is retrieved instead. 
	 * @param menuItemKeys - an array of names
	 * @param defaultStrings - an array of default names for the requested captions or null
	 * @return the array of retrieved captions
	 */
	public static String[] getLocalizedMenuPath(String[] menuItemKeys, String[] defaultStrings)
	{
		String[] names = new String[menuItemKeys.length];
		String localeName = Locales.getInstance().getLoadedLocaleName();
		Locale locale = Locales.getInstance().getLocale(localeName);
		Locale locale0 = null;
		if (locale != null) {
			for (int i = 0; i < menuItemKeys.length; i++) {
				String text = locale.getValue("Structorizer", "Menu." + menuItemKeys[i] + ".text");
				if (text.isEmpty()) {
					if (defaultStrings != null && i < defaultStrings.length) {
						text = defaultStrings[i];
					}
					else {
						if (locale0 == null) {
							locale0 = Locales.getInstance().getDefaultLocale();
						}
						text = locale0.getValue("Structorizer", "Menu." + menuItemKeys[i] + ".text");
					}
				}
				names[i] = text;
			}
		}
		return names;
	}
	// END KGU#456

	@Override
	public void savePreferences() {};

	@Override
	public JFrame getFrame()
	{
		return NSDControl.getFrame();
	}

	@Override
	public void loadFromINI()
	{
	}

	// START KGU#235 2016-08-09: Bugfix #225
	public void chooseLang(String localeName)
	{
		// START KGU#479 2017-12-15: Enh. #492
		Locales.getInstance().setLocale((Component)ElementNames.getInstance(), localeName);
		// Better reset the use of personally configured names on changing the language
		ElementNames.useConfiguredNames = false;
		// END KGU#479 2017-12-15
		Locales.getInstance().setLocale(localeName);
		doButtons();
		diagram.analyse();
		// START KGU#705 2019-09-24: Enh. #738
		diagram.setCodePreviewTooltip();
		// END KGU#705 2019-09-24
		
		// START KGU#792 2020-02-04: Bugfix #805
		Ini.getInstance().setProperty("Lang", Locales.getInstance().getLoadedLocaleFilename());
		// END KGU#792 2020-02-04 
	}
	// END KGU#235 2016-08-09
	
	// START KGU#232 2016-08-03: Enh. #222
	public void chooseLangFile() {
		JFileChooser dlgOpen = new JFileChooser();
		dlgOpen.setDialogTitle(msgOpenLangFile.getText());
		// set directory
		dlgOpen.setCurrentDirectory(new File(System.getProperty("user.home")));
		// config dialogue
		FileNameExtensionFilter filter = new FileNameExtensionFilter(msgLangFile.getText(), "txt");
		dlgOpen.addChoosableFileFilter(filter);
		dlgOpen.setFileFilter(filter);
		// show & get result
		int result = dlgOpen.showOpenDialog(this);
		// react on result
		if (result == JFileChooser.APPROVE_OPTION) {
			// create a new StringList
			StringList sl = new StringList();
			// load the selected file into it
			String filename = dlgOpen.getSelectedFile().getAbsoluteFile().toString();
			sl.loadFromFile(filename);
			// paste it's content to the "external" locale
			Locales.getInstance().setExternal(sl, filename);
			// START KGU#792 2020-02-04: Bugfix #805
			Ini.getInstance().setProperty("Lang", Locales.getInstance().getLoadedLocaleFilename());
			// END KGU#792 2020-02-04 
		}
		// START KGU#235 2016-08-09: Bugfix #225
		doButtons();
		diagram.analyse();
		// END KGU#235 2016-08-09
	}
	// END KGU#232 2016-08-03

	// START KGU#386 2017-04-26
	private Vector<GENPlugin> addPluginMenuItems(JMenu _menu, PluginType _type, ImageIcon _defaultIcon, Map<JMenuItem, String> _itemMap)
	{
		// read generators from file
		String fileName = "void.xml";
		String tooltip = "%";
		switch (_type) {
		case GENERATOR:
			fileName = "generators.xml";
			break;
		case PARSER:	// This isn't used anymore - we still leave it in the code for regularity
			fileName = "parsers.xml";
			break;
		case IMPORTER:
			fileName = "importers.xml";
			tooltip = msgImportTooltip.getText();
			break;
		case CONTROLLER:
			fileName = "controllers.xml";
		}
		// and add them to the menu
		BufferedInputStream buff = new BufferedInputStream(getClass().getResourceAsStream(fileName));
		GENParser genp = new GENParser();
		Vector<GENPlugin> plugins = genp.parse(buff);
		try { buff.close();	} catch (IOException e) {}
		for (int i = 0; i < plugins.size(); i++)
		{
			GENPlugin plugin = plugins.get(i);
			ImageIcon icon = _defaultIcon;	// The default icon
			if (plugin.icon != null && !plugin.icon.isEmpty()) {
				try {
					URL iconFile = this.getClass().getResource("icons/" + plugin.icon);
					if (iconFile != null) {
						// START KGU#287 2018-02-07: Enh. #81 
						//icon = new ImageIcon(this.getClass().getResource(plugin.icon));
						icon = IconLoader.getIconImage(plugin.icon);
						// END KGU#287 2018-02-07
					}
				}
				catch (Exception ex) {}
			}
			JMenuItem pluginItem;
			if (_type == PluginType.CONTROLLER) {
				if (plugin.className.equals("lu.fisch.turtle.TurtleBox")) {
					continue;
				}
				pluginItem = new JCheckBoxMenuItem(plugin.title, icon);
			}
			else {
				pluginItem = new JMenuItem(plugin.title, icon);
			}
			_menu.add(pluginItem);
			if (plugin.info != null) {
				// START KGU#736 2019-09-30: Cater for newlines
				//pluginItem.setToolTipText(tooltip.replace("%", plugin.info));
				pluginItem.setToolTipText(prepareTooltip(tooltip.replace("%", plugin.info)));
				// END KGU#736 2019-09-30
				// START KGU#725 2019-09-13: Enh. #746 - for later re-translation if necessary
				if (_itemMap != null) {
					_itemMap.put(pluginItem, plugin.info);
				}
				// END KGU#725 2019-09-13
			}
			final String className = plugin.className;
			// START KGU#354/KGU#395 2017-05-11: Enh. #354 - prepares plugin-specific option
			final Vector<HashMap<String, String>> options = plugin.options;
			// END KGU#354/KGU#395 2017-05-11
			
			ActionListener listener = null;
			switch (_type) {
			case GENERATOR:
				// START KGU#354/KGU#395 2017-05-11: Enh. #354 - prepares plugin-specific option
				//listener = new ActionListener() { public void actionPerformed(ActionEvent event) { diagram.export(className); doButtons(); } };
				listener = new ActionListener() { public void actionPerformed(ActionEvent event) { diagram.export(className, options); doButtons(); } };
				// END KGU#354/KGU#395 2017-05-11
				break;
			case PARSER:	// This isn't used anymore - we still leave in the code for regularity
				listener = new ActionListener() { public void actionPerformed(ActionEvent event) { diagram.importCode(/*className*/); doButtons(); } };
				break;
			case IMPORTER:
				// START KGU#354/KGU#395 2017-05-11: Enh. #354 - prepares plugin-specific option
				//listener = new ActionListener() { public void actionPerformed(ActionEvent event) { diagram.importNSD(className); doButtons(); } };
				listener = new ActionListener() { public void actionPerformed(ActionEvent event) { diagram.importNSD(className, options); doButtons(); } };
				// END KGU#354/KGU#395 2017-05-11
				break;
				// START KGU#448 2018-01-05: Enh. #443
			case CONTROLLER:	// This isn't used anymore - we still leave in the code for regularity
				listener = new ActionListener() { public void actionPerformed(ActionEvent event) { diagram.enableController(className, ((JCheckBoxMenuItem)pluginItem).isSelected()); } };
				break;
				// END KGU#448 2018-01-05
			}
			if (listener != null) {
				pluginItem.addActionListener(listener);
			}
		}
		
		return plugins;
	}
	// END KGU#386 2017-04-26

	// START KGU#258 2016-09-26: Enh. #253 (KGU#721 2019-08-06: Enh. #740 - extracted as method)
	/**
	 * Collects the current parser preferences in lexically split form for comparison
	 * with modified parser preferences
	 * @return a {@link HashMap} associating parser tags with lexically split keywords
	 */
	private HashMap<String, StringList> fetchRefactoringData() {
		HashMap<String, StringList> refactoringData = new LinkedHashMap<String, StringList>();
		for (String key: CodeParser.keywordSet())
		{
			// START KGU#288 2016-11-06: Issue #279 - getOrDefault() may not be available
			//String keyword = CodeParser.keywordMap.getOrDefault(key, "");
			String keyword = CodeParser.getKeywordOrDefault(key, "");
			// END KGU#288 2016-11-06
			if (!keyword.trim().isEmpty())
			{
				// Complete strings aren't likely to be found in a key, so don't bother
				refactoringData.put(key, Element.splitLexically(keyword,  false));
			}
			// An empty preForIn keyword is a synonym for the preFor keyword
			else if (key.equals("preForIn"))
			{
				refactoringData.put(key, refactoringData.get("preFor"));
			}
		}
		return refactoringData;
	}
	// END KGU#258 2016-09-26 (KGU#721 2019-08-06)

	// START KGU#725 2019-09-13: Enh. #746 - The importer tooltips hadn't been retranslated
	@Override
	public void LangChanged(LangEvent evt) {
		if (evt.getSource() == msgImportTooltip) {
			String tooltip = msgImportTooltip.getText();
			for (Map.Entry<JMenuItem, String> entry: this.importpluginItems.entrySet()) {
				// START KGU#736 2019-09-30
				//entry.getKey().setToolTipText(tooltip.replace("%", entry.getValue()));
				entry.getKey().setToolTipText(prepareTooltip(tooltip.replace("%", entry.getValue())));
				// END KGU#736 2019-09-30
			}
		}
		// START KGU#396 2020-04-08: Enh. #440 - export to flowchart editor files
		else if (evt.getSource() == msgExportTooltip) {
			// FIXME: This should be based on a plugin definition like for this.importPluginItems
			this.menuFileExportPap.setToolTipText(msgExportTooltip.getText().replace("%", "https://www.heise.de/download/product/papdesigner-51889"));
		}
		// END KGU#396 2020-04-08
		// START KGU#892 2021-02-11: Enh. #893 Ensured that the menu change gets displayed
		else if (evt.getSource() instanceof Locales) {
			doButtonsLocal();
		}
		// END KGU#892 2021-02-11
	}
	// END KGU#725 2019-09-13
	
	// START KGU#736 2019-09-30: Convert tooltip texts with newlines into html format
	/**
	 * Converts the given raw tooltip string into an html text if it contains newlines.
	 * @param tooltipString - the intended tooltip string
	 * @return an equivalent HTML string or the original string
	 */
	public static String prepareTooltip(String tooltipString)
	{
		if (tooltipString.contains("\n") && !tooltipString.toLowerCase().startsWith("<html>")) {
			tooltipString = "<html>" + BString.encodeToHtml(tooltipString).replace("\n", "<br/>") + "</html>";
		}
		return tooltipString;
	}

	// START BOB 2020-05-25: Mechanism to suppress code import/export
	@Override
	public boolean isRestricted() {
		return noExportImport;
	}

	// START KGU#868 2020-06-03: Bugfix #868 modified API
	/**
	 * Suppresses all code export and import items in the menus
	 */
	//public void setRestricted(boolean restricted) {
	//	this.restricted = restricted;
	//	menuFileExportCode.setVisible(!restricted);
	//	menuFileExportCodeFavorite.setVisible(!restricted);
	//	menuFileImport.setVisible(!restricted);
	//}
	public void hideExportImport()
	{
		this.noExportImport = true;
		menuFileExportCode.setVisible(false);
		menuFileExportCodeFavorite.setVisible(false);
		menuFileImportCode.setVisible(false);
		menuDiagramPreview.setVisible(false);
	}
	// END KGU#868 2020-06-03
	// END BOB 2020-05-25

}<|MERGE_RESOLUTION|>--- conflicted
+++ resolved
@@ -127,11 +127,8 @@
  *      Kay Gürtzig     2021-02-11      Enh. #893: Revalidation of the preference menu enforced after locale setting
  *      Kay Gürtzig     2021-02-24      Issue #944: Version info announcing Java upgrade to 11 added
  *      Kay Gürtzig     2021-03-03      Issue #954: Modified behaviour of "Clear all Breakpoints" button
-<<<<<<< HEAD
  *      Kay Gürtzig     2021-04-15      Enh. #967: menu item menuDiagramARM as introduced by A. Simonetta disabled 
-=======
  *      Kay Gürtzig     2021-10-05      Enh. #992: Messages for new Analyser check 30 against bracket faults
->>>>>>> 7fd46391
  *
  ******************************************************************************************************
  *

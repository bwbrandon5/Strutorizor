--- conflicted
+++ resolved
@@ -37,12 +37,8 @@
  *      Kay Gürtzig     2015.10.12      Breakpoint support prepared
  *      Kay Gürtzig     2015.11.14      Bugfixes #31 (= KGU#82) and #32 (= KGU#83) in method copy() 
  *      Kay Gürtzig     2015.11.30      Inheritance changed: implements ILoop
-<<<<<<< HEAD
-=======
  *		Kay Gürtzig     2015.12.02      Bugfix #39 (KGU#91) -> getText(false) on drawing, constructors
- *                                      and methods setText() now ensure field text being empty
->>>>>>> 5db801f3
- *
+ *                                      and methods setText() now ensure field text being empty *
  ******************************************************************************************************
  *
  *      Comment:		/

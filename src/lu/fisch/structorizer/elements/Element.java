/*
    Structorizer
    A little tool which you can use to create Nassi-Schneiderman Diagrams (NSD)

    Copyright (C) 2009  Bob Fisch

    This program is free software: you can redistribute it and/or modify
    it under the terms of the GNU General Public License as published by
    the Free Software Foundation, either version 3 of the License, or any
    later version.

    This program is distributed in the hope that it will be useful,
    but WITHOUT ANY WARRANTY; without even the implied warranty of
    MERCHANTABILITY or FITNESS FOR A PARTICULAR PURPOSE.  See the
    GNU General Public License for more details.

    You should have received a copy of the GNU General Public License
    along with this program.  If not, see <http://www.gnu.org/licenses/>.
*/

package lu.fisch.structorizer.elements;

/******************************************************************************************************
 *
 *      Author:         Bob Fisch
 *
 *      Description:    Abstract class for all Elements.
 *
 ******************************************************************************************************
 *
 *      Revision List
 *
 *      Author          Date			Description
 *      ------			----			-----------
 *      Bob Fisch       2007.12.09      First Issue
 *      Kay Gürtzig     2014.11.11      Operator highlighting modified (sse comment)
 *      Kay Gürtzig     2015.10.09      Methods selectElementByCoord(x,y) and getElementByCoord() merged
 *      Kay Gürtzig     2015.10.11      Comment drawing centralized and breakpoint mechanism prepared
 *      Kay Gürtzig     2015.10.13      Execution state separated from selected state
 *      Kay Gürtzig     2015.11.01      operator unification and intermediate syntax transformation ready
 *      Kay Gürtzig     2015.11.12      Issue #25 (= KGU#80) fixed in unifyOperators, highlighting corrected
 *      Kay Gürtzig     2015.12.01      Bugfixes #39 (= KGU#91) and #41 (= KGU#92)
 *      Kay Gürtzig     2015.12.11      Enhancement #54 (KGU#101): Method splitExpressionList added
 *      Kay Gürtzig     2015.12.21      Bugfix #41/#68/#69 (KGU#93): Method transformIntermediate revised
 *      Kay Gürtzig     2015.12.23      Bugfix #74 (KGU#115): Pascal operators accidently disabled
 *                                      Enh. #75 (KGU#116): Highlighting of jump keywords (orange)
 *      Kay Gürtzig     2016.01.02      Bugfix #78 (KGU#119): New method equals(Element)
 *      Kay Gürtzig     2016.01.03/04   Enh. #87 for collapsing/expanding (KGU#122/KGU#123)
 *      Kay Gürtzig     2016.01.12      Bugfix #105: flaw in string literal tokenization (KGU#139)
 *      Kay Gürtzig     2016.01.12      Bugfix #104: transform caused index errors
 *      Kay Gürtzig     2016.01.14      Enh. #84: Added "{" and "}" to the token separator list (KGU#100)
 *      Kay Gürtzig     2016.01.15      Enh. #61,#107: Highlighting for "as" added (KGU#109)
 *      Kay Gürtzig     2016.01.16      Changes having got lost on a Nov. 2014 merge re-inserted
 *      Kay Gürtzig     2016.01.22      Bugfix for Enh. #38 (addressing moveUp/moveDown, KGU#144).
 *      Kay Gürtzig     2016.03.02      Bugfix #97: steady selection on dragging (see comment, KGU#136),
 *                                      Element self-description improved (method toString(), KGU#152)
 *      Kay Gürtzig     2016.03.06      Enh. #77 (KGU#117): Fields for test coverage tracking added
 *      Kay Gürtzig     2016.03.10      Enh. #124 (KGU#156): Counter fields for histographic tracking added
 *      Kay Gürtzig     2016.03.12      Enh. #124 (KGU#156): Runtime data collection accomplished
 *
 ******************************************************************************************************
 *
 *      Comment:
 *      
 *      2016-03-06 / 2016-03-12 Enhancements #77, #124 (KGU#117/KGU#156)
 *      - According to an ER by [elemhsb], first a mechanism optionally to visualise code coverage (for
 *        white-box test comleteness) was implemented. A green background colour was proposed and used
 *        to highlight covered Element. It soon became clear that with respect to subroutines a dis-
 *        tinction among loose (shallow) and strict (deep) coverage was necessary, particularly when
 *        recursion comes in. So the coverage tracking could be switched between shallow mode (where
 *        subroutines were automatically regarded as proven to have been covered previously, such the
 *        first CALL to a routine it was automatically marked as covered as well) and deep mode where
 *        a CALL was only marked after the subroutine (regarded as brand-new and never analyzed) had
 *        fully been covered at runtime.
 *      - When this obviously worked, I wanted to get more out of the new mechanism. Instead of
 *        deciding first which coverage tracking to do and having to do another run to see the effect
 *        of the complementary option, always both kinds of analysis were done at once, and the user
 *        could arbitrarily switch between the two possible coverage results.
 *      - And then I had a really great idea: Why not add some more runtime data collection, once data
 *        are collected? And so I added an execution counter for every very element, such that after
 *        a run one might easily see, how often a certain operation was executed. And a kind of
 *        histographic analysis seemed also sensible, i.e. to show how the load is distributed over
 *        the elements (particularly the structured ones) and how many instruction steps were needed
 *        in total to run the algorithm for certain data. This is practically an empirical abstract
 *        time estimation. Both count numbers (execution counter / instruction load) are now written
 *        to the upper right corner of any element, and additionally a scaled colouring from deep
 *        blue to hot red is used to visualize the hot spots and the lonesome places.
 *      2016-02-25 / 2016-03-02 Bugfix #97 (KGU#136)
 *      - Methods prepareDraw() and draw() used the same field rect for temporary calculations but in
 *        a slightly different way: draw() left a bounding rec related to the Root coordinates whereas
 *        prepareDraw() always produced a (0,0)-bound rectangle i. e. with (0,0) as upper left corner.
 *      - getElementByCoord(), however compared the cursor coordinates with rect expecting it to contain
 *        the real drawing coordinates
 *      - getElementByCoord() was not ensured to be called after a draw() invocation but could follow a
 *        prepareDraw() call in which case the coordinate comparison led to wrong results
 *      - So a new field rect0 was introduced for prepareDraw() - in combination with field isRectUpToDate
 *        it even allows to avoid unnecessary re-calculation.
 *      - Field rect was also converted to a (0,0)-bound and hence position-independent bounds rectangle
 *        (in contrast to rect0 representing actual context-sensitive drawing extension (important for
 *        selection).
 *      2015.12.01 (KGU#91/KGU#92)
 *      - Methods setText() were inconsistent and caused nasty effects including data losses (bug #39).
 *      - Operator unification enhanced (issue #41)
 *      2015.11.03 (KGU#18/KGU#23/KGU#63)
 *      - Methods writeOutVariables() and getWidthOutVariables re-merged, lexical splitter extracted from
 *        them.
 *      2015.11.01 (KGU#18/KGU#23)
 *      - Methods unifyOperators(), transformIntermediate() and getIntermediateText() now support different
 *        activities like code generation and execution in a unique way.
 *      2015.10.11/13 (KGU#41 + KGU#43)
 *      - New fields added to distinguish states of selection from those of current execution, this way
 *        inducing more stable colouring and execution path tracking
 *      - a field and several methods introduced to support the setting of breakpoints for execution (it had
 *        always been extremely annoying that for the investigation of some issues near the end of the diagram
 *        either the entire execution had to be started in step more or you had to be utterly quick to pause
 *        in the right moment. Now breakpoints allow to catch the execution wherever necessary.
 *      2015.10.09
 *      - In E_SHOWCOMMENTS mode, substructures had been eclipsed by the top-level elements popping their
 *        comments. This was due to an incomplete subclassing of method getElementByCoord (in contrast
 *        to the nearly identical method selectElementByCoord), both methods were merged by means of a
 *        discriminating additional parameter to identifyElementByCoord(_x, _y, _forSelection)
 *      2014.10.18 / 2014.11.11
 *      - Additions for highlighting of logical operators (both C and Pascal style) in methods
 *        writeOutVariables() and getWidthOutVariables(),
 *      - minor code revision respecting 2- and 3-character operator symbols
 *
 ******************************************************************************************************///


import java.awt.Color;
import java.awt.Font;
import java.awt.FontMetrics;

import lu.fisch.utils.*;
import lu.fisch.graphics.*;
import lu.fisch.structorizer.parsers.*;
import lu.fisch.structorizer.gui.IconLoader;
import lu.fisch.structorizer.io.*;

import com.stevesoft.pat.*;  //http://www.javaregex.com/

import java.awt.Point;
import java.util.Stack;

import javax.swing.ImageIcon;

public abstract class Element {
	// Program CONSTANTS
<<<<<<< HEAD
	public static String E_VERSION = "3.23-17dev";
=======
	public static String E_VERSION = "3.24";
>>>>>>> fcdad436
	public static String E_THANKS =
	"Developed and maintained by\n"+
	" - Robert Fisch <robert.fisch@education.lu>\n"+
	"\n"+
	"Having also put his fingers into the code\n"+
	" - Kay Gürtzig <kay.guertzig@fh-erfurt.de>\n"+
	"\n"+
	"Export classes written and maintained by\n"+
	" - Oberon: Klaus-Peter Reimers <k_p_r@freenet.de>\n"+
	" - Perl: Jan Peter Klippel <structorizer@xtux.org>\n"+
	" - KSH: Jan Peter Klippel <structorizer@xtux.org>\n"+
	" - BASH: Markus Grundner <markus@praised-land.de>\n"+
	" - Java: Gunter Schillebeeckx <gunter.schillebeeckx@tsmmechelen.be>\n"+
	" - C: Gunter Schillebeeckx <gunter.schillebeeckx@tsmmechelen.be>\n"+
	" - C#: Kay Gürtzig <kay.guertzig@fh-erfurt.de>\n"+
	" - C++: Kay Gürtzig <kay.guertzig@fh-erfurt.de>\n"+
	" - PHP: Rolf Schmidt <rolf.frogs@t-online.de>\n"+
	" - Python: Daniel Spittank <kontakt@daniel.spittank.net>\n"+
	"\n"+
	"License setup and checking done by\n"+
	" - Marcus Radisch <radischm@googlemail.com>\n"+
	" - Stephan <clauwn@freenet.de>\n"+
	"\n"+
	"User manual edited by\n"+
	" - David Morais <narutodc@hotmail.com>\n"+
	" - Praveen Kumar <praveen_sonal@yahoo.com>\n"+
	" - Jan Ollmann <bkgmjo@gmx.net>\n"+
	" - Kay Gürtzig <kay.guertzig@fh-erfurt.de>\n"+
	"\n"+
	"Translations realised by\n"+
	" - NL: Jerone <jeronevw@hotmail.com>\n"+
	" - DE: Klaus-Peter Reimers <k_p_r@freenet.de>\n"+
	" - LU: Laurent Zender <laurent.zender@hotmail.de>\n"+
	" - ES: Andres Cabrera <andrescabrera20@gmail.com>\n"+
	" - PT/BR: Theldo Cruz <cruz@pucminas.br>\n"+
	" - IT: Andrea Maiani <andreamaiani@gmail.com>\n"+
	" - CHS: Wang Lei <wanglei@hollysys.com>\n"+
	" - CHT: Joe Chem <hueyan_chen@yahoo.com.tw>\n"+
	" - CZ: Vladimír Vaščák <vascak@spszl.cz>\n"+
	" - RU: Юра Лебедев <elita.alegator@gmail.com>\n"+
	"\n"+
	"Different good ideas and improvements provided by\n"+
	" - Serge Marelli <serge.marelli@education.lu>\n"+
	" - T1IF1 2006/2007\n"+
	" - Gil Belling <gil.belling@education.lu>\n"+
	" - Guy Loesch <guy.loesch@education.lu>\n"+
	" - Claude Sibenaler <claude.sibenaler@education.lu>\n"+
	" - Tom Van Houdenhove <tom@vanhoudenhove.be>\n"+
	" - Sylvain Piren <sylvain.piren@education.lu>\n"+
	" - Bernhard Wiesner <bernhard.wiesner@informatik.uni-erlangen.de>\n"+
	" - Christian Fandel <christian_fandel@web.de>\n"+
	" - Sascha Meyer <harlequin2@gmx.de>\n"+
	" - Andreas Jenet <ajenet@gmx.de>\n"+
	" - Jan Peter Klippel <structorizer@xtux.org>\n"+
	" - David Tremain <DTremain@omnisource.com>\n"+
	
	"\n"+
	"File dropper class by\n"+
	" - Robert W. Harder <robertharder@mac.com>\n"+
	"\n"+
	"Pascal parser (GOLDParser) engine by\n"+
	" - Matthew Hawkins <hawkini@barclays.net>\n"+
	"\n"+
	"Delphi grammar by\n"+
	" - Rob F.M. van den Brink <R.F.M.vandenBrink@hccnet.nl>\n"+
	"\n"+
	"Regular expression engine by\n"+
	" - Steven R. Brandt, <sbrandt@javaregex.com>\n"+
	"\n"+
	"Vector graphics export by\n"+
	" - FreeHEP Team <http://java.freehep.org/vectorgraphics>\n"+
	"\n"+
	"Command interpreter provided by\n"+
	" - Pat Niemeyer <pat@pat.net>\n"+
	"\n"+
	"Turtle icon designed by\n"+
	" - rainie_billybear@yahoo.com <rainiew@cass.net>\n"+
	"";
	public final static String E_CHANGELOG = "";

	// some static constants
	protected static int E_PADDING = 20;
	public static int E_INDENT = 2;
	public static Color E_DRAWCOLOR = Color.YELLOW;	// Actually, the background colour for selected elements
	public static Color E_COLLAPSEDCOLOR = Color.LIGHT_GRAY;
	// START KGU#41 2015-10-13: Executing status now independent from selection
	public static Color E_RUNNINGCOLOR = Color.ORANGE;		// used for Elements currently (to be) executed 
	// END KGU#41 2015-10-13
	public static Color E_WAITCOLOR = new Color(255,255,210);	// used for Elements with pending execution
	public static Color E_COMMENTCOLOR = Color.LIGHT_GRAY;
	// START KGU#43 2015-10-11: New fix color for breakpoint marking
	public static Color E_BREAKPOINTCOLOR = Color.RED;			// Colour of the breakpoint bar at element top
	// END KGU#43 2015-10-11
	// START KGU#117 2016-03-06: Test coverage colour and mode for Enh. #77
	public static Color E_TESTCOVEREDCOLOR = Color.GREEN;
	public static boolean E_COLLECTRUNTIMEDATA = false;
	public static RuntimeDataPresentMode E_RUNTIMEDATAPRESENTMODE = RuntimeDataPresentMode.NONE;	// FIXME: To be replaced by an enumeration type
	// END KGU#117 2016-03-06
	// START KGU#156 2016-03-10; Enh. #124
	protected static int maxExecCount = 0;			// Maximum number of executions of any element while runEventTracking has been on
	protected static int maxExecStepCount = 0;		// Maximum number of instructions carried out directly per element
	protected static int maxExecTotalCount = 0;		// Maximum combined number of directly and indirectly performed instructions
	// END KGU156 2016-03-10

	public static boolean E_VARHIGHLIGHT = false;	// Highlight variables, operators, string literals, and certain keywords? 
	public static boolean E_SHOWCOMMENTS = true;	// Enable comment bars and comment popups? 
	public static boolean E_TOGGLETC = false;		// Swap text and comment on displaying?
	public static boolean E_DIN = false;			// Show FOR loops according to DIN 66261?
	public static boolean E_ANALYSER = true;		// Analyser enabled?
	// START KGU#123 2016-01-04: New toggle for Enh. #87
	public static boolean E_WHEELCOLLAPSE = false;	// Is collapsing by mouse wheel rotation enabled?
	// END KGU#123 2016-01-04

	// some colors
	public static Color color0 = Color.decode("0xFFFFFF");
	public static Color color1 = Color.decode("0xFF8080");
	public static Color color2 = Color.decode("0xFFFF80");
	public static Color color3 = Color.decode("0x80FF80");
	public static Color color4 = Color.decode("0x80FFFF");
	public static Color color5 = Color.decode("0x0080FF");
	public static Color color6 = Color.decode("0xFF80C0");
	public static Color color7 = Color.decode("0xC0C0C0");
	public static Color color8 = Color.decode("0xFF8000");
	public static Color color9 = Color.decode("0x8080FF");

	// text "constants"
	public static String preAlt = "(?)";
	public static String preAltT = "T";
	public static String preAltF = "F";
	public static String preCase = "(?)\n?\n?\nelse";
	public static String preFor = "for ? <- ? to ?";
	public static String preWhile = "while (?)";
	public static String preRepeat = "until (?)";
	
	// used font
	protected static Font font = new Font("Helvetica", Font.PLAIN, 12);

	public static final String COLLAPSED =  "...";
	public static boolean altPadRight = true;

	// element attributes
	protected StringList text = new StringList();
	public StringList comment = new StringList();
        
	public boolean rotated = false;

	public Element parent = null;
	public boolean selected = false;
	// START KGU#41 2015-10-13: Execution mark had to be separated from selection
	public boolean executed = false;	// Is set while being executed
	// END KGU#41 2015-10-13
	public boolean waited = false;		// Is set while a substructure Element is under execution
	// START KGU#117 2016-03-06: Enh. #77 - for test coverage mode
	public boolean simplyCovered = false;	// Flag indicates shallow test coverage
	public boolean deeplyCovered = false;	// Flag indicates full test coverage
	// END KGU#117 2016-03-06
	// START KGU#156 2016-03-10; Enh. #124
	protected int execCount = 0;		// Number of times this was executed while runEventTracking has been on
	protected int execStepCount = 0;	// Number of instructions carried out directly by this element
	protected int execSubCount;			// Number of instructions carried out by substructures of this element
	// END KGU#156 2016-03-11

	// END KGU156 2016-03-10
	
	private Color color = Color.WHITE;

	private boolean collapsed = false;
	
	// START KGU 2015-10-11: States whether the element serves as breakpoint for execution (stop before!)
	protected boolean breakpoint = false;
	// END KGU 2015-10-11

	// used for drawing
	// START KGU#136 2016-02-25: Bugfix #97 - New separate 0-based Rect for prepareDraw()
	protected Rect rect = new Rect();			// bounds aligned to fit in the context, no longer public
	protected Rect rect0 = new Rect();			// minimum bounds for stand-alone representation
	protected Point topLeft = new Point(0, 0);	// upper left corner coordinate offset wrt drawPoint
	// END KGU#136 2016-03-01
	// START KGU#64 2015-11-03: Is to improve drawing performance
	protected boolean isRectUpToDate = false;		// Will be set and used by prepareDraw() - to be reset on changes
	private static StringList specialSigns = null;	// Strings to be highlighted in the text (lazy initialisation)


	public Element()
	{
	}

	public Element(String _string)
	{
		setText(_string);
	}

	public Element(StringList _strings)
	{
		setText(_strings);
	}

	
	/**
	 * Resets my cached drawing info
	 */
	protected final void resetDrawingInfo()
	{
		this.isRectUpToDate = false;
	}
	/**
	 * Resets my drawing info and that of all of my ancestors
	 */
	public final void resetDrawingInfoUp()
	{
		// If this element is touched then all ancestry information must be invalidated
		Element ancestor = this;
		do {
			ancestor.resetDrawingInfo();
		} while ((ancestor = ancestor.parent) != null);
	}
	/**
	 * Recursively clears all drawing info this subtree down
	 * (To be overridden by structured sub-classes!)
	 */
	public abstract void resetDrawingInfoDown();
	// END KGU#64 2015-11-03

	// abstract things
	/**
	 * Recursively computes the drawing extensions of the element and stores
	 * them in the 0-based rect0 attribute, which is also returned
	 * @param _canvas - the drawing canvas for which the drawing is to be prepared
	 * @return the origin-based extension record.
	 */
	public abstract Rect prepareDraw(Canvas _canvas);
	/**
	 * Actually draws this element within the given canvas, using _top_left
	 * for the placement of the upper left corner. Uses attribute rect0 as
	 * prepared by prepareDraw() to determine the expected extensions and
	 * stores the the actually drawn bounds in attribute rect.
	 * @param _canvas - the drawing canvas where the drawing is to be done in 
	 * @param _top_left - conveyes the upper-left corner for the placement
	 */
	public abstract void draw(Canvas _canvas, Rect _top_left);
	
	public abstract Element copy();
	
	// START KGU#156 2016-03-11: Enh. #124
	protected void copyRuntimeData(Element _target)
	{
		_target.simplyCovered = Element.E_COLLECTRUNTIMEDATA && this.simplyCovered;
		_target.deeplyCovered = Element.E_COLLECTRUNTIMEDATA && this.deeplyCovered;
		_target.execCount = this.execCount;
	}
	// END KGU#156 2016-03-11
	
	// START KGU#119 2016-01-02 Bugfix #78
	/**
	 * Returns true iff another is of same class, all persistent attributes are equal, and
	 * all substructure of another recursively equals the substructure of this. 
	 * @param _another - the Element to be compared
	 * @return true on recursive structural equality, false else
	 */
	public boolean equals(Element _another)
	{
		boolean isEqual = this.getClass() == _another.getClass();
		if (isEqual) isEqual = this.getText().getText().equals(_another.getText().getText());
		if (isEqual) isEqual = this.getComment().getText().equals(_another.getComment().getText());
		// START KGU#156 2016-03-12: Colour had to be disabled due to races
		//if (isEqual) isEqual = this.getColor().equals(_another.getColor());
		// END KGU#156 2016-03-12
		return isEqual;
	}
	// END KGU#119 2016-01-02

	// START KGU#117 2016-03-07: Enh. #77
	/**
	 * Disjunctively combines the test coverage status and the execution counts
	 * of _cloneOfMine (which is supposed to a clone of this) with this own
	 * runtime data (coverage status, execution and step counts)
	 * (Important for recursive tests)
	 * @param _cloneOfMine - the Element to be combined (must be equal to this)
	 * @return true on recursive structural equality, false else
	 */
	public boolean combineRuntimeData(Element _cloneOfMine)
	{
		if (this.equals(_cloneOfMine))	// This is rather paranoia
		{
			this.simplyCovered = this.simplyCovered || _cloneOfMine.simplyCovered;
			this.deeplyCovered = this.deeplyCovered || _cloneOfMine.deeplyCovered;
			this.execCount += _cloneOfMine.execCount;
			//this.execStepCount += _cloneOfMine.execStepCount;
			// In case of (direct or indirect) recursion the substructure steps will
			// gathered on a different way! We must not do it twice
//			if (!this.getClass().getSimpleName().equals("Root"))
//			{
//				this.execSubCount += _cloneOfMine.execSubCount;
//			}
			return true;
		}
		System.err.println("CombineRuntimeData for " + this + " FAILED!");
		return false;
	}
	// END KGU#117 2016-03-07

	// draw point
	Point drawPoint = new Point(0,0);

	public Point getDrawPoint()
	{
		Element ele = this;
		while(ele.parent!=null) ele=ele.parent;
		return ele.drawPoint;
	}

	public void setDrawPoint(Point point)
	{
		Element ele = this;
		while(ele.parent!=null) ele=ele.parent;
		ele.drawPoint=point;
	}

	public void setText(String _text)
	{
		// START KGU#91 2015-12-01: Should never set in swapped mode!
		//getText().setText(_text);
		text.setText(_text);
		// END KGU#91 2015-12-01
	}

	public void setText(StringList _text)
	{
		text = _text;
	}

	// START KGU#91 2015-12-01: We need a way to get the true value
	/**
	 * Returns the content of the text field no matter if mode isSwitchedTextAndComment
	 * is active, use getText(false) for a mode-sensitive effect.
	 * @return the text StringList (in normal mode) the comment StringList otherwise
	 */
	public StringList getText()
	{
		return text;
	}
	/**
	 * Returns the content of the text field unless _alwaysTrueText is false and
	 * mode isSwitchedTextAndComment is active, in which case the comment field
	 * is returned instead 
	 * @param _alwaysTrueText - if true then mode isSwitchTextAndComment is ignored
	 * @return either the text or the comment
	 */
	public StringList getText(boolean _alwaysTrueText)
	// END KGU#91 2015-12-01
	{
            Root root = null;
            // START KGU#91 2015-12-01: Bugfix #39
    		//if ((root = getRoot(this))!=null && root.isSwitchTextAndComments())
            if (!_alwaysTrueText && 
            		(root = getRoot(this))!=null && root.isSwitchTextAndComments())
            // START KGU#91 2015-12-01
            {
            	return comment;
            }
            else
            {
            	return text;
            }
	}

	public StringList getCollapsedText()
	{
		StringList sl = new StringList();
		// START KGU#91 2015-12-01: Bugfix #39: This is for drawing, so use switch-sensitive methods
		//if(getText().count()>0) sl.add(getText().get(0));
		if(getText(false).count()>0) sl.add(getText(false).get(0));
		// END KGU#91 2015-12-01
		sl.add(COLLAPSED);
		return sl;
	}

	public void setComment(String _comment)
	{
		comment.setText(_comment);
	}

	public void setComment(StringList _comment)
	{
		comment = _comment;
	}

	// START KGU#91 2015-12-01: We need a way to get the true value
	/**
	 * Returns the content of the comment field no matter if mode isSwitchedTextAndComment
	 * is active, use getComment(false) for a mode-sensitive effect.
	 * @return the text StringList (in normal mode) the comment StringList otherwise
	 */
	public StringList getComment()
	{
		return comment;
	}
	/**
	 * Returns the content of the text field unless _alwaysTrueComment is false and
	 * mode isSwitchedTextAndComment is active, in which case the comment field
	 * is returned instead 
	 * @param _alwaysTrueText - if true then mode isSwitchTextAndComment is ignored
	 * @return either the text or the comment
	 */
	public StringList getComment(boolean _alwaysTrueComment)
	// END KGU#91 2015-12-01
	{
            Root root = null;
            // START KGU#91 2015-12-01: Bugfix #39
      		//if ((root = getRoot(this))!=null && root.isSwitchTextAndComments())
            if (!_alwaysTrueComment && 
            		(root = getRoot(this))!=null && root.isSwitchTextAndComments())
            // END KGU#91 2015-12-01
            {
            	return text;
            }
            else
            {
            	return comment;
            }
	}

	public boolean getSelected()
	{
		return selected;
	}

	public void setSelected(boolean _sel)
	{
		selected=_sel;
	}
	
	// START KGU#143 2016-01-22: Bugfix #114 - we need a method to decide execution involvement
	/**
	 * Checks execution involvement.
	 * @return true iff this or some substructure of this is currently executed. 
	 */
	public boolean isExecuted()
	{
		return this.executed || this.waited;
	}
	// END KGU#143 2016-01-22
	
	// START KGU#156 2016-03-11: Enh. #124 - We need a consistent execution step counting
	public static void resetMaxExecCount()
	{
		Element.maxExecTotalCount = Element.maxExecCount = 0;		
	}


	/**
	 * Computes the summed up execution steps of this and all its substructure
	 * This method is just for setting the cached value execTotalCount, so don't
	 * call it unless you must (better 
	 * @param _directly TODO
	 * @return
	 */
	public int getExecStepCount(boolean _combined)
	{
		return this.execStepCount + (_combined ? this.execSubCount : 0);
	}

	/**
	 * Increments the execution counter.
	 */
	public final void countExecution()
	{
		// Element execution is always counting 1, no matter whether element is structured or not
		if (Element.E_COLLECTRUNTIMEDATA && ++this.execCount > Element.maxExecCount)
		{
			Element.maxExecCount = this.execCount;
		}
	}
	
	/**
	 * Updates the own or substructure instruction counter by adding the growth value
	 * @param _growth - the amount by which the counter is to be increased
	 * @param _directly - whether is to be counted as own instruction or the substructure's
	 */
	public void addToExecTotalCount(int _growth, boolean _directly)
	{
		if (Element.E_COLLECTRUNTIMEDATA)
		{
			if (_directly)
			{
				this.execStepCount += _growth;
				if (this.execStepCount > Element.maxExecStepCount)
				{
					Element.maxExecStepCount = this.execStepCount;
				}
			}
			else
			{
				this.execSubCount += _growth;
				Element.maxExecTotalCount = 
						Math.max(this.getExecStepCount(true),
								Element.maxExecTotalCount);			
			}
		}
	}
	// END KGU#156 2016-03-11
	
	// START KGU#117 2016-03-10: Enh. #77
	/**
	 * In test coverage mode, sets the local tested flag if element is fully covered
	 * and then recursively checks test coverage upwards all ancestry if
	 * _propagateUpwards is true (otherwise it would be postponed to the termination
	 * of the superstructure).
	 * @param _propagateUpwards if true then the change is immediately propagated  
	 */
	public void checkTestCoverage(boolean _propagateUpwards)
	{
		//System.out.print("Checking coverage of " + this + " --> ");
		if (Element.E_COLLECTRUNTIMEDATA)
		{
			boolean hasChanged = false;
			if (!this.simplyCovered && this.isTestCovered(false))
			{
				hasChanged = true;
				this.simplyCovered = true;
			}
			if (!this.deeplyCovered && this.isTestCovered(true))
			{
				hasChanged = true;
				this.deeplyCovered = true;
			}
			if (hasChanged && _propagateUpwards)
			{
				Element parent = this.parent;
				while (parent != null)
				{
					parent.checkTestCoverage(false);
					parent = parent.parent;
				}
			}
		}
		//System.out.println(this.tested ? "SET" : "unset");
	}
	
	/**
	 * Detects shallow or deep test coverage of this element according to the
	 * argument _deeply
	 * @param _deeply if exhaustive coverage (including subroutines is requested)
	 * @return true iff element and all its sub-structure is test-covered
	 */
	public boolean isTestCovered(boolean _deeply)
	{
		return _deeply ? this.deeplyCovered : this.simplyCovered;
	}
	// END KGU#117 2016-03-10

	// START KGU#144 2016-01-22: Bugfix for #38 - Element knows best whether it can be moved up or down
	/**
	 * Checks whether this has a successor within the parenting Subqueue
	 * @return true iff this is element of a Subqueue and has a successor
	 */
	public boolean canMoveDown()
	{
		boolean canMove = false;
		if (parent != null && parent.getClass().getSimpleName().equals("Subqueue"))
		{
			int i = ((Subqueue)parent).getIndexOf(this);
			canMove = (i+1 < ((Subqueue)parent).getSize()) && !this.isExecuted() && !((Subqueue)parent).getElement(i+1).isExecuted();
		}
		return canMove;
	}

	/**
	 * Checks whether this has a predecessor within the parenting Subqueue
	 * @return true iff this is element of a Subqueue and has a predecessor
	 */
	public boolean canMoveUp()
	{
		boolean canMove = false;
		if (parent != null && parent.getClass().getSimpleName().equals("Subqueue"))
		{
			int  i = ((Subqueue)parent).getIndexOf(this);
			canMove = (i > 0) && !this.isExecuted() && !((Subqueue)parent).getElement(i-1).isExecuted();
		}
		return canMove;
	}
	//	END KGU#144 2016-01-22

	public Color getColor()
	{
		return color;
	}

	public String getHexColor()
	{
		String rgb = Integer.toHexString(color.getRGB());
		return rgb.substring(2, rgb.length());
	}

	public static String getHexColor(Color _color)
	{
		String rgb = Integer.toHexString(_color.getRGB());
		return rgb.substring(2, rgb.length());
	}

	public void setColor(Color _color)
	{
		color = _color;
	}
	
	// START KGU#41 2015-10-13: The highlighting rules are getting complex
	// but are more ore less the same for all kinds of elements
	protected Color getFillColor()
	{
		// This priority might be arguable but represents more or less what was found in the draw methods before
		if (this.waited) {
			// FIXME (KGU#117): Need a combined colour for waited + tested
			return Element.E_WAITCOLOR; 
		}
		else if (this.executed) {
			return Element.E_RUNNINGCOLOR;
		}
		else if (this.selected) {
			return Element.E_DRAWCOLOR;
		}
		// START KGU#117/KGU#156 2016-03-06: Enh. #77 + #124 Specific colouring for test coverage tracking
		else if (E_RUNTIMEDATAPRESENTMODE != RuntimeDataPresentMode.NONE) {
			switch (E_RUNTIMEDATAPRESENTMODE) {
			case SHALLOWCOVERAGE:
			case DEEPCOVERAGE:
				if (this.isTestCovered(Element.E_RUNTIMEDATAPRESENTMODE == RuntimeDataPresentMode.DEEPCOVERAGE)) {
					return Element.E_TESTCOVEREDCOLOR;
				}
				break;
			default:
				return getScaleColorForRTDPM();
			}
		}
		// END KGU#117 2016-03-06
		else if (this.collapsed) {
			// NOTE: If the backround colour for collapsed elements should once be discarded, then
			// for Instruction subclasses the icon is to be activated in Instruction.draw() 
			return Element.E_COLLAPSEDCOLOR;
		}
		return getColor();
	}
	// END KGU#41 2015-10-13
	
	// START KGU#156 2016-03-12: Enh. #124 (Runtime data visualisation)
	protected Color getScaleColorForRTDPM()
	{
		int maxValue = 0;
		int value = 0;
		boolean logarithmic = false;
		switch (Element.E_RUNTIMEDATAPRESENTMODE) {
		case EXECCOUNTS:
			maxValue = Element.maxExecCount;
			value = this.execCount;
			break;
		case EXECSTEPS_LOG:
			logarithmic = true;
		case EXECSTEPS_LIN:
			maxValue = Element.maxExecStepCount;
			value = this.getExecStepCount(false);
			break;
		case TOTALSTEPS_LOG:
			logarithmic = true;
		case TOTALSTEPS_LIN:
			maxValue = Element.maxExecTotalCount;
			value = this.getExecStepCount(true);
			break;
		default:
				;
		}
		if (logarithmic) {
			// We scale the logarithm a little up lest there should be too few
			// discrete possible values
			if (maxValue > 0) maxValue = (int) Math.round(25 * Math.log(maxValue));
			if (value > 0) value = (int) Math.round(25 * Math.log(value));
		}
		return getScaleColor(value, maxValue);
	}
	
	/**
	 * Converts the value in the range 0 ... maxValue in the a colour
	 * from deep blue to hot red.
	 * @param value	- a count value in the range 0 (blue) ... maxValue (red)
	 * @param maxValue - the end of the scale 
	 * @return the corresponding spectral colour.
	 */
	private Color getScaleColor(int value, int maxValue)
	{
		// Actually we split the range in four equally sized sections
		// In section 0, blue is at the brightness limit, red sticks to 0,
		// and green is linearly rising from 0 to he brightness limit.
		// In section 1, green is at the brightness limit and blue is linearly
		// falling from the brightness limit down to 0.
		// In section 2, green is at the brightness limit and red in linearly
		// rising from 0 to he brightness limit.
		// In section 1, red is at the brightness limit and green in linearly
		// decreasing from the brightness limit down to 0.
		
		// Lest the background colour should get too dark for the text to remain
		// legible, we shift the scale (e.g. by a twelfth) and this way reduce
		// the effective spectral range such that the latter starts with a less
		// deep blue...
		int rangeOffset = maxValue/12;
		value += rangeOffset;
		maxValue += rangeOffset;
		
		if (maxValue == 0)
		{
			return Color.WHITE;
		}
		int maxBrightness = 255;
		int blue = 0, green = 0, red = 0;
		int value4 = 4 * value * maxBrightness;
		int maxValueB = maxValue * maxBrightness;
		if (value4 < maxValueB)
		{
			blue = maxBrightness;
			green = (int)Math.round(value4 * 1.0 / maxValue);
		}
		else if (value4 < 2 * maxValueB)
		{
			green = maxBrightness;
			blue = Math.max((int)Math.round((maxValueB * 2.0 - value4) / maxValue), 0);
		}
		else if (value4 < 3 * maxValueB)
		{
			green = maxBrightness;
			red = Math.max((int)Math.round((value4 - 2.0 * maxValueB) / maxValue), 0);
		}
		else
		{
			red = maxBrightness;
			green = Math.max((int)Math.round((maxValueB * 3.0 - value4) / maxValue), 0);
		}
		color = new Color(red, green, blue);
		return color;
	}
	// END KGU#156 2016-03-12
	
	// START KGU#43 2015-10-12: Methods to control the new breakpoint property
	public void toggleBreakpoint()
	{
		this.breakpoint = !this.breakpoint;
	}
	
	// Returns whether this Element works as breakpoint on execution
	public boolean isBreakpoint()
	{
		return this.breakpoint;
	}
	
	// 
	/**
	 * Recursively clears all breakpoints in this branch
	 * (To be overridden by structured sub-classes!)
	 */
	public void clearBreakpoints()
	{
		this.breakpoint = false;
	}
	// END KGU#43 2015-10-12

	// START KGU#41 2015-10-13
	/**
	 * Recursively clears all execution flags in this branch
	 * (To be overridden by structured sub-classes!)
	 */
	public void clearExecutionStatus()
	{
		this.executed = false;
		this.waited = false;
		// START KGU#117 2016-03-06: Enh. #77 - extra functionality in test coverage mode
		if (!E_COLLECTRUNTIMEDATA)
		{
			this.deeplyCovered = this.simplyCovered = false;;
			// START KGU#156 2016-03-10: Enh. #124
			this.execCount = this.execStepCount = this.execSubCount = 0;
			// END KGU#156 2016-03-10
		}
		// KGU#117 2016-03-06
	}
	// END KGU#41 2015-10-13

	// START KGU#117 2016-03-07: Enh. #77
	/** 
	 * Recursively clears test coverage flags and execution counts in this branch
	 * (To be overridden by structured sub-classes!)
	 */
	public void clearRuntimeData()
	{
		this.deeplyCovered = this.simplyCovered = false;;
		// START KGU#156 2016-03-11: Enh. #124
		this.execCount = this.execStepCount = this.execSubCount = 0;
		// END KGU#156 2016-03-11
	}
	// END KGU#117 2016-03-07

	// START KGU 2015-10-09 Methods selectElementByCoord(int, int) and getElementByCoord(int, int) merged
	/**
	 * Retrieves the smallest (deepest) Element containing coordinate (_x, _y) and flags it as selected
	 * @param _x
	 * @param _y
	 * @return the selected Element (if any)
	 */
	public Element selectElementByCoord(int _x, int _y)
	{
//            Point pt=getDrawPoint();
//
//            if ((rect.left-pt.x<_x)&&(_x<rect.right-pt.x)&&
//                    (rect.top-pt.y<_y)&&(_y<rect.bottom-pt.y))
//            {
//                    return this;
//            }
//            else
//            {
//                    selected=false;
//                    return null;
//            }
		return this.getElementByCoord(_x, _y, true);
	}

	// 
	/**
	 * Retrieves the smallest (deepest) Element containing coordinate (_x, _y)
	 * @param _x
	 * @param _y
	 * @return the (sub-)Element at the given coordinate (if there is none, returns null)
	 */
	public Element getElementByCoord(int _x, int _y)
	{
//            Point pt=getDrawPoint();
//
//            if ((rect.left-pt.x<_x)&&(_x<rect.right-pt.x)&&
//                    (rect.top-pt.y<_y)&&(_y<rect.bottom-pt.y))
//            {
//                    return this;
//            }
//            else
//            {
//                    return null;
//            }
		return this.getElementByCoord(_x, _y, false);
	}

	public Element getElementByCoord(int _x, int _y, boolean _forSelection)
	{
		// START KGU#136 2016-03-01: Bugfix #97 - we will now have origin-bound rects and coords
		//Point pt=getDrawPoint();
		// END KGU#136 2016-03-01

		// START KGU#136 2016-03-01: Bugfix #97: Now all coords will be "local"
//		if ((rect.left-pt.x < _x) && (_x < rect.right-pt.x) &&
//				(rect.top-pt.y < _y) && (_y < rect.bottom-pt.y))
		if ((rect.left <= _x) && (_x <= rect.right) &&
				(rect.top <= _y) && (_y <= rect.bottom))
		// END KGU#136 2016-03-01
		{
			//System.out.println("YES");
			return this;         
		}
		else 
		{
			//System.out.println("NO");
			if (_forSelection)	
			{
				selected = false;	
			}
			return null;    
		}
	}
	// END KGU 2015-10-09
	
	// START KGU 2015-10-11: Helper methods for all Element types' drawing
	
	/**
	 * Draws the marker bar on the left-hand side of the given _rect 
	 * @param _canvas - the canvas to be drawn in
	 * @param _rect - supposed to be the Element's surrounding rectangle
	 */
	protected void drawCommentMark(Canvas _canvas, Rect _rect)
	{
		_canvas.setBackground(E_COMMENTCOLOR);
		_canvas.setColor(E_COMMENTCOLOR);
		
		Rect markerRect = new Rect(_rect.left + 2, _rect.top + 2,
				_rect.left + 4, _rect.bottom - 2);
		
		if (breakpoint)
		{
			// spare the area of the breakpoint bar
			markerRect.top += 5;
		}
		
		_canvas.fillRect(markerRect);
	}
 
	/**
	 * Draws the marker bar on the top side of the given _rect
	 * @param _canvas - the canvas to be drawn in
	 * @param _rect - the surrounding rectangle of the Element (or relevant part of it)
	 */
	protected void drawBreakpointMark(Canvas _canvas, Rect _rect)
	{
		if (breakpoint) {
			_canvas.setBackground(E_BREAKPOINTCOLOR);
			_canvas.setColor(E_BREAKPOINTCOLOR);

			Rect markerRect = _rect.copy();

			markerRect.left += 2;
			markerRect.top += 2;
			markerRect.right -= 2;
			markerRect.bottom = markerRect.top+4;

			_canvas.fillRect(markerRect);
		}
	}
	// END KGU 2015-10-11

	/**
	 * Returns a copy of the (relocatable i. e. 0-bound) extension rectangle 
	 * @return a rectangle starting at (0,0) and spanning to (width, height) 
	 */
	public Rect getRect()
	{
		return new Rect(rect.left, rect.top, rect.right, rect.bottom);
	}

	// START KGU#136 2016-03-01: Bugfix #97
	/**
	 * Returns the bounding rectangle translated to point relativeTo 
	 * @return a rectangle starting at relativeTo 
	 */
	public Rect getRect(Point relativeTo)
	{
		return new Rect(rect.left + relativeTo.x, rect.top + relativeTo.y,
				rect.right + relativeTo.x, rect.bottom + relativeTo.y);		
	}

	/**
	 * Returns the bounding rectangle translated relative to the drawingPoint 
	 * @return a rectangle starting at relativeTo 
	 */
	public Rect getRectOffDrawPoint()
	{
		return getRect(this.topLeft);		
	}
	// END KGU#136 2016-03-01
	
	public static Font getFont()
	{
		return font;
	}

	public static void setFont(Font _font)
	{
		font=_font;
	}

	/************************
	 * static things
	 ************************/

	public static void loadFromINI()
	{
		try
		{
			Ini ini = Ini.getInstance();
			ini.load();
			// elements
			preAltT=ini.getProperty("IfTrue","V");
			preAltF=ini.getProperty("IfFalse","F");
			preAlt=ini.getProperty("If","()");
			// START KGU 2016-01-16: Stuff having got lost by a Nov. 2014 merge
			altPadRight = Boolean.valueOf(ini.getProperty("altPadRight", "true"));
			// END KGU 2016-01-16
			StringList sl = new StringList();
			sl.setCommaText(ini.getProperty("Case","\"?\",\"?\",\"?\",\"sinon\""));
			preCase=sl.getText();
			preFor=ini.getProperty("For","pour ? <- ? \u00E0 ?");
			preWhile=ini.getProperty("While","tant que ()");
			preRepeat=ini.getProperty("Repeat","jusqu'\u00E0 ()");
			// font
			setFont(new Font(ini.getProperty("Name","Dialog"), Font.PLAIN,Integer.valueOf(ini.getProperty("Size","12")).intValue()));
			// colors
			color0=Color.decode("0x"+ini.getProperty("color0","FFFFFF"));
			color1=Color.decode("0x"+ini.getProperty("color1","FF8080"));
			color2=Color.decode("0x"+ini.getProperty("color2","FFFF80"));
			color3=Color.decode("0x"+ini.getProperty("color3","80FF80"));
			color4=Color.decode("0x"+ini.getProperty("color4","80FFFF"));
			color5=Color.decode("0x"+ini.getProperty("color5","0080FF"));
			color6=Color.decode("0x"+ini.getProperty("color6","FF80C0"));
			color7=Color.decode("0x"+ini.getProperty("color7","C0C0C0"));
			color8=Color.decode("0x"+ini.getProperty("color8","FF8000"));
			color9=Color.decode("0x"+ini.getProperty("color9","8080FF"));
		}
		catch (Exception e)
		{
			System.out.println(e);
		}
	}

	public static void saveToINI()
	{
		try
		{
			Ini ini = Ini.getInstance();
			ini.load();
			// elements
			ini.setProperty("IfTrue",preAltT);
			ini.setProperty("IfFalse",preAltF);
			ini.setProperty("If",preAlt);
			// START KGU 2016-01-16: Stuff having got lost by a Nov. 2014 merge
			ini.setProperty("altPadRight", String.valueOf(altPadRight));
			// END KGU 2016-01-16
			StringList sl = new StringList();
			sl.setText(preCase);
			ini.setProperty("Case",sl.getCommaText());
			ini.setProperty("For",preFor);
			ini.setProperty("While",preWhile);
			ini.setProperty("Repeat",preRepeat);
			// font
			ini.setProperty("Name",getFont().getFamily());
			ini.setProperty("Size",Integer.toString(getFont().getSize()));
			// colors
			ini.setProperty("color0", getHexColor(color0));
			ini.setProperty("color1", getHexColor(color1));
			ini.setProperty("color2", getHexColor(color2));
			ini.setProperty("color3", getHexColor(color3));
			ini.setProperty("color4", getHexColor(color4));
			ini.setProperty("color5", getHexColor(color5));
			ini.setProperty("color6", getHexColor(color6));
			ini.setProperty("color7", getHexColor(color7));
			ini.setProperty("color8", getHexColor(color8));
			ini.setProperty("color9", getHexColor(color9));

			ini.save();
		}
		catch (Exception e)
		{
			System.out.println(e);
		}
	}

	public static Root getRoot(Element _element)
	{
		while (_element.parent != null)
		{
			_element = _element.parent;
		}
		if (_element instanceof Root)
			return (Root) _element;
		else
			return null;
	}

//	@Deprecated
//	private String cutOut(String _s, String _by)
//	{
//		//System.out.print(_s+" -> ");
//		Regex rep = new Regex("(.*?)"+BString.breakup(_by)+"(.*?)","$1\",\""+_by+"\",\"$2");
//		_s=rep.replaceAll(_s);
//		//System.out.println(_s);
//		return _s;
//	}
	
	// START KGU#18/KGU#23 2015-11-04: Lexical splitter extracted from writeOutVariables
	/**
	 * Splits the given _text into lexical morphemes (lexemes). This will possibly overdo
	 * somewhat (e. g. split float literal 123.45 into "123", ".", "45").
	 * By setting _restoreStrings true, at least string literals can be reassambled again,
	 * consuming more time, of course. 
	 * @param _text - String to be exploded into lexical units
	 * @param _restoreLiterals - if true then accidently split numeric and string literals will be reassembled 
	 * @return StringList consisting ofvthe separated lexemes including isolated spaces etc.
	 */
	public static StringList splitLexically(String _text, boolean _restoreStrings)
	{
		StringList parts = new StringList();
		parts.add(_text);
		
		// split
		parts=StringList.explodeWithDelimiter(parts," ");	// FIXME: Should we omit the delimiters here? 
		parts=StringList.explodeWithDelimiter(parts,"\t");
		parts=StringList.explodeWithDelimiter(parts,"\n");
		parts=StringList.explodeWithDelimiter(parts,".");
		parts=StringList.explodeWithDelimiter(parts,",");
		parts=StringList.explodeWithDelimiter(parts,";");
		parts=StringList.explodeWithDelimiter(parts,"(");
		parts=StringList.explodeWithDelimiter(parts,")");
		parts=StringList.explodeWithDelimiter(parts,"[");
		parts=StringList.explodeWithDelimiter(parts,"]");
		// START KGU#100 2016-01-14: We must also catch the initialiser delimiters
		parts=StringList.explodeWithDelimiter(parts,"{");
		parts=StringList.explodeWithDelimiter(parts,"}");
		// END KGU#100 2016-01-14
		parts=StringList.explodeWithDelimiter(parts,"-");
		parts=StringList.explodeWithDelimiter(parts,"+");
		parts=StringList.explodeWithDelimiter(parts,"/");
		parts=StringList.explodeWithDelimiter(parts,"*");
		parts=StringList.explodeWithDelimiter(parts,">");
		parts=StringList.explodeWithDelimiter(parts,"<");
		parts=StringList.explodeWithDelimiter(parts,"=");
		parts=StringList.explodeWithDelimiter(parts,":");
		parts=StringList.explodeWithDelimiter(parts,"!");
		parts=StringList.explodeWithDelimiter(parts,"'");
		parts=StringList.explodeWithDelimiter(parts,"\"");

		parts=StringList.explodeWithDelimiter(parts,"\\");
		parts=StringList.explodeWithDelimiter(parts,"%");

		// reassamble symbols
		int i = 0;
		while (i < parts.count())
		{
			if (i < parts.count()-1)
			{
				if (parts.get(i).equals("<") && parts.get(i+1).equals("-"))
				{
					parts.set(i,"<-");
					parts.delete(i+1);
					// START KGU 2014-10-18 potential three-character assignment symbol?
					if (i < parts.count()-1 && parts.get(i+1).equals("-"))
					{
						parts.delete(i+1);
					}
					// END KGU 2014-10-18
				}
				else if (parts.get(i).equals(":") && parts.get(i+1).equals("="))
				{
					parts.set(i,":=");
					parts.delete(i+1);
				}
				else if (parts.get(i).equals("!") && parts.get(i+1).equals("="))
				{
					parts.set(i,"!=");
					parts.delete(i+1);
				}
				// START KGU 2015-11-04
				else if (parts.get(i).equals("=") && parts.get(i+1).equals("="))
				{
					parts.set(i,"==");
					parts.delete(i+1);
				}
				// END KGU 2015-11-04
				else if (parts.get(i).equals("<"))
				{
					if (parts.get(i+1).equals(">"))
					{
						parts.set(i,"<>");
						parts.delete(i+1);
					}
					else if (parts.get(i+1).equals("="))
					{
						parts.set(i,"<=");
						parts.delete(i+1);
					}
					// START KGU#92 2015-12-01: Bugfix #41
					else if (parts.get(i+1).equals("<"))
					{
						parts.set(i,"<<");
						parts.delete(i+1);
					}					
					// END KGU#92 2015-12-01
				}
				else if (parts.get(i).equals(">"))
				{
					if (parts.get(i+1).equals("="))
					{
						parts.set(i,">=");
						parts.delete(i+1);
					}
					// START KGU#92 2015-12-01: Bugfix #41
					else if (parts.get(i+1).equals(">"))
					{
						parts.set(i,">>");
						parts.delete(i+1);
					}					
					// END KGU#92 2015-12-01
				}
				// START KGU#24 2014-10-18: Logical two-character operators should be detected, too ...
				else if (parts.get(i).equals("&") && parts.get(i+1).equals("&"))
				{
					parts.set(i,"&&");
					parts.delete(i+1);
				}
				else if (parts.get(i).equals("|") && parts.get(i+1).equals("|"))
				{
					parts.set(i,"||");
					parts.delete(i+1);
				}
				// END KGU#24 2014-10-18
				// START KGU#26 2015-11-04: Find escaped quotes
				else if (parts.get(i).equals("\\"))
				{
					if (parts.get(i+1).equals("\""))
					{
						parts.set(i, "\\\"");
						parts.delete(i+1);					}
					else if (parts.get(i+1).equals("\\"))
					{
						parts.set(i, "\\\\");
						parts.delete(i+1);					}
				}
				// END KGU#26 2015-11-04
			}
			i++;
		}
		
		if (_restoreStrings)
		{
			String[] delimiters = {"\"", "'"};
			// START KGU#139 2016-01-12: Bugfix #105 - apparently incomplete strings got lost
			// We mustn't eat seemingly incomplete strings, instead we re-feed them
			StringList parkedTokens = new StringList();
			// END KGU#139 2016-01-12
			for (int d = 0; d < delimiters.length; d++)
			{
				boolean withinString = false;
				String composed = "";
				i = 0;
				while (i < parts.count())
				{
					String lexeme = parts.get(i);
					if (withinString)
					{
						composed = composed + lexeme;
						if (lexeme.equals(delimiters[d]))
						{
							// START KGU#139 2016-01-12: Bugfix #105
							parkedTokens.clear();
							// END KGU#139 2016-01-12
							parts.set(i, composed+"");
							composed = "";
							withinString = false;
							i++;
						}
						else
						{
							// START KGU#139 2016-01-12: Bugfix #105
							parkedTokens.add(lexeme);
							// END KGU#139 2016-01-12
							parts.delete(i);
						}
					}
					else if (lexeme.equals(delimiters[d]))
					{
						// START KGU#139 2016-01-12: Bugfix #105
						parkedTokens.add(lexeme);
						// END KGU#139 2016-01-12
						withinString = true;
						composed = lexeme+"";
						parts.delete(i);
					}
					else
					{
						i++;
					}
				}
			}
			// START KGU#139 2916-01-12: Bugfix #105
			if (parkedTokens.count() > 0)
			{
				parts.add(parkedTokens);
			}
			// END KGU#139 2016-01-12
		}
		return parts;
	}
	// END KGU#18/KGU#23
	
	// START KGU#101 2015-12-11: Enhancement #54: We need to split expression lists (might go to a helper class)
	/**
	 * Splits the _text supposed to represent a list of expressions separated by _listSeparator
	 * into strings representing one of the listed expressions each.
	 * This does not mean mere string splitting but is aware of string literals, argument lists
	 * of function calls etc. These must not be broken.
	 * The analysis stops as soon as there is a level underflow (i.e. an unmatched closing parenthesis,
	 * bracket, or the like).
	 * The remaining string from the unsatisfied closing parenthesis, bracket, or brace on will
	 * be ignored!
	 * If the last result element is empty then the expression list was syntactically "clean".
	 * @param _text - string containing one or more expressions
	 * @param _listSeparator - a character sequence serving as separator among the expressions (default: ",") 
	 * @return a StringList, each element of which contains one of the separated expressions (order preserved)
	 */
	public static StringList splitExpressionList(String _text, String _listSeparator)
	// START KGU#93 2015-12-21 Bugfix #41/#68/#69
	{
		return splitExpressionList(_text, _listSeparator, false);
	}
	
	/**
	 * Splits the _text supposed to represent a list of expressions separated by _listSeparator
	 * into strings representing one of the listed expressions each.
	 * This does not mean mere string splitting but is aware of string literals, argument lists
	 * of function calls etc. These must not be broken.
	 * The analysis stops as soon as there is a level underflow (i.e. an unmatched closing parenthesis,
	 * bracket, or the like).
	 * The remaining string from the unsatisfied closing parenthesis, bracket, or brace on will
	 * be added as last element to the result if _appendRemainder is true - otherwise there is no
	 * difference to method splitExpressionList(String _text, String _listSeparator)!
	 * If the last result element is empty then the expression list was syntactically "clean".
	 * @param _text - string containing one or more expressions
	 * @param _listSeparator - a character sequence serving as separator among the expressions (default: ",") 
	 * @param _appendTail - if the remaining part of _text from the first unaccepted character on is to be added 
	 * @return a StringList, each element of which contains one of the separated expressions (order preserved)
	 */
	public static StringList splitExpressionList(String _text, String _listSeparator, boolean _appendTail)
	// END KU#93 2015-12-21
	{
		StringList expressionList = new StringList();
		if (_listSeparator == null) _listSeparator = ",";
		StringList tokens = Element.splitLexically(_text, true);
		
		int parenthDepth = 0;
		boolean isWellFormed = true;
		Stack<String> enclosings = new Stack<String>();
		int tokenCount = tokens.count();
		String currExpr = "";
		for (int i = 0; isWellFormed && parenthDepth >= 0 && i < tokenCount; i++)
		{
			String token = tokens.get(i);
			if (token.equals(_listSeparator) && enclosings.isEmpty())
			{
				// store the current expression and start a new one
				expressionList.add(currExpr.trim());
				currExpr = new String();
			}
			else
			{ 
				if (token.equals("("))
				{
					enclosings.push(")");
					parenthDepth++;
				}
				else if (token.equals("["))
				{
					enclosings.push("]");
					parenthDepth++;
				}
				else if (token.equals("{"))
				{
					enclosings.push("}");
					parenthDepth++;
				}
				else if ((token.equals(")") || token.equals("]") || token.equals("}")))
				{
					isWellFormed = parenthDepth > 0 && token.equals(enclosings.pop());
					parenthDepth--;
				}
				if (isWellFormed)
				{
					currExpr += token;
				}
				else if (_appendTail)
				{
					expressionList.add(currExpr.trim());
					currExpr = tokens.concatenate("", i);
				}
			}
		}
		// add the last expression if it's not empty
		if (!currExpr.trim().isEmpty() || _appendTail)
		{
			expressionList.add(currExpr.trim());
		}
		return expressionList;
	}
	// END KGU#101 2015-12-11

	// START KGU#63 2015-11-03: getWidthOutVariables and writeOutVariables were nearly identical (and had to be!)
	// Now it's two wrappers and a common algorithm -> ought to avoid duplicate work and prevents from divergence
	public static int getWidthOutVariables(Canvas _canvas, String _text, Element _this)
	{
		return writeOutVariables(_canvas, 0, 0, _text, _this, false);
	}

	public static void writeOutVariables(Canvas _canvas, int _x, int _y, String _text, Element _this)
	{
		writeOutVariables(_canvas, _x, _y, _text, _this, true);
	}
	
	private static int writeOutVariables(Canvas _canvas, int _x, int _y, String _text, Element _this, boolean _actuallyDraw)
	// END KGU#63 2015-11-03
	{
		// init total
		int total = 0;

		Root root = getRoot(_this);

		if(root!=null)
		{
			if (root.hightlightVars==true)
			{
				StringList parts = Element.splitLexically(_text, true);

				// bold font
				Font boldFont = new Font(Element.font.getName(),Font.BOLD,Element.font.getSize());
				// backup the original font
				Font backupFont = _canvas.getFont();

				// START KGU#64 2015-11-03: Not to be done again and again. Private static field now!
				//StringList specialSigns = new StringList();
				if (specialSigns == null)	// lazy initialisation
				{
					specialSigns = new StringList();
					// ENDU KGU#64 2015-11-03
					specialSigns.add(".");
					specialSigns.add("[");
					specialSigns.add("]");
					specialSigns.add("\u2190");
					specialSigns.add(":=");

					specialSigns.add("+");
					specialSigns.add("/");
					// START KGU 2015-11-03: This operator had been missing
					specialSigns.add("%");
					// END KGU 2015-11-03
					specialSigns.add("*");
					specialSigns.add("-");
					specialSigns.add("var");
					specialSigns.add("mod");
					specialSigns.add("div");
					specialSigns.add("<=");
					specialSigns.add(">=");
					specialSigns.add("<>");
					specialSigns.add("<<");
					specialSigns.add(">>");
					specialSigns.add("<");
					specialSigns.add(">");
					specialSigns.add("==");
					specialSigns.add("!=");
					specialSigns.add("=");
					specialSigns.add("!");
					// START KGU#24 2014-10-18
					specialSigns.add("&&");
					specialSigns.add("||");
					specialSigns.add("and");
					specialSigns.add("or");
					specialSigns.add("xor");
					specialSigns.add("not");
					// END KGU#24 2014-10-18
					// START KGU#115 2015-12-23: Issue #74 - These Pascal operators hadn't been supported
					specialSigns.add("shl");
					specialSigns.add("shr");
					// END KGU#115 2015-12-23
					// START KGU#109 2016-01-15: Issues #61, #107 highlight the BASIC declarator keyword, too
					specialSigns.add("as");
					// END KGU#109 2016-01-15
					
					// START KGU#100 2016-01-16: Enh. #84: Also highlight the initialiser delimiters
					specialSigns.add("{");
					specialSigns.add("}");
					// END KGU#100 2016-01-16

					// The quotes will only occur as tokens if they are unpaired!
					specialSigns.add("'");
					specialSigns.add("\"");
				// START KGU#64 2015-11-03: See above
				}
				// END KGU#64 2015-11-03

				// These might have changed by configuration, so don't cache them
				StringList ioSigns = new StringList();
				ioSigns.add(D7Parser.input.trim());
				ioSigns.add(D7Parser.output.trim());
				// START KGU#116 2015-12-23: Enh. #75 - highlight jump keywords
				StringList jumpSigns = new StringList();
				jumpSigns.add(D7Parser.preLeave.trim());
				jumpSigns.add(D7Parser.preReturn.trim());
				jumpSigns.add(D7Parser.preExit.trim());
				// END KGU#116 2015-12-23
				
				for(int i=0; i < parts.count(); i++)
				{
					String display = parts.get(i);

					display = BString.replace(display, "<-","\u2190");

					if(!display.equals(""))
					{
						// if this part has to be colored
						if(root.variables.contains(display))
						{
							// set color
							_canvas.setColor(Color.decode("0x000099"));
							// set font
							_canvas.setFont(boldFont);
						}
						// if this part has to be colored with special color
						else if(specialSigns.contains(display))
						{
							// set color
							_canvas.setColor(Color.decode("0x990000"));
							// set font
							_canvas.setFont(boldFont);
						}
						// if this part has to be colored with io color
						else if(ioSigns.contains(display))
						{
							// set color
							_canvas.setColor(Color.decode("0x007700"));
							// set font
							_canvas.setFont(boldFont);
						}
						// START KGU 2015-11-12
						// START KGU#116 2015-12-23: Enh. #75
						else if(jumpSigns.contains(display))
						{
							// set color
							_canvas.setColor(Color.decode("0xff5511"));
							// set font
							_canvas.setFont(boldFont);
						}
						// END KGU#116 2015-12-23
						// if it's a String or Character literal then mark it as such
						else if (display.startsWith("\"") && display.endsWith("\"") ||
								display.startsWith("'") && display.endsWith("'"))
						{
							// set colour
							_canvas.setColor(Color.decode("0x770077"));
						}
						// END KGU 2015-11-12
					}

					if (_actuallyDraw)
					{
						// write out text
						_canvas.writeOut(_x + total, _y, display);
					}

					// add to the total
					total += _canvas.stringWidth(display);

					// reset color
					_canvas.setColor(Color.BLACK);
					// reset font
					_canvas.setFont(backupFont);

				}
				//System.out.println(parts.getCommaText());
			}
			else
			{
				if (_actuallyDraw)
				{
					_canvas.writeOut(_x + total, _y, _text);
				}

                // add to the total
                total += _canvas.stringWidth(_text);

			}
		}
		
		return total;
	}

	// START KGU#156 2016-03-11: Enh. #124 - helper routines to display run-time info
	/**
	 * Writes the selected runtime information in half-size font to the lower
	 * left of position (_right, _top).
	 * @param _canvas - the Canvas to write to
	 * @param _right - right border x coordinate
	 * @param _top - upper border y coordinate
	 */
	protected void writeOutRuntimeInfo(Canvas _canvas, int _right, int _top)
	{
		if (Element.E_COLLECTRUNTIMEDATA)
		{
			// smaller font
			Font smallFont = new Font(Element.font.getName(), Font.PLAIN, Element.font.getSize()*2/3);
			FontMetrics fm = _canvas.getFontMetrics(smallFont);
			// backup the original font
			Font backupFont = _canvas.getFont();
			String info = this.getRuntimeInfoString();
			int yOffs = this.isBreakpoint() ? 4 : 0; 
			_canvas.setFont(smallFont);
			_canvas.setColor(Color.BLACK);
			int width = _canvas.stringWidth(info);
			_canvas.writeOut(_right - width, _top + yOffs + fm.getHeight() , info);
			_canvas.setFont(backupFont);
		}
	}
	
	/**
	 * Returns a runtime counter string, composed from execution count
	 * and a mode-dependent number of steps (pure or aggregated, with or
	 * without parenthesis). 
	 * @return the decoration string for runtime data visualisation
	 */
	protected String getRuntimeInfoString()
	{
		return this.execCount + " / " + this.getExecStepCount(this.isCollapsed());
	}
	// END KGU#156 2016-03-11
	


    public boolean isCollapsed() {
        return collapsed;
    }

    public void setCollapsed(boolean collapsed) {
        this.collapsed = collapsed;
    	// START KGU#136 2016-03-01: Bugfix #97
    	this.resetDrawingInfoUp();
    	// END KGU#136 2016-03-01
    }
    
    // START KGU#122 2016-01-03: Collapsed elements may be marked with an element-specific icon
    protected ImageIcon getIcon()
    {
    	return IconLoader.ico057;
    }
    // END KGU#122 2016-01-03

    // START KGU 2015-10-16: Some Root stuff properly delegated to the Element subclasses
    // (The obvious disadvantage is slightly reduced performance, of course)
    /**
     * Returns the serialised texts held within this element and its substructure.
     * The argument _instructionsOnly controls whether mere expressions like logical conditions or
     * even call statements are included. As a rule, no lines that may not potentially introduce new
     * variables are added if true (which not only reduces time and space requirements but also avoids
     * "false positives" in variable detection). 
     * Uses addFullText() - so possibly better override that method if necessary.
     * @param _instructionsOnly - if true then only the texts of Instruction elements are included
     * @return the composed StringList
     */
    public StringList getFullText(boolean _instructionsOnly)
    {
    	// The default...
    	StringList sl = new StringList();
    	this.addFullText(sl, _instructionsOnly);
    	return sl;
    }
    
    /**
     * Appends all the texts held within this element and its substructure to the given StringList.
     * The argument _instructionsOnly controls whether mere expressions like logical conditions or
     * even call statements are included. As a rule, no lines that may not potentially introduce new
     * variables are added if true (which not only reduces time and space requirements but also avoids
     * "false positives" in variable detection). 
     * (To be overridden by structured subclasses)
     * @param _lines - the StringList to append to 
     * @param _instructionsOnly - if true then texts not possibly containing variable declarations are omitted
     */
    protected abstract void addFullText(StringList _lines, boolean _instructionsOnly);
    // END KGU 2015-10-16
    
    // START KGU#18/KGU#23 2015-10-24 intermediate transformation added and decomposed
    /**
     * Converts the operator symbols accepted by Structorizer into padded Java operators
     * (note the surrounding spaces - no double spaces will exist):
     * - Assignment:		" <- "
     * - Comparison:		" == ", " < ", " > ", " <= ", " >= ", " != "
     * - Logic:				" && ", " || ", " ! ", " ^ "
     * - Arithmetics:		" div " and usual Java operators with or without padding
     * @param _expression an Element's text in practically unknown syntax
     * @return an equivalent of the _expression String with replaced operators
     */
    public static String unifyOperators(String _expression)
    {
    	// START KGU#93 2015-12-21: Bugfix #41/#68/#69 Avoid operator padding
    	//return unifyOperators(_expression, false);
    	StringList tokens = Element.splitLexically(_expression, true);
    	unifyOperators(tokens, false);
    	return tokens.concatenate();
    	// END KGU#93 2015-12-21
    }
    
//    // START KGU#18/KGU#23 2015-10-24 intermediate transformation added and decomposed
//    /**
//     * Converts the operator symbols accepted by Structorizer into padded Java operators
//     * (note the surrounding spaces - no double spaces will exist):
//     * - Assignment:		" <- "
//     * - Comparison*:		" == ", " < ", " > ", " <= ", " >= ", " != "
//     * - Logic*:			" && ", " || ", " ! ", " ^ "
//     * - Arithmetics*:		" div " and usual Java operators without padding (e. g. " mod " -> " % ")
//     * @param _expression an Element's text in practically unknown syntax
//     * @param _assignmentOnly if true then only assignment operator will be unified
//     * @return an equivalent of the _expression String with replaced operators
//     */
//    @Deprecated
//    public static String unifyOperators(String _expression, boolean _assignmentOnly)
//    {
//    	
//        String interm = _expression.trim();	// KGU#54
//        // variable assignment
//        interm = interm.replace("<--", " §ASGN§ ");
//        interm = interm.replace("<-", " §ASGN§ ");
//        interm = interm.replace(":=", " §ASGN§ ");
//        
//        if (!_assignmentOnly)
//        {
//        	// testing
//        	interm = interm.replace("!=", " §UNEQ§ ");
//        	interm = interm.replace("==", " §EQU§ ");
//        	interm = interm.replace("<=", " §LE§ ");
//        	interm = interm.replace(">=", " §GE§ ");
//        	interm = interm.replace("<>", " §UNEQ§ ");
//        	// START KGU#92 2015-12-01: Bugfix #41
//        	interm = interm.replace("<<", " §SHL§ ");
//        	interm = interm.replace(">>", " §SHR§ ");
//        	// END KGU#92 2015-12-01
//        	interm = interm.replace("<", " < ");
//        	interm = interm.replace(">", " > ");
//        	interm = interm.replace("=", " §EQU§ ");
//
//        	// Parenthesis/bracket padding as preparation for the following replacements
//        	interm = interm.replace(")", " ) ");
//        	interm = interm.replace("(", "( ");
//        	interm = interm.replace("]", "] ");	// Do NOT pad '[' (would spoil the array detection)
//        	// arithmetics and signs
//        	interm = interm.replace("+", " +");	// Fortunately, ++ isn't accepted as working operator by the Structorizer
//        	interm = interm.replace("-", " -");	// Fortunately, -- isn't accepted as working operator by the Structorizer
//        	//interm = interm.replace(" div "," / ");	// We must still distinguish integer division
//        	interm = interm.replace(" mod ", " % ");
//        	interm = interm.replace(" MOD ", " % ");
//        	interm = interm.replace(" mod(", " % (");
//        	interm = interm.replace(" MOD(", " % (");
//        	interm = interm.replace(" div(", " div (");
//        	interm = interm.replace(" DIV ", " div ");
//        	interm = interm.replace(" DIV(", " div (");
//        	// START KGU#92 2015-12-01: Bugfix #41
//        	interm = interm.replace(" shl ", " §SHL§ ");
//        	interm = interm.replace(" shr ", " §SHR§ ");
//        	interm = interm.replace(" SHL ", " §SHL§ ");
//        	interm = interm.replace(" SHR ", " §SHR§ ");
//        	// END KGU#92 2015-12-01
//        	// Logic
//        	interm = interm.replace( "&&", " && ");
//        	interm = interm.replace( "||", " || ");
//        	interm = interm.replace( " and ", " && ");
//        	interm = interm.replace( " AND ", " && ");
//        	interm = interm.replace( " and(", " && (");
//        	interm = interm.replace( " AND(", " && (");
//        	interm = interm.replace( " or ", " || ");
//        	interm = interm.replace( " OR ", " || ");
//        	interm = interm.replace( " or(", " || (");
//        	interm = interm.replace( " OR(", " || (");
//        	interm = interm.replace( " not ", " §NOT§ ");
//        	interm = interm.replace( " NOT ", " §NOT§ ");
//        	interm = interm.replace( " not(", " §NOT§ (");
//        	interm = interm.replace( " NOT(", " §NOT§ (");
//        	String lower = interm.toLowerCase();
//        	if (lower.startsWith("not ") || lower.startsWith("not(")) {
//        		interm = " §NOT§ " + interm.substring(3);
//        	}
//        	interm = interm.replace( "!", " §NOT§ ");
//        	interm = interm.replace( " xor ", " ^ ");	// Might cause some operator preference trouble
//        	interm = interm.replace( " XOR ", " ^ ");	// Might cause some operator preference trouble
//        }
//
//        String unified = interm.replace(" §ASGN§ ", " <- ");
//        if (!_assignmentOnly)
//        {
//        	unified = unified.replace(" §EQU§ ", " == ");
//        	unified = unified.replace(" §UNEQ§ ", " != ");
//        	unified = unified.replace(" §LE§ ", " <= ");
//        	unified = unified.replace(" §GE§ ", " >= ");
//        	unified = unified.replace(" §NOT§ ", " ! ");
//        	// START KGU#92 2015-12-01: Bugfix #41
//        	unified = unified.replace(" §SHL§ ", " << ");
//        	unified = unified.replace(" §SHR§ ", " >> ");
//        	// END KGU#92 2015-12-01
//        }
//        unified = BString.replace(unified, "  ", " ");	// shrink multiple blanks
//        unified = BString.replace(unified, "  ", " ");	// do it again to catch odd-numbered blanks as well
//        
//        return unified;
//    }

	// START KGU#92 2015-12-01: Bugfix #41 Okay now, here is the new approach (still a sketch)
    /**
     * Converts the operator symbols accepted by Structorizer into intermediate operators
     * (mostly Java operators), mostly padded:
     * - Assignment:		" <- "
     * - Comparison*:		" == ", " < ", " > ", " <= ", " >= ", " != "
     * - Logic*:			" && ", " || ", " ! ", " ^ "
     * - Arithmetics*:		" div " and usual Java operators (e. g. " mod " -> " % ")
     * @param _tokens a tokenised line of an Element's text (in practically unknown syntax)
     * @param _assignmentOnly if true then only assignment operator will be unified
     * @return total number of deletions / replacements
     */
    public static int unifyOperators(StringList _tokens, boolean _assignmentOnly)
    {
    	int count = 0;
        count += _tokens.replaceAll(":=", "<-");
        // START KGU#115 2015-12-23: Bugfix #74 - logical inversion
        //if (_assignmentOnly)
        if (!_assignmentOnly)
        // END KGU#115 2015-12-23
        {
        	//count += _tokens.replaceAll("=", " == ");
        	count += _tokens.replaceAll("=", "==");
        	//count += _tokens.replaceAll("<", " < ");
        	//count += _tokens.replaceAll(">", " > ");
        	//count += _tokens.replaceAll("<=", " <= ");
        	//count += _tokens.replaceAll(">=", " >= ");
        	//count += _tokens.replaceAll("<>", " != ");
        	count += _tokens.replaceAll("<>", "!=");
        	//count += _tokens.replaceAll("%", " % ");
        	//count += _tokens.replaceAllCi("mod", " % ");
        	count += _tokens.replaceAllCi("mod", "%");
        	//count += _tokens.replaceAllCi("div", " div ");
        	count += _tokens.replaceAllCi("shl", "<<");
        	count += _tokens.replaceAllCi("shr", ">>");
        	count += _tokens.replaceAllCi("and", "&&");
        	count += _tokens.replaceAllCi("or", "||");
        	count += _tokens.replaceAllCi("not", "!");
        	count += _tokens.replaceAllCi("xor", "^");
        }
    	return count;
    }
	// END KGU#92 2015-12-01

    /**
     * Returns a (hopefully) lossless representation of the stored text as a
     * StringList in a common intermediate language (code generation phase 1).
     * This allows the language-specific Generator subclasses to concentrate on the translation
     * into their respective target languages (code generation phase 2).
     * Conventions of the intermediate language:
     * Operators (note the surrounding spaces - no double spaces will exist):
     * - Assignment:		" <- "
     * - Comparison:		" = ", " < ", " > ", " <= ", " >= ", " <> "
     * - Logic:				" && ", " || ", " §NOT§ ", " ^ "
     * - Arithmetics:		usual Java operators without padding
     * - Control key words:
     * -	If, Case:		none (wiped off)
     * -	While, Repeat:	none (wiped off)
     * -	For:			unchanged
     * -	Forever:		none (wiped off)
     * 
     * @return a padded intermediate language equivalent of the stored text
     */
    
    public StringList getIntermediateText()
    {
    	StringList interSl = new StringList();
    	for (int i = 0; i < text.count(); i++)
    	{
    		interSl.add(transformIntermediate(text.get(i)));
    	}
    	return interSl;
    }
    
    /**
     * Creates a (hopefully) lossless representation of the _text String as a
     * tokens list of a common intermediate language (code generation phase 1).
     * This allows the language-specific Generator subclasses to concentrate
     * on the translation into their target language (code generation phase 2).
     * Conventions of the intermediate language:
     * Operators (note the surrounding spaces - no double spaces will exist):
     * - Assignment:		"<-"
     * - Comparison:		"=", "<", ">", "<=", ">=", "<>"
     * - Logic:				"&&", "||", "!", "^"
     * - Arithmetics:		usual Java operators
     * - Control key words:
     * -	If, Case:		none (wiped off)
     * -	While, Repeat:	none (wiped off)
     * -	For:			unchanged
     * -	Forever:		none (wiped off)
     * 
     * @param _text - a line of the Structorizer element
     * //@return a padded intermediate language equivalent of the stored text
     * @return a StringList consisting of tokens translated into a unified intermediate language
     */
    // START KGU#93 2015-12-21: Bugfix #41/#68/#69
    //public static String transformIntermediate(String _text)
    public static StringList transformIntermediate(String _text)
    {
    	//final String regexMatchers = ".?*+[](){}\\^$";
    	
    	// Collect redundant placemarkers to be deleted from the text
        StringList redundantMarkers = new StringList();
        redundantMarkers.addByLength(D7Parser.preAlt);
        redundantMarkers.addByLength(D7Parser.preCase);
        //redundantMarkers.addByLength(D7Parser.preFor);	// will be handled separately
        redundantMarkers.addByLength(D7Parser.preWhile);
        redundantMarkers.addByLength(D7Parser.preRepeat);

        redundantMarkers.addByLength(D7Parser.postAlt);
        redundantMarkers.addByLength(D7Parser.postCase);
        //redundantMarkers.addByLength(D7Parser.postFor);	// will be handled separately
        //redundantMarkers.addByLength(D7Parser.stepFor);	// will be handled separately
        redundantMarkers.addByLength(D7Parser.postWhile);
        redundantMarkers.addByLength(D7Parser.postRepeat);
       
        String interm = " " + _text + " ";

        //System.out.println(interm);
        // Now, we eliminate redundant keywords according to the Parser configuration
        // Unfortunately, regular expressions are of little use here, because the prefix and infix keywords may
        // consist of or contain Regex matchers like '?' and hence aren't suitable as part of the pattern
        // The harmful characters to be inhibited or masked are: .?*+[](){}\^$
        //System.out.println(interm);
        for (int i=0; i < redundantMarkers.count(); i++)
        {
        	String marker = redundantMarkers.get(i);
        	if (!marker.isEmpty())
        	{
        		// If the marker has not been padded then we must care for proper isolation
        		if (marker.equals(marker.trim()))
        		{
        			int len = marker.length();
        			int pos = 0;
        			// START KGU 2016-01-13: Bugfix #104: position fault
        			//while ((pos = interm.indexOf(marker, pos)) >= 0)
        			while ((pos = interm.indexOf(marker, pos)) > 0)
        			// END KGU 2016-01-13
        			{
        				if (!Character.isJavaIdentifierPart(interm.charAt(pos-1)) &&
        						(pos + len) < interm.length() &&
        						!Character.isJavaIdentifierPart(interm.charAt(pos + len)))
        				{
        					interm = interm.substring(0, pos) + interm.substring(pos + len);
        				}
        			}
        		}
        		else
        		{
        			// Already padded, so just replace it everywhere
        			// START KGU 2016-01-13: Bugfix #104 - padding might go away here
        			//interm = interm.replace( marker, ""); 
        			interm = interm.replace( marker, " "); 
        			// END KGU 2016-01-13
        		}
        		//interm = " " + interm + " ";	// Ensure the string being padded for easier matching
                interm = interm.replace("  ", " ");		// Reduce multiple spaces (may also spoil string literals!)
                // START KGU 2016-01-13: Bugfix #104 - should have been done after the loop only
                //interm = interm.trim();
                // END KGU 2016-01-13
        		//System.out.println("transformIntermediate: " + interm);	// FIXME (KGU): Remove or deactivate after test!
        	}
        }
        // START KGU 2016-01-13: Bugfix #104 - should have been done after the loop only
        interm = interm.trim();
        // END KGU 2016-01-13
        
        // START KGU#93 2015-12-21 Bugfix #41/#68/#69 Get rid of padding defects and string damages
        //interm = unifyOperators(interm);
        // END KGU#93 2015-12-21
        
		// START KGU 2015-11-30: Adopted from Root.getVarNames(): 
        // pascal: convert "inc" and "dec" procedures
        // (Of course we could omit it for Pascal, and for C offsprings there are more efficient translations, but this
        // works for all, and so we avoid trouble. 
        Regex r;
        r = new Regex(BString.breakup("inc")+"[(](.*?)[,](.*?)[)](.*?)","$1 <- $1 + $2"); interm = r.replaceAll(interm);
        r = new Regex(BString.breakup("inc")+"[(](.*?)[)](.*?)","$1 <- $1 + 1"); interm = r.replaceAll(interm);
        r = new Regex(BString.breakup("dec")+"[(](.*?)[,](.*?)[)](.*?)","$1 <- $1 - $2"); interm = r.replaceAll(interm);
        r = new Regex(BString.breakup("dec")+"[(](.*?)[)](.*?)","$1 <- $1 - 1"); interm = r.replaceAll(interm);
        // END KGU 2015-11-30

        // START KGU#93 2015-12-21 Bugfix #41/#68/#69 Get rid of padding defects and string damages
        // Reduce multiple space characters
        //interm = interm.replace("  ", " ");
        //interm = interm.replace("  ", " ");	// By repetition we eliminate the remnants of odd-number space sequences
        //return interm/*.trim()*/;

        StringList tokens = Element.splitLexically(interm, true);
        
//        // START KGU 2016-01-13: Bugfix #104 - planned new approach to overcome that nasty keyword/string problem
//        // It is also too simple, e.g. in cases like  jusqu'à test = 'o'  where a false string recognition would
//        // avert the keyvword recognition. So both will have to be done simultaneously...
//        for (int i=0; i < redundantMarkers.count(); i++)
//        {
//        	StringList markerTokens = Element.splitLexically(redundantMarkers.get(i), true);
//        	int pos = 0;
//        	while ((pos = tokens.indexOf(markerTokens, pos, true)) >= 0)
//        	{
//        		for (int j = 0; j < markerTokens.count(); j++)
//        		{
//        			tokens.delete(pos);
//        		}
//        	}
//        }
//        // END KGU 2016-01-13
        
        unifyOperators(tokens, false);
        
        return tokens;
        // END KGU#93 2015-12-21

    }
    // END KGU#18/KGU#23 2015-10-24
    
    // START KGU#152 2016-03-02: Better self-description of Elements
    public String toString()
    {
    	return getClass().getSimpleName() + '@' + Integer.toHexString(hashCode()) +
    			"(" + (this.getText().count() > 0 ? this.getText().get(0) : "") + ")";
    }
    // END KGU#152 2016-03-02
    
}<|MERGE_RESOLUTION|>--- conflicted
+++ resolved
@@ -146,11 +146,7 @@
 
 public abstract class Element {
 	// Program CONSTANTS
-<<<<<<< HEAD
-	public static String E_VERSION = "3.23-17dev";
-=======
-	public static String E_VERSION = "3.24";
->>>>>>> fcdad436
+	public static String E_VERSION = "3.24-01";
 	public static String E_THANKS =
 	"Developed and maintained by\n"+
 	" - Robert Fisch <robert.fisch@education.lu>\n"+

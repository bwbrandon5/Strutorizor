--- conflicted
+++ resolved
@@ -147,11 +147,7 @@
 
 public abstract class Element {
 	// Program CONSTANTS
-<<<<<<< HEAD
 	public static String E_VERSION = "3.24-04";
-=======
-	public static String E_VERSION = "3.24-03";
->>>>>>> b76e8637
 	public static String E_THANKS =
 	"Developed and maintained by\n"+
 	" - Robert Fisch <robert.fisch@education.lu>\n"+
@@ -1649,7 +1645,7 @@
 							_canvas.setFont(boldFont);
 						}
 						// if this part has to be colored with io color
-						// START KGU#165 2016-03-25: cosider the new option
+						// START KGU#165 2016-03-25: consider the new option
 						//else if(ioSigns.contains(display))
 						else if(ioSigns.contains(display, !D7Parser.ignoreCase))
 						// END KGU#165 2016-03-25

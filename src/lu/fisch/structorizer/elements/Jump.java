/*
    Structorizer
    A little tool which you can use to create Nassi-Schneiderman Diagrams (NSD)

    Copyright (C) 2009  Bob Fisch

    This program is free software: you can redistribute it and/or modify
    it under the terms of the GNU General Public License as published by
    the Free Software Foundation, either version 3 of the License, or any
    later version.

    This program is distributed in the hope that it will be useful,
    but WITHOUT ANY WARRANTY; without even the implied warranty of
    MERCHANTABILITY or FITNESS FOR A PARTICULAR PURPOSE.  See the
    GNU General Public License for more details.

    You should have received a copy of the GNU General Public License
    along with this program.  If not, see <http://www.gnu.org/licenses/>.
*/

package lu.fisch.structorizer.elements;

/******************************************************************************************************
 *
 *      Author:         Bob Fisch
 *
 *      Description:    This class represents a "jump" in a diagram.
 *
 ******************************************************************************************************
 *
 *      Revision List
 *
 *      Author          Date			Description
 *      ------			----			-----------
 *      Bob Fisch       2007.12.13      First Issue
 *      Kay Gürtzig     2015.10.12      Comment drawing centralized and breakpoint mechanism prepared
 *      Kay Gürtzig     2015.11.14      Bugfix #31 = KGU#82 in method copy()
 *		Kay Gürtzig     2015.12.01      Bugfix #39 (KGU#91) -> getText(false) on drawing
 *
 ******************************************************************************************************
 *
 *      Comment:	Kay Gürtzig	/ 2015.11.27
 *      Until 2015, this class had not had any specific effect on execution and code export. This was
 *      changed by enhancement requests #23 and #22, respectively.
 *      Though chiefly the Executor and the code generators are concerned, this class file seems to be
 *      a good place to state the general ideas behind the Jump element as being handled here.
 *      First of all, any kind of jump severely compromises the concept of structured programming. So
 *      jumps ought to be avoided. Full stop.
 *      On the other hand, the DIN 66261 standard includes this kind of element (titled "termination")
 *      without specifying into detail its semantics. Roughly, it means a jump to the end of an
 *      enclosing construct.
 *      The following cases of enclosing constructs obviously make sense to terminate:
 *      - loop of any type (leave, break)
 *      - routine (return, with or without result)
 *      - program (exit, possibly with status value)
 *      The following cases of enclosing constructs clearly don't make sense to terminate:
 *      - sequence: an unconditioned termination would make all subsequent instructions useless, a
 *           conditional termination of a sequence could easily be avoided by inverting the condition
 *           and putting the subsequent elements into the conditional branch instead.
 *      - alternative: In order to get to the end of an alternative just don't add more instructions
 *           to the branch. Alternatives must be "transparent" for break/leave, return, and exit,
 *           otherwise "conditional termination" would be a meaningless concept.
 *      - case switch: see alternative. It might be confusing, though, that in C-like languages a
 *           break instruction is needed to end a case branch. In a Nassi-Shneiderman diagram, however,
 *           there is obviously no need for such a workaround, the branch ends where it ends.
<<<<<<< HEAD
 *           Hence, a selection element ought to transparent for termination as well.
=======
 *           Hence, a selection element ought to be transparent for termination as well.
>>>>>>> 5db801f3
 *      - parallel section: No single thread may steal off the flock or even stop the entire show.
 *           Only to exit the entire process may be allowed, not even a return out of a parallel branch
 *           seems tolerable. In no case a loop enclosing the parallel element may be terminated from
 *           within one of the concurrent branches. So, a parallel section is opaque and impenetrable
 *           for leave attempts and will only end when the last of its threads has reached the barrier.
 *      So this is the design specification derived from the above analysis:
 *      1. Jumps may terminate:
 *         a) the innermost enclosing loop - standard behaviour of an empty Jump element, a keyword
 *            is optional (e.g. "break" or "leave");
 *         b) the current (sub-)routine - requires a keyword (e.g. "return"), possibly with a return value;
 *         c) the process - requires a keyword (e.g. "exit"), possibly with an integral exit code.
 *      2. Alternatives and Case elements are transparent for termination.
 *      3. Parallel sections are impermeable for termination except exit.
 *      4. Routines are impermeable for terminations of type a).
 *      5. Multi-level loop termination is a particularly critical breach of structured programming,
 *         but might be granted here by specifying the number of loop levels to leave as Jump text,
 *         optionally prefixed by a keyword (preferably "leave" rather than "break").
 *      6. Any attempt to leave more levels than the current depth of nested loops is a syntax error
 *         and immediately aborts execution.
 *      7. An attempt to leave or return from the inside of a parallel section is regarded as syntax
 *         error but will raise a warning on execution and continue after having killed just the causing
 *         thread.
 *      8. Structorizer will NOT allow any kind of goto to a label.
 *      
 *      Notes on code export
 *      1. It is to be dealt with languages lacking support for jumps, premature leave or return.
 *      2. Multi-level termination is hardly supported by most programming languages but may perhaps
 *         be translated to a goto statement with a generated target label immediately behind the loop
 *         to be left - if goto is available like in C. In Java, however, a labeled break statement
 *         might do the job but requires the code generator to know in advance that such a break
 *         statement will occur within the nested substructure (because the label is to be placed at
 *         the beginning of the complex instruction to be left).
 *      3. A Jump element inside a Case instruction actually means a two-level break in C-like languages
 *         and hence requires a goto or a labeled break instruction.
 *
 ******************************************************************************************************///

import java.util.Vector;
import java.awt.Color;
import java.awt.FontMetrics;
import java.awt.Graphics;
import java.awt.Graphics2D;

import javax.swing.JPanel;

import lu.fisch.graphics.*;
import lu.fisch.utils.*;
import lu.fisch.structorizer.elements.*;

public class Jump extends Instruction {

	public Jump()
	{
		super();
	}
	
	public Jump(String _strings)
	{
		super(_strings);
		setText(_strings);
	}
	
	public Jump(StringList _strings)
	{
		super(_strings);
		setText(_strings);
	}
	
	
	public Rect prepareDraw(Canvas _canvas)
	{
		rect.top=0;
		rect.left=0;
		rect.right=0;
		rect.bottom=0;
		
		FontMetrics fm = _canvas.getFontMetrics(Element.font);
		
		// FIXME (KGU): What is the rounding of an integer division result good for?
		rect.right=Math.round(2*(E_PADDING/2));
		for(int i=0;i<getText(false).count();i++)
		{
			// FIXME (KGU): The width parameters differ from the ones in draw()!
<<<<<<< HEAD
			int width = getWidthOutVariables(_canvas,getText().get(i),this)+3*E_PADDING;
			if(rect.right < width)
			{
				rect.right = width;
			}
		}
		// FIXME (KGU): What is the rounding of an integer division result good for?
		rect.bottom=2*Math.round(Element.E_PADDING/2)+getText().count()*fm.getHeight();
=======
			int lineWidth = getWidthOutVariables(_canvas, getText(false).get(i), this) + 3*E_PADDING;
			if(rect.right < lineWidth)
			{
				rect.right = lineWidth;
			}
		}
		// FIXME (KGU): What is the rounding of an integer division result good for?
		rect.bottom=2*Math.round(Element.E_PADDING/2)+getText(false).count()*fm.getHeight();
>>>>>>> 5db801f3
		
		return rect;
	}
	
	public void draw(Canvas _canvas, Rect _top_left)
	{
		Rect myrect = new Rect();
		// START KGU 2015-10-13: All highlighting rules now encapsulated by this new method
		//Color drawColor = getColor();
		Color drawColor = getFillColor();
		// END KGU 2015-10-13
		FontMetrics fm = _canvas.getFontMetrics(Element.font);
		
		// START KGU 2015-10-13: Became obsolete by new method getFillColor() applied above now
//		if (selected==true)
//		{
//			drawColor=Element.E_DRAWCOLOR;
//		}
		// END KGU 2015-10-13
		
		rect=_top_left.copy();
		
		Canvas canvas = _canvas;
		canvas.setBackground(drawColor);
		canvas.setColor(drawColor);
		
		myrect=_top_left.copy();
		
		canvas.fillRect(myrect);
		
		// draw comment
        if(Element.E_SHOWCOMMENTS==true && !getComment(false).getText().trim().equals(""))
        {
            // START KGU 2015-10-11: Use an inherited helper method now
//                canvas.setBackground(E_COMMENTCOLOR);
//                canvas.setColor(E_COMMENTCOLOR);
//
//                Rect someRect = _top_left.copy();
//
//                someRect.left+=2;
//                someRect.top+=2;
//                someRect.right=someRect.left+4;
//                someRect.bottom-=1;
//
//                canvas.fillRect(someRect);
			this.drawCommentMark(canvas, _top_left);
    		// END KGU 2015-10-11
		}
        // START KGU 2015-10-11
		// draw breakpoint bar if necessary
		this.drawBreakpointMark(canvas, _top_left);
		// END KGU 2015-10-11
		
		
		for(int i=0;i<getText(false).count();i++)
		{
			String text = this.getText(false).get(i);
			text = BString.replace(text, "<--", "<-");
			canvas.setColor(Color.BLACK);
			writeOutVariables(canvas,
					_top_left.left + 2 * (E_PADDING / 2),
					_top_left.top + (E_PADDING / 2) + (i+1)*fm.getHeight(),
<<<<<<< HEAD
					text,this
=======
					text, this
>>>>>>> 5db801f3
					);  	
		}

		canvas.setColor(Color.BLACK);	// With an empty text, the decoration often was invisible.
		canvas.moveTo(_top_left.left + (E_PADDING / 2), _top_left.top);
		canvas.lineTo(_top_left.left, _top_left.bottom + ((_top_left.top-_top_left.bottom) / 2));
		canvas.lineTo(_top_left.left + (E_PADDING / 2), _top_left.bottom);
		
		canvas.setColor(Color.BLACK);
		canvas.drawRect(_top_left);
	}

	public Element copy()
	{
		Element ele = new Jump(this.getText().copy());
		ele.setComment(this.getComment().copy());
		ele.setColor(this.getColor());
		// START KGU#82 (bug #31) 2015-11-14
		ele.breakpoint = this.breakpoint;
		// END KGU#82 (bug #31) 2015-11-14
		return ele;
	}
	
	// START KGU 2015-10-16
	/* (non-Javadoc)
	 * Only adds anything if _instructionsOnly is set false (because no new variables ought to occur here).
	 * @see lu.fisch.structorizer.elements.Element#addFullText(lu.fisch.utils.StringList, boolean)
	 */
	@Override
    protected void addFullText(StringList _lines, boolean _instructionsOnly)
    {
		// In a jump instruction no variables ought to be introduced - so we ignore this text on _instructionsOnly
		if (!_instructionsOnly)
		{
			_lines.add(this.getText());
		}
    }
    // END KGU 2015-10-16
	
	
}<|MERGE_RESOLUTION|>--- conflicted
+++ resolved
@@ -63,11 +63,7 @@
  *      - case switch: see alternative. It might be confusing, though, that in C-like languages a
  *           break instruction is needed to end a case branch. In a Nassi-Shneiderman diagram, however,
  *           there is obviously no need for such a workaround, the branch ends where it ends.
-<<<<<<< HEAD
- *           Hence, a selection element ought to transparent for termination as well.
-=======
  *           Hence, a selection element ought to be transparent for termination as well.
->>>>>>> 5db801f3
  *      - parallel section: No single thread may steal off the flock or even stop the entire show.
  *           Only to exit the entire process may be allowed, not even a return out of a parallel branch
  *           seems tolerable. In no case a loop enclosing the parallel element may be terminated from
@@ -101,8 +97,7 @@
  *         statement will occur within the nested substructure (because the label is to be placed at
  *         the beginning of the complex instruction to be left).
  *      3. A Jump element inside a Case instruction actually means a two-level break in C-like languages
- *         and hence requires a goto or a labeled break instruction.
- *
+ *         and hence requires a goto or a labeled break instruction. *
  ******************************************************************************************************///
 
 import java.util.Vector;
@@ -151,26 +146,12 @@
 		for(int i=0;i<getText(false).count();i++)
 		{
 			// FIXME (KGU): The width parameters differ from the ones in draw()!
-<<<<<<< HEAD
-			int width = getWidthOutVariables(_canvas,getText().get(i),this)+3*E_PADDING;
-			if(rect.right < width)
-			{
-				rect.right = width;
-			}
+			int lineWidth = getWidthOutVariables(_canvas, getText(false).get(i), this) + 3*E_PADDING;
+			if(rect.right < lineWidth)			{
+				rect.right = lineWidth;			}
 		}
 		// FIXME (KGU): What is the rounding of an integer division result good for?
-		rect.bottom=2*Math.round(Element.E_PADDING/2)+getText().count()*fm.getHeight();
-=======
-			int lineWidth = getWidthOutVariables(_canvas, getText(false).get(i), this) + 3*E_PADDING;
-			if(rect.right < lineWidth)
-			{
-				rect.right = lineWidth;
-			}
-		}
-		// FIXME (KGU): What is the rounding of an integer division result good for?
-		rect.bottom=2*Math.round(Element.E_PADDING/2)+getText(false).count()*fm.getHeight();
->>>>>>> 5db801f3
-		
+		rect.bottom=2*Math.round(Element.E_PADDING/2)+getText(false).count()*fm.getHeight();		
 		return rect;
 	}
 	
@@ -232,13 +213,8 @@
 			writeOutVariables(canvas,
 					_top_left.left + 2 * (E_PADDING / 2),
 					_top_left.top + (E_PADDING / 2) + (i+1)*fm.getHeight(),
-<<<<<<< HEAD
-					text,this
-=======
 					text, this
->>>>>>> 5db801f3
-					);  	
-		}
+					);  			}
 
 		canvas.setColor(Color.BLACK);	// With an empty text, the decoration often was invisible.
 		canvas.moveTo(_top_left.left + (E_PADDING / 2), _top_left.top);

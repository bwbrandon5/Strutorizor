--- conflicted
+++ resolved
@@ -55,13 +55,8 @@
 import java.io.InputStream;
 import java.io.OutputStreamWriter;
 import java.util.HashMap;
-<<<<<<< HEAD
 import java.util.logging.Level;
 import java.util.logging.Logger;
-=======
-import java.util.logging.Logger;
-import java.util.logging.Level;
->>>>>>> 153bfda0
 
 import com.creativewidgetworks.goldparser.engine.Group;
 import com.creativewidgetworks.goldparser.engine.Parser;
@@ -295,17 +290,10 @@
     			}
     			logFile.write("\n");
     		} catch (IOException e) {
-<<<<<<< HEAD
     			// START KGU#484 2018-04-12: Issue #463
     			//e.printStackTrace();
-    			logger.log(Level.WARNING, getClass().getSimpleName() + " parser logging failed!", e);
+    			logger.log(Level.WARNING, getClass().getSimpleName() + " logging failed!", e);
     			// END KGU#484 2018-04-12
-=======
-    			// START KGU#484 2018-04-05: Issue #463
-    			//e.printStackTrace();
-    			Logger.getLogger(getClass().getName()).log(Level.WARNING, "Parser logging failed.", e);
-    			// END KGU#484 2018-04-05
->>>>>>> 153bfda0
     		}
     	}
     	return false;

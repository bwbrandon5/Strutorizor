--- conflicted
+++ resolved
@@ -35,11 +35,7 @@
  *      Kay Gürtzig     2017.03.09      First Issue (solving the legacy cgt problem)
  *      Kay Gürtzig     2017.04.27      File logging option added
  *      Kay Gürtzig     2017.06.22      Enh. #420: Infrastructure for comment import
-<<<<<<< HEAD
  *      Kay Gürtzig     2018.04.12      Issue #489: Fault tolerance improved, logger added
-=======
- *      Kay Gürtzig     2018.04.12      Comments reorganized 
->>>>>>> d21fc842
  *
  ******************************************************************************************************
  *

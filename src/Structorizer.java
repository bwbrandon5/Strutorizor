--- conflicted
+++ resolved
@@ -53,11 +53,8 @@
  *      Kay Gürtzig     2018.07.03      Bugfix #554: Now a specified parser will override the automatic search.
  *      Kay Gürtzig     2018.08.17      Help text for parser updated (now list is from parsers.xml).
  *      Kay Gürtzig     2018.08.18      Bugfix #581: Loading of a list of .nsd/.arr/.arrz files as command line argument
-<<<<<<< HEAD
+ *      Kay Gürtzig     2018.08.19      Bugfix #484/#603: logging setup extracted to method, ini dir existence ensured
  *      Kay Gürtzig     2018.09.14      Issue #537: Apple-specific code revised such that build configuration can handle it
-=======
- *      Kay Gürtzig     2018.08.19      Bugfix #484/#603: logging setup extracted to method, ini dir existence ensured
->>>>>>> ea69c367
  *
  ******************************************************************************************************
  *

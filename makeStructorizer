--- conflicted
+++ resolved
@@ -20,21 +20,15 @@
 #      Bob Fisch & Philipp Hübner     2009.07.08   Scripting ameliorations
 #      Kay Gürtzig                    2016.12.27   More resource files copied
 #      Simon Sobisch                  2017.03.06   Check for javac
-<<<<<<< HEAD
 #      Kay Gürtzig                    2018.01.26   Additional icon directories
 #                                                  copied
+#      Simon Sobisch                  2018.06.08   Create bin directory, if missing
 #      Simon Sobisch                  2018.09.17   added missing ressources;
 #                                                  fix msys classpath;
 #                                                  Include Apple extensions if
 #                                                  OS matches;
 #                                                  changed script output
-=======
-#      Kay Gürtzig                    2018.01.26   Additional icon directories copied
-#      Simon Sobisch                  2018.06.08   Create bin directory, if missing
-#      Bob Fisch                      2018.09.12   Auto-disabling the apple extensions
-#      Simon Sobisch                  2018.09.17   added missing resources
 #      Kay Gürtzig                    2018.09.18   bsh-0.2b4.jar replaced with bsh-0.2b6.jar
->>>>>>> ea69c367
 #
 ################################################################################
 
@@ -46,7 +40,7 @@
 str_javac_opts="-d ../bin/ -encoding utf8 $*"
 
 # jar list
-jars="bsh-2.0b4                     \
+jars="bsh-2.0b6                     \
       swing-layout-1.0.3            \
       freehep-graphics2d-2.1.1      \
       freehep-graphicsio-2.1.1      \
@@ -94,7 +88,6 @@
 pushd src >/dev/null
 
 # compile the generator classes (non-dependant classes)
-<<<<<<< HEAD
 echo; echo "Compiling non-dependant classes..."
 javac $str_javac_opts -classpath "$str_classpath" lu/fisch/structorizer/generators/*.java
 echo "Done"
@@ -115,16 +108,6 @@
 else
   echo; echo "Apple specific code skipped"
 fi
-=======
-echo Compiling non-dependant classes
-javac -d ../bin/ -cp .:../lib/swing-layout-1.0.3.jar:../lib/bsh-2.0b6.jar:../lib/freehep-graphics2d-2.1.1.jar:../lib/freehep-graphicsio-2.1.1.jar:../lib/freehep-io-2.0.2.jar:../lib/freehep-swing-2.0.3.jar:../lib/freehep-util-2.0.2.jar:../lib/freehep.jar:../lib/freehep-xml-2.1.1.jar:../lib/freehep-graphicsio-svg-2.1.1.jar lu/fisch/structorizer/generators/*.java
-
-# compile the application itself (and all dependent classes)
-echo "Compiling Structorizer"
-javac -d ../bin/ -cp .:../lib/swing-layout-1.0.3.jar:../lib/bsh-2.0b6.jar:../lib/freehep-graphics2d-2.1.1.jar:../lib/freehep-graphicsio-2.1.1.jar:../lib/freehep-io-2.0.2.jar:../lib/freehep-swing-2.0.3.jar:../lib/freehep-util-2.0.2.jar:../lib/freehep.jar:../lib/freehep-xml-2.1.1.jar:../lib/freehep-graphicsio-svg-2.1.1.jar Structorizer.java
-echo "Compiling Structorizer Applet"
-javac -d ../bin/ -cp .:../lib/swing-layout-1.0.3.jar:../lib/bsh-2.0b6.jar:../lib/freehep-graphics2d-2.1.1.jar:../lib/freehep-graphicsio-2.1.1.jar:../lib/freehep-io-2.0.2.jar:../lib/freehep-swing-2.0.3.jar:../lib/freehep-util-2.0.2.jar:../lib/freehep.jar:../lib/freehep-xml-2.1.1.jar:../lib/freehep-graphicsio-svg-2.1.1.jar StructorizerApplet.java
->>>>>>> ea69c367
 
 # copying some other files to binary tree
 echo; echo "Copying resources..."
@@ -154,13 +137,8 @@
 cd ../bin/
 
 # run the application
-<<<<<<< HEAD
 echo; echo "Running Structorizer from compiled class files"
 java -cp $str_classpath Structorizer
-=======
-echo "Running Structorizer"
-java -cp .:../lib/swing-layout-1.0.3.jar:../lib/bsh-2.0b6.jar:../lib/freehep-graphics2d-2.1.1.jar:../lib/freehep-graphicsio-2.1.1.jar:../lib/freehep-io-2.0.2.jar:../lib/freehep-swing-2.0.3.jar:../lib/freehep-util-2.0.2.jar:../lib/freehep.jar:../lib/freehep-xml-2.1.1.jar:../lib/freehep-graphicsio-svg-2.1.1.jar Structorizer
->>>>>>> ea69c367
 
 # move back into the folder where we started
 popd >/dev/null